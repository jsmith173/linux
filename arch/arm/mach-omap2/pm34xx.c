/*
 * OMAP3 Power Management Routines
 *
 * Copyright (C) 2006-2008 Nokia Corporation
 * Tony Lindgren <tony@atomide.com>
 * Jouni Hogander
 *
 * Copyright (C) 2007 Texas Instruments, Inc.
 * Rajendra Nayak <rnayak@ti.com>
 *
 * Copyright (C) 2005 Texas Instruments, Inc.
 * Richard Woodruff <r-woodruff2@ti.com>
 *
 * Based on pm.c for omap1
 *
 * This program is free software; you can redistribute it and/or modify
 * it under the terms of the GNU General Public License version 2 as
 * published by the Free Software Foundation.
 */

#include <linux/pm.h>
#include <linux/suspend.h>
#include <linux/interrupt.h>
#include <linux/module.h>
#include <linux/list.h>
#include <linux/err.h>
#include <linux/gpio.h>
#include <linux/clk.h>
#include <linux/delay.h>
#include <linux/slab.h>
#include <trace/events/power.h>

#include <asm/suspend.h>
#include <asm/system_misc.h>

#include <plat/sram.h>
#include "clockdomain.h"
#include "powerdomain.h"
#include <plat/sdrc.h>
#include <plat/prcm.h>
#include <plat/gpmc.h>
#include <plat/dma.h>

#include "common.h"
#include "cm2xxx_3xxx.h"
#include "cm-regbits-34xx.h"
#include "prm-regbits-34xx.h"

#include "prm2xxx_3xxx.h"
#include "pm.h"
#include "sdrc.h"
#include "control.h"

/* pm34xx errata defined in pm.h */
u16 pm34xx_errata;

struct power_state {
	struct powerdomain *pwrdm;
	u32 next_state;
#ifdef CONFIG_SUSPEND
	u32 saved_state;
#endif
	struct list_head node;
};

static LIST_HEAD(pwrst_list);

static int (*_omap_save_secure_sram)(u32 *addr);
void (*omap3_do_wfi_sram)(void);

static struct powerdomain *mpu_pwrdm, *neon_pwrdm;
static struct powerdomain *core_pwrdm, *per_pwrdm;

static void omap3_core_save_context(void)
{
	omap3_ctrl_save_padconf();

	/*
	 * Force write last pad into memory, as this can fail in some
	 * cases according to errata 1.157, 1.185
	 */
	omap_ctrl_writel(omap_ctrl_readl(OMAP343X_PADCONF_ETK_D14),
		OMAP343X_CONTROL_MEM_WKUP + 0x2a0);

	/* Save the Interrupt controller context */
	omap_intc_save_context();
	/* Save the GPMC context */
	omap3_gpmc_save_context();
	/* Save the system control module context, padconf already save above*/
	omap3_control_save_context();
	omap_dma_global_context_save();
}

static void omap3_core_restore_context(void)
{
	/* Restore the control module context, padconf restored by h/w */
	omap3_control_restore_context();
	/* Restore the GPMC context */
	omap3_gpmc_restore_context();
	/* Restore the interrupt controller context */
	omap_intc_restore_context();
	omap_dma_global_context_restore();
}

/*
 * FIXME: This function should be called before entering off-mode after
 * OMAP3 secure services have been accessed. Currently it is only called
 * once during boot sequence, but this works as we are not using secure
 * services.
 */
static void omap3_save_secure_ram_context(void)
{
	u32 ret;
	int mpu_next_state = pwrdm_read_next_pwrst(mpu_pwrdm);

	if (omap_type() != OMAP2_DEVICE_TYPE_GP) {
		/*
		 * MPU next state must be set to POWER_ON temporarily,
		 * otherwise the WFI executed inside the ROM code
		 * will hang the system.
		 */
		pwrdm_set_next_pwrst(mpu_pwrdm, PWRDM_POWER_ON);
		ret = _omap_save_secure_sram((u32 *)
				__pa(omap3_secure_ram_storage));
		pwrdm_set_next_pwrst(mpu_pwrdm, mpu_next_state);
		/* Following is for error tracking, it should not happen */
		if (ret) {
			pr_err("save_secure_sram() returns %08x\n", ret);
			while (1)
				;
		}
	}
}

/*
 * PRCM Interrupt Handler Helper Function
 *
 * The purpose of this function is to clear any wake-up events latched
 * in the PRCM PM_WKST_x registers. It is possible that a wake-up event
 * may occur whilst attempting to clear a PM_WKST_x register and thus
 * set another bit in this register. A while loop is used to ensure
 * that any peripheral wake-up events occurring while attempting to
 * clear the PM_WKST_x are detected and cleared.
 */
static int prcm_clear_mod_irqs(s16 module, u8 regs, u32 ignore_bits)
{
	u32 wkst, fclk, iclk, clken;
	u16 wkst_off = (regs == 3) ? OMAP3430ES2_PM_WKST3 : PM_WKST1;
	u16 fclk_off = (regs == 3) ? OMAP3430ES2_CM_FCLKEN3 : CM_FCLKEN1;
	u16 iclk_off = (regs == 3) ? CM_ICLKEN3 : CM_ICLKEN1;
	u16 grpsel_off = (regs == 3) ?
		OMAP3430ES2_PM_MPUGRPSEL3 : OMAP3430_PM_MPUGRPSEL;
	int c = 0;

	wkst = omap2_prm_read_mod_reg(module, wkst_off);
	wkst &= omap2_prm_read_mod_reg(module, grpsel_off);
	wkst &= ~ignore_bits;
	if (wkst) {
		iclk = omap2_cm_read_mod_reg(module, iclk_off);
		fclk = omap2_cm_read_mod_reg(module, fclk_off);
		while (wkst) {
			clken = wkst;
			omap2_cm_set_mod_reg_bits(clken, module, iclk_off);
			/*
			 * For USBHOST, we don't know whether HOST1 or
			 * HOST2 woke us up, so enable both f-clocks
			 */
			if (module == OMAP3430ES2_USBHOST_MOD)
				clken |= 1 << OMAP3430ES2_EN_USBHOST2_SHIFT;
			omap2_cm_set_mod_reg_bits(clken, module, fclk_off);
			omap2_prm_write_mod_reg(wkst, module, wkst_off);
			wkst = omap2_prm_read_mod_reg(module, wkst_off);
			wkst &= ~ignore_bits;
			c++;
		}
		omap2_cm_write_mod_reg(iclk, module, iclk_off);
		omap2_cm_write_mod_reg(fclk, module, fclk_off);
	}

	return c;
}

static irqreturn_t _prcm_int_handle_io(int irq, void *unused)
{
	int c;

	c = prcm_clear_mod_irqs(WKUP_MOD, 1,
		~(OMAP3430_ST_IO_MASK | OMAP3430_ST_IO_CHAIN_MASK));

	return c ? IRQ_HANDLED : IRQ_NONE;
}

static irqreturn_t _prcm_int_handle_wakeup(int irq, void *unused)
{
	int c;

	/*
	 * Clear all except ST_IO and ST_IO_CHAIN for wkup module,
	 * these are handled in a separate handler to avoid acking
	 * IO events before parsing in mux code
	 */
	c = prcm_clear_mod_irqs(WKUP_MOD, 1,
		OMAP3430_ST_IO_MASK | OMAP3430_ST_IO_CHAIN_MASK);
	c += prcm_clear_mod_irqs(CORE_MOD, 1, 0);
	c += prcm_clear_mod_irqs(OMAP3430_PER_MOD, 1, 0);
	if (omap_rev() > OMAP3430_REV_ES1_0) {
		c += prcm_clear_mod_irqs(CORE_MOD, 3, 0);
		c += prcm_clear_mod_irqs(OMAP3430ES2_USBHOST_MOD, 1, 0);
	}

	return c ? IRQ_HANDLED : IRQ_NONE;
}

static void omap34xx_save_context(u32 *save)
{
	u32 val;

	/* Read Auxiliary Control Register */
	asm("mrc p15, 0, %0, c1, c0, 1" : "=r" (val));
	*save++ = 1;
	*save++ = val;

	/* Read L2 AUX ctrl register */
	asm("mrc p15, 1, %0, c9, c0, 2" : "=r" (val));
	*save++ = 1;
	*save++ = val;
}

static int omap34xx_do_sram_idle(unsigned long save_state)
{
	omap34xx_cpu_suspend(save_state);
	return 0;
}

void omap_sram_idle(void)
{
	/* Variable to tell what needs to be saved and restored
	 * in omap_sram_idle*/
	/* save_state = 0 => Nothing to save and restored */
	/* save_state = 1 => Only L1 and logic lost */
	/* save_state = 2 => Only L2 lost */
	/* save_state = 3 => L1, L2 and logic lost */
	int save_state = 0;
	int mpu_next_state = PWRDM_POWER_ON;
	int per_next_state = PWRDM_POWER_ON;
	int core_next_state = PWRDM_POWER_ON;
	int per_going_off;
	int core_prev_state;
	u32 sdrc_pwr = 0;

	mpu_next_state = pwrdm_read_next_pwrst(mpu_pwrdm);
	switch (mpu_next_state) {
	case PWRDM_POWER_ON:
	case PWRDM_POWER_RET:
		/* No need to save context */
		save_state = 0;
		break;
	case PWRDM_POWER_OFF:
		save_state = 3;
		break;
	default:
		/* Invalid state */
		pr_err("Invalid mpu state in sram_idle\n");
		return;
	}

	/* NEON control */
	if (pwrdm_read_pwrst(neon_pwrdm) == PWRDM_POWER_ON)
		pwrdm_set_next_pwrst(neon_pwrdm, mpu_next_state);

	/* Enable IO-PAD and IO-CHAIN wakeups */
	per_next_state = pwrdm_read_next_pwrst(per_pwrdm);
	core_next_state = pwrdm_read_next_pwrst(core_pwrdm);

<<<<<<< HEAD
	if (mpu_next_state < PWRDM_POWER_ON) {
		pwrdm_pre_transition(mpu_pwrdm);
		pwrdm_pre_transition(neon_pwrdm);
	}
=======
	pwrdm_pre_transition(NULL);
>>>>>>> 9450d57e

	/* PER */
	if (per_next_state < PWRDM_POWER_ON) {
		pwrdm_pre_transition(per_pwrdm);
		per_going_off = (per_next_state == PWRDM_POWER_OFF) ? 1 : 0;
		omap2_gpio_prepare_for_idle(per_going_off);
	}

	/* CORE */
	if (core_next_state < PWRDM_POWER_ON) {
		pwrdm_pre_transition(core_pwrdm);
		if (core_next_state == PWRDM_POWER_OFF) {
			omap3_core_save_context();
			omap3_cm_save_context();
		}
	}

	omap3_intc_prepare_idle();

	/*
	 * On EMU/HS devices ROM code restores a SRDC value
	 * from scratchpad which has automatic self refresh on timeout
	 * of AUTO_CNT = 1 enabled. This takes care of erratum ID i443.
	 * Hence store/restore the SDRC_POWER register here.
	 */
	if (cpu_is_omap3430() && omap_rev() >= OMAP3430_REV_ES3_0 &&
	    (omap_type() == OMAP2_DEVICE_TYPE_EMU ||
	     omap_type() == OMAP2_DEVICE_TYPE_SEC) &&
	    core_next_state == PWRDM_POWER_OFF)
		sdrc_pwr = sdrc_read_reg(SDRC_POWER);

	/*
	 * omap3_arm_context is the location where some ARM context
	 * get saved. The rest is placed on the stack, and restored
	 * from there before resuming.
	 */
	if (save_state)
		omap34xx_save_context(omap3_arm_context);
	if (save_state == 1 || save_state == 3)
		cpu_suspend(save_state, omap34xx_do_sram_idle);
	else
		omap34xx_do_sram_idle(save_state);

	/* Restore normal SDRC POWER settings */
	if (cpu_is_omap3430() && omap_rev() >= OMAP3430_REV_ES3_0 &&
	    (omap_type() == OMAP2_DEVICE_TYPE_EMU ||
	     omap_type() == OMAP2_DEVICE_TYPE_SEC) &&
	    core_next_state == PWRDM_POWER_OFF)
		sdrc_write_reg(sdrc_pwr, SDRC_POWER);

	/* CORE */
	if (core_next_state < PWRDM_POWER_ON) {
		core_prev_state = pwrdm_read_prev_pwrst(core_pwrdm);
		if (core_prev_state == PWRDM_POWER_OFF) {
			omap3_core_restore_context();
			omap3_cm_restore_context();
			omap3_sram_restore_context();
			omap2_sms_restore_context();
		}
		if (core_next_state == PWRDM_POWER_OFF)
			omap2_prm_clear_mod_reg_bits(OMAP3430_AUTO_OFF_MASK,
					       OMAP3430_GR_MOD,
					       OMAP3_PRM_VOLTCTRL_OFFSET);
		pwrdm_post_transition(core_pwrdm);
	}
	omap3_intc_resume_idle();

<<<<<<< HEAD
=======
	pwrdm_post_transition(NULL);

>>>>>>> 9450d57e
	/* PER */
	if (per_next_state < PWRDM_POWER_ON) {
		omap2_gpio_resume_after_idle();
<<<<<<< HEAD
		pwrdm_post_transition(per_pwrdm);
	}

	if (mpu_next_state < PWRDM_POWER_ON) {
		pwrdm_post_transition(mpu_pwrdm);
		pwrdm_post_transition(neon_pwrdm);
	}
=======
>>>>>>> 9450d57e
}

static void omap3_pm_idle(void)
{
	local_fiq_disable();

	if (omap_irq_pending())
		goto out;

	trace_power_start(POWER_CSTATE, 1, smp_processor_id());
	trace_cpu_idle(1, smp_processor_id());

	omap_sram_idle();

	trace_power_end(smp_processor_id());
	trace_cpu_idle(PWR_EVENT_EXIT, smp_processor_id());

out:
	local_fiq_enable();
}

#ifdef CONFIG_SUSPEND
static int omap3_pm_suspend(void)
{
	struct power_state *pwrst;
	int state, ret = 0;

	/* Read current next_pwrsts */
	list_for_each_entry(pwrst, &pwrst_list, node)
		pwrst->saved_state = pwrdm_read_next_pwrst(pwrst->pwrdm);
	/* Set ones wanted by suspend */
	list_for_each_entry(pwrst, &pwrst_list, node) {
		if (omap_set_pwrdm_state(pwrst->pwrdm, pwrst->next_state))
			goto restore;
		if (pwrdm_clear_all_prev_pwrst(pwrst->pwrdm))
			goto restore;
	}

	omap3_intc_suspend();

	omap_sram_idle();

restore:
	/* Restore next_pwrsts */
	list_for_each_entry(pwrst, &pwrst_list, node) {
		state = pwrdm_read_prev_pwrst(pwrst->pwrdm);
		if (state > pwrst->next_state) {
			pr_info("Powerdomain (%s) didn't enter "
				"target state %d\n",
			       pwrst->pwrdm->name, pwrst->next_state);
			ret = -1;
		}
		omap_set_pwrdm_state(pwrst->pwrdm, pwrst->saved_state);
	}
	if (ret)
		pr_err("Could not enter target state in pm_suspend\n");
	else
		pr_info("Successfully put all powerdomains to target state\n");

	return ret;
}

#endif /* CONFIG_SUSPEND */


/**
 * omap3_iva_idle(): ensure IVA is in idle so it can be put into
 *                   retention
 *
 * In cases where IVA2 is activated by bootcode, it may prevent
 * full-chip retention or off-mode because it is not idle.  This
 * function forces the IVA2 into idle state so it can go
 * into retention/off and thus allow full-chip retention/off.
 *
 **/
static void __init omap3_iva_idle(void)
{
	/* ensure IVA2 clock is disabled */
	omap2_cm_write_mod_reg(0, OMAP3430_IVA2_MOD, CM_FCLKEN);

	/* if no clock activity, nothing else to do */
	if (!(omap2_cm_read_mod_reg(OMAP3430_IVA2_MOD, OMAP3430_CM_CLKSTST) &
	      OMAP3430_CLKACTIVITY_IVA2_MASK))
		return;

	/* Reset IVA2 */
	omap2_prm_write_mod_reg(OMAP3430_RST1_IVA2_MASK |
			  OMAP3430_RST2_IVA2_MASK |
			  OMAP3430_RST3_IVA2_MASK,
			  OMAP3430_IVA2_MOD, OMAP2_RM_RSTCTRL);

	/* Enable IVA2 clock */
	omap2_cm_write_mod_reg(OMAP3430_CM_FCLKEN_IVA2_EN_IVA2_MASK,
			 OMAP3430_IVA2_MOD, CM_FCLKEN);

	/* Set IVA2 boot mode to 'idle' */
	omap_ctrl_writel(OMAP3_IVA2_BOOTMOD_IDLE,
			 OMAP343X_CONTROL_IVA2_BOOTMOD);

	/* Un-reset IVA2 */
	omap2_prm_write_mod_reg(0, OMAP3430_IVA2_MOD, OMAP2_RM_RSTCTRL);

	/* Disable IVA2 clock */
	omap2_cm_write_mod_reg(0, OMAP3430_IVA2_MOD, CM_FCLKEN);

	/* Reset IVA2 */
	omap2_prm_write_mod_reg(OMAP3430_RST1_IVA2_MASK |
			  OMAP3430_RST2_IVA2_MASK |
			  OMAP3430_RST3_IVA2_MASK,
			  OMAP3430_IVA2_MOD, OMAP2_RM_RSTCTRL);
}

static void __init omap3_d2d_idle(void)
{
	u16 mask, padconf;

	/* In a stand alone OMAP3430 where there is not a stacked
	 * modem for the D2D Idle Ack and D2D MStandby must be pulled
	 * high. S CONTROL_PADCONF_SAD2D_IDLEACK and
	 * CONTROL_PADCONF_SAD2D_MSTDBY to have a pull up. */
	mask = (1 << 4) | (1 << 3); /* pull-up, enabled */
	padconf = omap_ctrl_readw(OMAP3_PADCONF_SAD2D_MSTANDBY);
	padconf |= mask;
	omap_ctrl_writew(padconf, OMAP3_PADCONF_SAD2D_MSTANDBY);

	padconf = omap_ctrl_readw(OMAP3_PADCONF_SAD2D_IDLEACK);
	padconf |= mask;
	omap_ctrl_writew(padconf, OMAP3_PADCONF_SAD2D_IDLEACK);

	/* reset modem */
	omap2_prm_write_mod_reg(OMAP3430_RM_RSTCTRL_CORE_MODEM_SW_RSTPWRON_MASK |
			  OMAP3430_RM_RSTCTRL_CORE_MODEM_SW_RST_MASK,
			  CORE_MOD, OMAP2_RM_RSTCTRL);
	omap2_prm_write_mod_reg(0, CORE_MOD, OMAP2_RM_RSTCTRL);
}

static void __init prcm_setup_regs(void)
{
	u32 omap3630_en_uart4_mask = cpu_is_omap3630() ?
					OMAP3630_EN_UART4_MASK : 0;
	u32 omap3630_grpsel_uart4_mask = cpu_is_omap3630() ?
					OMAP3630_GRPSEL_UART4_MASK : 0;

	/* XXX This should be handled by hwmod code or SCM init code */
	omap_ctrl_writel(OMAP3430_AUTOIDLE_MASK, OMAP2_CONTROL_SYSCONFIG);

	/*
	 * Enable control of expternal oscillator through
	 * sys_clkreq. In the long run clock framework should
	 * take care of this.
	 */
	omap2_prm_rmw_mod_reg_bits(OMAP_AUTOEXTCLKMODE_MASK,
			     1 << OMAP_AUTOEXTCLKMODE_SHIFT,
			     OMAP3430_GR_MOD,
			     OMAP3_PRM_CLKSRC_CTRL_OFFSET);

	/* setup wakup source */
	omap2_prm_write_mod_reg(OMAP3430_EN_IO_MASK | OMAP3430_EN_GPIO1_MASK |
			  OMAP3430_EN_GPT1_MASK | OMAP3430_EN_GPT12_MASK,
			  WKUP_MOD, PM_WKEN);
	/* No need to write EN_IO, that is always enabled */
	omap2_prm_write_mod_reg(OMAP3430_GRPSEL_GPIO1_MASK |
			  OMAP3430_GRPSEL_GPT1_MASK |
			  OMAP3430_GRPSEL_GPT12_MASK,
			  WKUP_MOD, OMAP3430_PM_MPUGRPSEL);

	/* Enable PM_WKEN to support DSS LPR */
	omap2_prm_write_mod_reg(OMAP3430_PM_WKEN_DSS_EN_DSS_MASK,
				OMAP3430_DSS_MOD, PM_WKEN);

	/* Enable wakeups in PER */
	omap2_prm_write_mod_reg(omap3630_en_uart4_mask |
			  OMAP3430_EN_GPIO2_MASK | OMAP3430_EN_GPIO3_MASK |
			  OMAP3430_EN_GPIO4_MASK | OMAP3430_EN_GPIO5_MASK |
			  OMAP3430_EN_GPIO6_MASK | OMAP3430_EN_UART3_MASK |
			  OMAP3430_EN_MCBSP2_MASK | OMAP3430_EN_MCBSP3_MASK |
			  OMAP3430_EN_MCBSP4_MASK,
			  OMAP3430_PER_MOD, PM_WKEN);
	/* and allow them to wake up MPU */
	omap2_prm_write_mod_reg(omap3630_grpsel_uart4_mask |
			  OMAP3430_GRPSEL_GPIO2_MASK |
			  OMAP3430_GRPSEL_GPIO3_MASK |
			  OMAP3430_GRPSEL_GPIO4_MASK |
			  OMAP3430_GRPSEL_GPIO5_MASK |
			  OMAP3430_GRPSEL_GPIO6_MASK |
			  OMAP3430_GRPSEL_UART3_MASK |
			  OMAP3430_GRPSEL_MCBSP2_MASK |
			  OMAP3430_GRPSEL_MCBSP3_MASK |
			  OMAP3430_GRPSEL_MCBSP4_MASK,
			  OMAP3430_PER_MOD, OMAP3430_PM_MPUGRPSEL);

	/* Don't attach IVA interrupts */
	if (omap3_has_iva()) {
		omap2_prm_write_mod_reg(0, WKUP_MOD, OMAP3430_PM_IVAGRPSEL);
		omap2_prm_write_mod_reg(0, CORE_MOD, OMAP3430_PM_IVAGRPSEL1);
		omap2_prm_write_mod_reg(0, CORE_MOD, OMAP3430ES2_PM_IVAGRPSEL3);
		omap2_prm_write_mod_reg(0, OMAP3430_PER_MOD,
					OMAP3430_PM_IVAGRPSEL);
	}

	/* Clear any pending 'reset' flags */
	omap2_prm_write_mod_reg(0xffffffff, MPU_MOD, OMAP2_RM_RSTST);
	omap2_prm_write_mod_reg(0xffffffff, CORE_MOD, OMAP2_RM_RSTST);
	omap2_prm_write_mod_reg(0xffffffff, OMAP3430_PER_MOD, OMAP2_RM_RSTST);
	omap2_prm_write_mod_reg(0xffffffff, OMAP3430_EMU_MOD, OMAP2_RM_RSTST);
	omap2_prm_write_mod_reg(0xffffffff, OMAP3430_NEON_MOD, OMAP2_RM_RSTST);
	omap2_prm_write_mod_reg(0xffffffff, OMAP3430_DSS_MOD, OMAP2_RM_RSTST);
	omap2_prm_write_mod_reg(0xffffffff, OMAP3430ES2_USBHOST_MOD, OMAP2_RM_RSTST);

	/* Clear any pending PRCM interrupts */
	omap2_prm_write_mod_reg(0, OCP_MOD, OMAP3_PRM_IRQSTATUS_MPU_OFFSET);

	if (omap3_has_iva())
		omap3_iva_idle();

	omap3_d2d_idle();
}

void omap3_pm_off_mode_enable(int enable)
{
	struct power_state *pwrst;
	u32 state;

	if (enable)
		state = PWRDM_POWER_OFF;
	else
		state = PWRDM_POWER_RET;

	list_for_each_entry(pwrst, &pwrst_list, node) {
		if (IS_PM34XX_ERRATUM(PM_SDRC_WAKEUP_ERRATUM_i583) &&
				pwrst->pwrdm == core_pwrdm &&
				state == PWRDM_POWER_OFF) {
			pwrst->next_state = PWRDM_POWER_RET;
			pr_warn("%s: Core OFF disabled due to errata i583\n",
				__func__);
		} else {
			pwrst->next_state = state;
		}
		omap_set_pwrdm_state(pwrst->pwrdm, pwrst->next_state);
	}
}

int omap3_pm_get_suspend_state(struct powerdomain *pwrdm)
{
	struct power_state *pwrst;

	list_for_each_entry(pwrst, &pwrst_list, node) {
		if (pwrst->pwrdm == pwrdm)
			return pwrst->next_state;
	}
	return -EINVAL;
}

int omap3_pm_set_suspend_state(struct powerdomain *pwrdm, int state)
{
	struct power_state *pwrst;

	list_for_each_entry(pwrst, &pwrst_list, node) {
		if (pwrst->pwrdm == pwrdm) {
			pwrst->next_state = state;
			return 0;
		}
	}
	return -EINVAL;
}

static int __init pwrdms_setup(struct powerdomain *pwrdm, void *unused)
{
	struct power_state *pwrst;

	if (!pwrdm->pwrsts)
		return 0;

	pwrst = kmalloc(sizeof(struct power_state), GFP_ATOMIC);
	if (!pwrst)
		return -ENOMEM;
	pwrst->pwrdm = pwrdm;
	pwrst->next_state = PWRDM_POWER_RET;
	list_add(&pwrst->node, &pwrst_list);

	if (pwrdm_has_hdwr_sar(pwrdm))
		pwrdm_enable_hdwr_sar(pwrdm);

	return omap_set_pwrdm_state(pwrst->pwrdm, pwrst->next_state);
}

/*
 * Push functions to SRAM
 *
 * The minimum set of functions is pushed to SRAM for execution:
 * - omap3_do_wfi for erratum i581 WA,
 * - save_secure_ram_context for security extensions.
 */
void omap_push_sram_idle(void)
{
	omap3_do_wfi_sram = omap_sram_push(omap3_do_wfi, omap3_do_wfi_sz);

	if (omap_type() != OMAP2_DEVICE_TYPE_GP)
		_omap_save_secure_sram = omap_sram_push(save_secure_ram_context,
				save_secure_ram_context_sz);
}

static void __init pm_errata_configure(void)
{
	if (cpu_is_omap3630()) {
		pm34xx_errata |= PM_RTA_ERRATUM_i608;
		/* Enable the l2 cache toggling in sleep logic */
		enable_omap3630_toggle_l2_on_restore();
		if (omap_rev() < OMAP3630_REV_ES1_2)
			pm34xx_errata |= PM_SDRC_WAKEUP_ERRATUM_i583;
	}
}

int __init omap3_pm_init(void)
{
	struct power_state *pwrst, *tmp;
	struct clockdomain *neon_clkdm, *mpu_clkdm;
	int ret;

	if (!omap3_has_io_chain_ctrl())
		pr_warning("PM: no software I/O chain control; some wakeups may be lost\n");

	pm_errata_configure();

	/* XXX prcm_setup_regs needs to be before enabling hw
	 * supervised mode for powerdomains */
	prcm_setup_regs();

	ret = request_irq(omap_prcm_event_to_irq("wkup"),
		_prcm_int_handle_wakeup, IRQF_NO_SUSPEND, "pm_wkup", NULL);

	if (ret) {
		pr_err("pm: Failed to request pm_wkup irq\n");
		goto err1;
	}

	/* IO interrupt is shared with mux code */
	ret = request_irq(omap_prcm_event_to_irq("io"),
		_prcm_int_handle_io, IRQF_SHARED | IRQF_NO_SUSPEND, "pm_io",
		omap3_pm_init);
	enable_irq(omap_prcm_event_to_irq("io"));

	if (ret) {
		pr_err("pm: Failed to request pm_io irq\n");
		goto err2;
	}

	ret = pwrdm_for_each(pwrdms_setup, NULL);
	if (ret) {
		pr_err("Failed to setup powerdomains\n");
		goto err3;
	}

	(void) clkdm_for_each(omap_pm_clkdms_setup, NULL);

	mpu_pwrdm = pwrdm_lookup("mpu_pwrdm");
	if (mpu_pwrdm == NULL) {
		pr_err("Failed to get mpu_pwrdm\n");
		ret = -EINVAL;
		goto err3;
	}

	neon_pwrdm = pwrdm_lookup("neon_pwrdm");
	per_pwrdm = pwrdm_lookup("per_pwrdm");
	core_pwrdm = pwrdm_lookup("core_pwrdm");

	neon_clkdm = clkdm_lookup("neon_clkdm");
	mpu_clkdm = clkdm_lookup("mpu_clkdm");

#ifdef CONFIG_SUSPEND
	omap_pm_suspend = omap3_pm_suspend;
#endif

	arm_pm_idle = omap3_pm_idle;
	omap3_idle_init();

	/*
	 * RTA is disabled during initialization as per erratum i608
	 * it is safer to disable RTA by the bootloader, but we would like
	 * to be doubly sure here and prevent any mishaps.
	 */
	if (IS_PM34XX_ERRATUM(PM_RTA_ERRATUM_i608))
		omap3630_ctrl_disable_rta();

	clkdm_add_wkdep(neon_clkdm, mpu_clkdm);
	if (omap_type() != OMAP2_DEVICE_TYPE_GP) {
		omap3_secure_ram_storage =
			kmalloc(0x803F, GFP_KERNEL);
		if (!omap3_secure_ram_storage)
			pr_err("Memory allocation failed when "
			       "allocating for secure sram context\n");

		local_irq_disable();
		local_fiq_disable();

		omap_dma_global_context_save();
		omap3_save_secure_ram_context();
		omap_dma_global_context_restore();

		local_irq_enable();
		local_fiq_enable();
	}

	omap3_save_scratchpad_contents();
	return ret;

err3:
	list_for_each_entry_safe(pwrst, tmp, &pwrst_list, node) {
		list_del(&pwrst->node);
		kfree(pwrst);
	}
	free_irq(omap_prcm_event_to_irq("io"), omap3_pm_init);
err2:
	free_irq(omap_prcm_event_to_irq("wkup"), NULL);
err1:
	return ret;
}<|MERGE_RESOLUTION|>--- conflicted
+++ resolved
@@ -272,25 +272,16 @@
 	per_next_state = pwrdm_read_next_pwrst(per_pwrdm);
 	core_next_state = pwrdm_read_next_pwrst(core_pwrdm);
 
-<<<<<<< HEAD
-	if (mpu_next_state < PWRDM_POWER_ON) {
-		pwrdm_pre_transition(mpu_pwrdm);
-		pwrdm_pre_transition(neon_pwrdm);
-	}
-=======
 	pwrdm_pre_transition(NULL);
->>>>>>> 9450d57e
 
 	/* PER */
 	if (per_next_state < PWRDM_POWER_ON) {
-		pwrdm_pre_transition(per_pwrdm);
 		per_going_off = (per_next_state == PWRDM_POWER_OFF) ? 1 : 0;
 		omap2_gpio_prepare_for_idle(per_going_off);
 	}
 
 	/* CORE */
 	if (core_next_state < PWRDM_POWER_ON) {
-		pwrdm_pre_transition(core_pwrdm);
 		if (core_next_state == PWRDM_POWER_OFF) {
 			omap3_core_save_context();
 			omap3_cm_save_context();
@@ -343,28 +334,14 @@
 			omap2_prm_clear_mod_reg_bits(OMAP3430_AUTO_OFF_MASK,
 					       OMAP3430_GR_MOD,
 					       OMAP3_PRM_VOLTCTRL_OFFSET);
-		pwrdm_post_transition(core_pwrdm);
 	}
 	omap3_intc_resume_idle();
 
-<<<<<<< HEAD
-=======
 	pwrdm_post_transition(NULL);
 
->>>>>>> 9450d57e
 	/* PER */
-	if (per_next_state < PWRDM_POWER_ON) {
+	if (per_next_state < PWRDM_POWER_ON)
 		omap2_gpio_resume_after_idle();
-<<<<<<< HEAD
-		pwrdm_post_transition(per_pwrdm);
-	}
-
-	if (mpu_next_state < PWRDM_POWER_ON) {
-		pwrdm_post_transition(mpu_pwrdm);
-		pwrdm_post_transition(neon_pwrdm);
-	}
-=======
->>>>>>> 9450d57e
 }
 
 static void omap3_pm_idle(void)
