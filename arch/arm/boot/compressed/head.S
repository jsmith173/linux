--- conflicted
+++ resolved
@@ -170,14 +170,8 @@
 
 		.text
 		adr	r0, LC0
-<<<<<<< HEAD
- ARM(		ldmia	r0, {r1, r2, r3, r5, r6, r11, ip, sp})
- THUMB(		ldmia	r0, {r1, r2, r3, r5, r6, r11, ip}	)
- THUMB(		ldr	sp, [r0, #32]				)
-=======
 		ldmia	r0, {r1, r2, r3, r5, r6, r11, ip}
 		ldr	sp, [r0, #28]
->>>>>>> 56385a12
 #ifdef CONFIG_AUTO_ZRELADDR
 		@ determine final kernel image address
 		and	r4, pc, #0xf8000000
