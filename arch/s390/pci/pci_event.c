--- conflicted
+++ resolved
@@ -80,12 +80,6 @@
 	struct pci_dev *pdev;
 	int ret;
 
-<<<<<<< HEAD
-	if (zdev && zdev->zbus->bus)
-		pdev = pci_get_slot(zdev->zbus->bus, zdev->devfn);
-
-=======
->>>>>>> 7aef27f0
 	zpci_err("avail CCDF:\n");
 	zpci_err_hex(ccdf, sizeof(*ccdf));
 
