--- conflicted
+++ resolved
@@ -55,11 +55,7 @@
 
 .macro TRACE_IRQS_FLAGS flags:req
 #ifdef CONFIG_TRACE_IRQFLAGS
-<<<<<<< HEAD
-	bt	$9, \flags		/* interrupts off? */
-=======
 	btl	$9, \flags		/* interrupts off? */
->>>>>>> 661e50bc
 	jnc	1f
 	TRACE_IRQS_ON
 1:
@@ -217,11 +213,7 @@
 
 	swapgs
 	/*
-<<<<<<< HEAD
-	 * This path is not taken when PAGE_TABLE_ISOLATION is disabled so it
-=======
 	 * This path is only taken when PAGE_TABLE_ISOLATION is disabled so it
->>>>>>> 661e50bc
 	 * is not required to switch CR3.
 	 */
 	movq	%rsp, PER_CPU_VAR(rsp_scratch)
@@ -236,95 +228,14 @@
 GLOBAL(entry_SYSCALL_64_after_hwframe)
 	pushq	%rax				/* pt_regs->orig_ax */
 
-<<<<<<< HEAD
+	PUSH_AND_CLEAR_REGS rax=$-ENOSYS
+
 	TRACE_IRQS_OFF
 
-	/*
-	 * If we need to do entry work or if we guess we'll need to do
-	 * exit work, go straight to the slow path.
-	 */
-	movq	PER_CPU_VAR(current_task), %r11
-	testl	$_TIF_WORK_SYSCALL_ENTRY|_TIF_ALLWORK_MASK, TASK_TI_flags(%r11)
-	jnz	entry_SYSCALL64_slow_path
-
-entry_SYSCALL_64_fastpath:
-	/*
-	 * Easy case: enable interrupts and issue the syscall.  If the syscall
-	 * needs pt_regs, we'll call a stub that disables interrupts again
-	 * and jumps to the slow path.
-	 */
-	TRACE_IRQS_ON
-	ENABLE_INTERRUPTS(CLBR_NONE)
-#if __SYSCALL_MASK == ~0
-	cmpq	$__NR_syscall_max, %rax
-#else
-	andl	$__SYSCALL_MASK, %eax
-	cmpl	$__NR_syscall_max, %eax
-#endif
-	ja	1f				/* return -ENOSYS (already in pt_regs->ax) */
-	movq	%r10, %rcx
-
-	/*
-	 * This call instruction is handled specially in stub_ptregs_64.
-	 * It might end up jumping to the slow path.  If it jumps, RAX
-	 * and all argument registers are clobbered.
-	 */
-#ifdef CONFIG_RETPOLINE
-	movq	sys_call_table(, %rax, 8), %rax
-	call	__x86_indirect_thunk_rax
-#else
-	call	*sys_call_table(, %rax, 8)
-#endif
-.Lentry_SYSCALL_64_after_fastpath_call:
-
-	movq	%rax, RAX(%rsp)
-1:
-
-	/*
-	 * If we get here, then we know that pt_regs is clean for SYSRET64.
-	 * If we see that no exit work is required (which we are required
-	 * to check with IRQs off), then we can go straight to SYSRET64.
-	 */
-	DISABLE_INTERRUPTS(CLBR_ANY)
-=======
-	PUSH_AND_CLEAR_REGS rax=$-ENOSYS
-
->>>>>>> 661e50bc
-	TRACE_IRQS_OFF
-
-<<<<<<< HEAD
-	LOCKDEP_SYS_EXIT
-	TRACE_IRQS_ON		/* user mode is traced as IRQs on */
-	movq	RIP(%rsp), %rcx
-	movq	EFLAGS(%rsp), %r11
-	addq	$6*8, %rsp	/* skip extra regs -- they were preserved */
-	UNWIND_HINT_EMPTY
-	jmp	.Lpop_c_regs_except_rcx_r11_and_sysret
-
-1:
-	/*
-	 * The fast path looked good when we started, but something changed
-	 * along the way and we need to switch to the slow path.  Calling
-	 * raise(3) will trigger this, for example.  IRQs are off.
-	 */
-	TRACE_IRQS_ON
-	ENABLE_INTERRUPTS(CLBR_ANY)
-	SAVE_EXTRA_REGS
-	movq	%rsp, %rdi
-	call	syscall_return_slowpath	/* returns with IRQs disabled */
-	jmp	return_from_SYSCALL_64
-
-entry_SYSCALL64_slow_path:
-=======
->>>>>>> 661e50bc
 	/* IRQs are off. */
 	movq	%rsp, %rdi
 	call	do_syscall_64		/* returns with IRQs disabled */
 
-<<<<<<< HEAD
-return_from_SYSCALL_64:
-=======
->>>>>>> 661e50bc
 	TRACE_IRQS_IRETQ		/* we're about to change IF */
 
 	/*
@@ -396,17 +307,7 @@
 syscall_return_via_sysret:
 	/* rcx and r11 are already restored (see code above) */
 	UNWIND_HINT_EMPTY
-<<<<<<< HEAD
-	POP_EXTRA_REGS
-.Lpop_c_regs_except_rcx_r11_and_sysret:
-	popq	%rsi	/* skip r11 */
-	popq	%r10
-	popq	%r9
-	popq	%r8
-	popq	%rax
-	popq	%rsi	/* skip rcx */
-	popq	%rdx
-	popq	%rsi
+	POP_REGS pop_rdi=0 skip_r11rcx=1
 
 	/*
 	 * Now all regs are restored except RSP and RDI.
@@ -423,42 +324,6 @@
 	 * We can do future final exit work right here.
 	 */
 	SWITCH_TO_USER_CR3_STACK scratch_reg=%rdi
-
-	popq	%rdi
-	popq	%rsp
-	USERGS_SYSRET64
-END(entry_SYSCALL_64)
-=======
-	POP_REGS pop_rdi=0 skip_r11rcx=1
->>>>>>> 661e50bc
-
-	/*
-	 * Now all regs are restored except RSP and RDI.
-	 * Save old stack pointer and switch to trampoline stack.
-	 */
-	movq	%rsp, %rdi
-	movq	PER_CPU_VAR(cpu_tss_rw + TSS_sp0), %rsp
-
-	pushq	RSP-RDI(%rdi)	/* RSP */
-	pushq	(%rdi)		/* RDI */
-
-	/*
-	 * We are on the trampoline stack.  All regs except RDI are live.
-	 * We can do future final exit work right here.
-	 */
-<<<<<<< HEAD
-	DISABLE_INTERRUPTS(CLBR_ANY)
-	TRACE_IRQS_OFF
-	popq	%rax
-	UNWIND_HINT_REGS extra=0
-	jmp	entry_SYSCALL64_slow_path
-
-1:
-	JMP_NOSPEC %rax				/* Called from C */
-END(stub_ptregs_64)
-=======
-	SWITCH_TO_USER_CR3_STACK scratch_reg=%rdi
->>>>>>> 661e50bc
 
 	popq	%rdi
 	popq	%rsp
@@ -692,28 +557,12 @@
 	UNWIND_HINT_FUNC
 	ASM_CLAC
 	cld
-<<<<<<< HEAD
-
-	testb	$3, CS-ORIG_RAX(%rsp)
-	jz	1f
-	SWAPGS
-	call	switch_to_thread_stack
-1:
-
-	ALLOC_PT_GPREGS_ON_STACK
-	SAVE_C_REGS
-	SAVE_EXTRA_REGS
-	ENCODE_FRAME_POINTER
-=======
->>>>>>> 661e50bc
 
 	testb	$3, CS-ORIG_RAX+8(%rsp)
 	jz	1f
 	SWAPGS
 
 	/*
-<<<<<<< HEAD
-=======
 	 * Switch to the thread stack. The IRET frame and orig_ax are
 	 * on the stack, as well as the return address. RDI..R12 are
 	 * not (yet) on the stack and space has not (yet) been
@@ -751,7 +600,6 @@
 	jz	1f
 
 	/*
->>>>>>> 661e50bc
 	 * IRQ from user mode.
 	 *
 	 * We need to tell lockdep that IRQs are off.  We can't do this until
@@ -810,19 +658,7 @@
 	ud2
 1:
 #endif
-<<<<<<< HEAD
-	POP_EXTRA_REGS
-	popq	%r11
-	popq	%r10
-	popq	%r9
-	popq	%r8
-	popq	%rax
-	popq	%rcx
-	popq	%rdx
-	popq	%rsi
-=======
 	POP_REGS pop_rdi=0
->>>>>>> 661e50bc
 
 	/*
 	 * The stack is now user RDI, orig_ax, RIP, CS, EFLAGS, RSP, SS.
@@ -880,18 +716,12 @@
 	ud2
 1:
 #endif
-<<<<<<< HEAD
-	POP_EXTRA_REGS
-	POP_C_REGS
-	addq	$8, %rsp	/* skip regs->orig_ax */
-=======
 	POP_REGS
 	addq	$8, %rsp	/* skip regs->orig_ax */
 	/*
 	 * ARCH_HAS_MEMBARRIER_SYNC_CORE rely on IRET core serialization
 	 * when returning from IPI handler.
 	 */
->>>>>>> 661e50bc
 	INTERRUPT_RETURN
 
 ENTRY(native_iret)
@@ -1062,37 +892,6 @@
  * Exception entry points.
  */
 #define CPU_TSS_IST(x) PER_CPU_VAR(cpu_tss_rw) + (TSS_ist + ((x) - 1) * 8)
-<<<<<<< HEAD
-
-/*
- * Switch to the thread stack.  This is called with the IRET frame and
- * orig_ax on the stack.  (That is, RDI..R12 are not on the stack and
- * space has not been allocated for them.)
- */
-ENTRY(switch_to_thread_stack)
-	UNWIND_HINT_FUNC
-
-	pushq	%rdi
-	/* Need to switch before accessing the thread stack. */
-	SWITCH_TO_KERNEL_CR3 scratch_reg=%rdi
-	movq	%rsp, %rdi
-	movq	PER_CPU_VAR(cpu_current_top_of_stack), %rsp
-	UNWIND_HINT sp_offset=16 sp_reg=ORC_REG_DI
-
-	pushq	7*8(%rdi)		/* regs->ss */
-	pushq	6*8(%rdi)		/* regs->rsp */
-	pushq	5*8(%rdi)		/* regs->eflags */
-	pushq	4*8(%rdi)		/* regs->cs */
-	pushq	3*8(%rdi)		/* regs->ip */
-	pushq	2*8(%rdi)		/* regs->orig_ax */
-	pushq	8(%rdi)			/* return address */
-	UNWIND_HINT_FUNC
-
-	movq	(%rdi), %rdi
-	ret
-END(switch_to_thread_stack)
-=======
->>>>>>> 661e50bc
 
 .macro idtentry sym do_sym has_error_code:req paranoid=0 shift_ist=-1
 ENTRY(\sym)
@@ -1114,14 +913,6 @@
 	jnz	.Lfrom_usermode_switch_stack_\@
 	.endif
 
-<<<<<<< HEAD
-	.if \paranoid < 2
-	testb	$3, CS(%rsp)			/* If coming from userspace, switch stacks */
-	jnz	.Lfrom_usermode_switch_stack_\@
-	.endif
-
-=======
->>>>>>> 661e50bc
 	.if \paranoid
 	call	paranoid_entry
 	.else
@@ -1415,10 +1206,7 @@
 	jmp	.Lparanoid_exit_restore
 .Lparanoid_exit_no_swapgs:
 	TRACE_IRQS_IRETQ_DEBUG
-<<<<<<< HEAD
-=======
 	RESTORE_CR3	scratch_reg=%rbx save_reg=%r14
->>>>>>> 661e50bc
 .Lparanoid_exit_restore:
 	jmp restore_regs_and_return_to_kernel
 END(paranoid_exit)
@@ -1845,12 +1633,7 @@
 nmi_swapgs:
 	SWAPGS_UNSAFE_STACK
 nmi_restore:
-<<<<<<< HEAD
-	POP_EXTRA_REGS
-	POP_C_REGS
-=======
 	POP_REGS
->>>>>>> 661e50bc
 
 	/*
 	 * Skip orig_ax and the "outermost" frame to point RSP at the "iret"
