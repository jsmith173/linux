--- conflicted
+++ resolved
@@ -211,11 +211,7 @@
 	ASSERT_EQ(new, secs);
 }
 
-<<<<<<< HEAD
-TEST_F(rtc, alarm_alm_set_minute) {
-=======
 TEST_F_TIMEOUT(rtc, alarm_alm_set_minute, 65) {
->>>>>>> 0ecfebd2
 	struct timeval tv = { .tv_sec = 62 };
 	unsigned long data;
 	struct rtc_time tm;
@@ -268,11 +264,7 @@
 	ASSERT_EQ(new, secs);
 }
 
-<<<<<<< HEAD
-TEST_F(rtc, alarm_wkalm_set_minute) {
-=======
 TEST_F_TIMEOUT(rtc, alarm_wkalm_set_minute, 65) {
->>>>>>> 0ecfebd2
 	struct timeval tv = { .tv_sec = 62 };
 	struct rtc_wkalrm alarm = { 0 };
 	struct rtc_time tm;
