// SPDX-License-Identifier: GPL-2.0
/*
 * fs/f2fs/segment.c
 *
 * Copyright (c) 2012 Samsung Electronics Co., Ltd.
 *             http://www.samsung.com/
 */
#include <linux/fs.h>
#include <linux/f2fs_fs.h>
#include <linux/bio.h>
#include <linux/blkdev.h>
#include <linux/prefetch.h>
#include <linux/kthread.h>
#include <linux/swap.h>
#include <linux/timer.h>
#include <linux/freezer.h>
#include <linux/sched/signal.h>

#include "f2fs.h"
#include "segment.h"
#include "node.h"
#include "gc.h"
#include "trace.h"
#include <trace/events/f2fs.h>

#define __reverse_ffz(x) __reverse_ffs(~(x))

static struct kmem_cache *discard_entry_slab;
static struct kmem_cache *discard_cmd_slab;
static struct kmem_cache *sit_entry_set_slab;
static struct kmem_cache *inmem_entry_slab;

static unsigned long __reverse_ulong(unsigned char *str)
{
	unsigned long tmp = 0;
	int shift = 24, idx = 0;

#if BITS_PER_LONG == 64
	shift = 56;
#endif
	while (shift >= 0) {
		tmp |= (unsigned long)str[idx++] << shift;
		shift -= BITS_PER_BYTE;
	}
	return tmp;
}

/*
 * __reverse_ffs is copied from include/asm-generic/bitops/__ffs.h since
 * MSB and LSB are reversed in a byte by f2fs_set_bit.
 */
static inline unsigned long __reverse_ffs(unsigned long word)
{
	int num = 0;

#if BITS_PER_LONG == 64
	if ((word & 0xffffffff00000000UL) == 0)
		num += 32;
	else
		word >>= 32;
#endif
	if ((word & 0xffff0000) == 0)
		num += 16;
	else
		word >>= 16;

	if ((word & 0xff00) == 0)
		num += 8;
	else
		word >>= 8;

	if ((word & 0xf0) == 0)
		num += 4;
	else
		word >>= 4;

	if ((word & 0xc) == 0)
		num += 2;
	else
		word >>= 2;

	if ((word & 0x2) == 0)
		num += 1;
	return num;
}

/*
 * __find_rev_next(_zero)_bit is copied from lib/find_next_bit.c because
 * f2fs_set_bit makes MSB and LSB reversed in a byte.
 * @size must be integral times of unsigned long.
 * Example:
 *                             MSB <--> LSB
 *   f2fs_set_bit(0, bitmap) => 1000 0000
 *   f2fs_set_bit(7, bitmap) => 0000 0001
 */
static unsigned long __find_rev_next_bit(const unsigned long *addr,
			unsigned long size, unsigned long offset)
{
	const unsigned long *p = addr + BIT_WORD(offset);
	unsigned long result = size;
	unsigned long tmp;

	if (offset >= size)
		return size;

	size -= (offset & ~(BITS_PER_LONG - 1));
	offset %= BITS_PER_LONG;

	while (1) {
		if (*p == 0)
			goto pass;

		tmp = __reverse_ulong((unsigned char *)p);

		tmp &= ~0UL >> offset;
		if (size < BITS_PER_LONG)
			tmp &= (~0UL << (BITS_PER_LONG - size));
		if (tmp)
			goto found;
pass:
		if (size <= BITS_PER_LONG)
			break;
		size -= BITS_PER_LONG;
		offset = 0;
		p++;
	}
	return result;
found:
	return result - size + __reverse_ffs(tmp);
}

static unsigned long __find_rev_next_zero_bit(const unsigned long *addr,
			unsigned long size, unsigned long offset)
{
	const unsigned long *p = addr + BIT_WORD(offset);
	unsigned long result = size;
	unsigned long tmp;

	if (offset >= size)
		return size;

	size -= (offset & ~(BITS_PER_LONG - 1));
	offset %= BITS_PER_LONG;

	while (1) {
		if (*p == ~0UL)
			goto pass;

		tmp = __reverse_ulong((unsigned char *)p);

		if (offset)
			tmp |= ~0UL << (BITS_PER_LONG - offset);
		if (size < BITS_PER_LONG)
			tmp |= ~0UL >> size;
		if (tmp != ~0UL)
			goto found;
pass:
		if (size <= BITS_PER_LONG)
			break;
		size -= BITS_PER_LONG;
		offset = 0;
		p++;
	}
	return result;
found:
	return result - size + __reverse_ffz(tmp);
}

bool f2fs_need_SSR(struct f2fs_sb_info *sbi)
{
	int node_secs = get_blocktype_secs(sbi, F2FS_DIRTY_NODES);
	int dent_secs = get_blocktype_secs(sbi, F2FS_DIRTY_DENTS);
	int imeta_secs = get_blocktype_secs(sbi, F2FS_DIRTY_IMETA);

	if (test_opt(sbi, LFS))
		return false;
	if (sbi->gc_mode == GC_URGENT)
		return true;
	if (unlikely(is_sbi_flag_set(sbi, SBI_CP_DISABLED)))
		return true;

	return free_sections(sbi) <= (node_secs + 2 * dent_secs + imeta_secs +
			SM_I(sbi)->min_ssr_sections + reserved_sections(sbi));
}

void f2fs_register_inmem_page(struct inode *inode, struct page *page)
{
	struct f2fs_sb_info *sbi = F2FS_I_SB(inode);
	struct f2fs_inode_info *fi = F2FS_I(inode);
	struct inmem_pages *new;

	f2fs_trace_pid(page);

	f2fs_set_page_private(page, (unsigned long)ATOMIC_WRITTEN_PAGE);

	new = f2fs_kmem_cache_alloc(inmem_entry_slab, GFP_NOFS);

	/* add atomic page indices to the list */
	new->page = page;
	INIT_LIST_HEAD(&new->list);

	/* increase reference count with clean state */
	mutex_lock(&fi->inmem_lock);
	get_page(page);
	list_add_tail(&new->list, &fi->inmem_pages);
	spin_lock(&sbi->inode_lock[ATOMIC_FILE]);
	if (list_empty(&fi->inmem_ilist))
		list_add_tail(&fi->inmem_ilist, &sbi->inode_list[ATOMIC_FILE]);
	spin_unlock(&sbi->inode_lock[ATOMIC_FILE]);
	inc_page_count(F2FS_I_SB(inode), F2FS_INMEM_PAGES);
	mutex_unlock(&fi->inmem_lock);

	trace_f2fs_register_inmem_page(page, INMEM);
}

static int __revoke_inmem_pages(struct inode *inode,
				struct list_head *head, bool drop, bool recover,
				bool trylock)
{
	struct f2fs_sb_info *sbi = F2FS_I_SB(inode);
	struct inmem_pages *cur, *tmp;
	int err = 0;

	list_for_each_entry_safe(cur, tmp, head, list) {
		struct page *page = cur->page;

		if (drop)
			trace_f2fs_commit_inmem_page(page, INMEM_DROP);

		if (trylock) {
			/*
			 * to avoid deadlock in between page lock and
			 * inmem_lock.
			 */
			if (!trylock_page(page))
				continue;
		} else {
			lock_page(page);
		}

		f2fs_wait_on_page_writeback(page, DATA, true, true);

		if (recover) {
			struct dnode_of_data dn;
			struct node_info ni;

			trace_f2fs_commit_inmem_page(page, INMEM_REVOKE);
retry:
			set_new_dnode(&dn, inode, NULL, NULL, 0);
			err = f2fs_get_dnode_of_data(&dn, page->index,
								LOOKUP_NODE);
			if (err) {
				if (err == -ENOMEM) {
					congestion_wait(BLK_RW_ASYNC, HZ/50);
					cond_resched();
					goto retry;
				}
				err = -EAGAIN;
				goto next;
			}

			err = f2fs_get_node_info(sbi, dn.nid, &ni);
			if (err) {
				f2fs_put_dnode(&dn);
				return err;
			}

			if (cur->old_addr == NEW_ADDR) {
				f2fs_invalidate_blocks(sbi, dn.data_blkaddr);
				f2fs_update_data_blkaddr(&dn, NEW_ADDR);
			} else
				f2fs_replace_block(sbi, &dn, dn.data_blkaddr,
					cur->old_addr, ni.version, true, true);
			f2fs_put_dnode(&dn);
		}
next:
		/* we don't need to invalidate this in the sccessful status */
		if (drop || recover) {
			ClearPageUptodate(page);
			clear_cold_data(page);
		}
		f2fs_clear_page_private(page);
		f2fs_put_page(page, 1);

		list_del(&cur->list);
		kmem_cache_free(inmem_entry_slab, cur);
		dec_page_count(F2FS_I_SB(inode), F2FS_INMEM_PAGES);
	}
	return err;
}

void f2fs_drop_inmem_pages_all(struct f2fs_sb_info *sbi, bool gc_failure)
{
	struct list_head *head = &sbi->inode_list[ATOMIC_FILE];
	struct inode *inode;
	struct f2fs_inode_info *fi;
next:
	spin_lock(&sbi->inode_lock[ATOMIC_FILE]);
	if (list_empty(head)) {
		spin_unlock(&sbi->inode_lock[ATOMIC_FILE]);
		return;
	}
	fi = list_first_entry(head, struct f2fs_inode_info, inmem_ilist);
	inode = igrab(&fi->vfs_inode);
	spin_unlock(&sbi->inode_lock[ATOMIC_FILE]);

	if (inode) {
		if (gc_failure) {
			if (fi->i_gc_failures[GC_FAILURE_ATOMIC])
				goto drop;
			goto skip;
		}
drop:
		set_inode_flag(inode, FI_ATOMIC_REVOKE_REQUEST);
		f2fs_drop_inmem_pages(inode);
		iput(inode);
	}
skip:
	congestion_wait(BLK_RW_ASYNC, HZ/50);
	cond_resched();
	goto next;
}

void f2fs_drop_inmem_pages(struct inode *inode)
{
	struct f2fs_sb_info *sbi = F2FS_I_SB(inode);
	struct f2fs_inode_info *fi = F2FS_I(inode);

	while (!list_empty(&fi->inmem_pages)) {
		mutex_lock(&fi->inmem_lock);
		__revoke_inmem_pages(inode, &fi->inmem_pages,
						true, false, true);

		if (list_empty(&fi->inmem_pages)) {
			spin_lock(&sbi->inode_lock[ATOMIC_FILE]);
			if (!list_empty(&fi->inmem_ilist))
				list_del_init(&fi->inmem_ilist);
			spin_unlock(&sbi->inode_lock[ATOMIC_FILE]);
		}
		mutex_unlock(&fi->inmem_lock);
	}

	clear_inode_flag(inode, FI_ATOMIC_FILE);
	fi->i_gc_failures[GC_FAILURE_ATOMIC] = 0;
	stat_dec_atomic_write(inode);
}

void f2fs_drop_inmem_page(struct inode *inode, struct page *page)
{
	struct f2fs_inode_info *fi = F2FS_I(inode);
	struct f2fs_sb_info *sbi = F2FS_I_SB(inode);
	struct list_head *head = &fi->inmem_pages;
	struct inmem_pages *cur = NULL;

	f2fs_bug_on(sbi, !IS_ATOMIC_WRITTEN_PAGE(page));

	mutex_lock(&fi->inmem_lock);
	list_for_each_entry(cur, head, list) {
		if (cur->page == page)
			break;
	}

	f2fs_bug_on(sbi, list_empty(head) || cur->page != page);
	list_del(&cur->list);
	mutex_unlock(&fi->inmem_lock);

	dec_page_count(sbi, F2FS_INMEM_PAGES);
	kmem_cache_free(inmem_entry_slab, cur);

	ClearPageUptodate(page);
	f2fs_clear_page_private(page);
	f2fs_put_page(page, 0);

	trace_f2fs_commit_inmem_page(page, INMEM_INVALIDATE);
}

static int __f2fs_commit_inmem_pages(struct inode *inode)
{
	struct f2fs_sb_info *sbi = F2FS_I_SB(inode);
	struct f2fs_inode_info *fi = F2FS_I(inode);
	struct inmem_pages *cur, *tmp;
	struct f2fs_io_info fio = {
		.sbi = sbi,
		.ino = inode->i_ino,
		.type = DATA,
		.op = REQ_OP_WRITE,
		.op_flags = REQ_SYNC | REQ_PRIO,
		.io_type = FS_DATA_IO,
	};
	struct list_head revoke_list;
	bool submit_bio = false;
	int err = 0;

	INIT_LIST_HEAD(&revoke_list);

	list_for_each_entry_safe(cur, tmp, &fi->inmem_pages, list) {
		struct page *page = cur->page;

		lock_page(page);
		if (page->mapping == inode->i_mapping) {
			trace_f2fs_commit_inmem_page(page, INMEM);

			f2fs_wait_on_page_writeback(page, DATA, true, true);

			set_page_dirty(page);
			if (clear_page_dirty_for_io(page)) {
				inode_dec_dirty_pages(inode);
				f2fs_remove_dirty_inode(inode);
			}
retry:
			fio.page = page;
			fio.old_blkaddr = NULL_ADDR;
			fio.encrypted_page = NULL;
			fio.need_lock = LOCK_DONE;
			err = f2fs_do_write_data_page(&fio);
			if (err) {
				if (err == -ENOMEM) {
					congestion_wait(BLK_RW_ASYNC, HZ/50);
					cond_resched();
					goto retry;
				}
				unlock_page(page);
				break;
			}
			/* record old blkaddr for revoking */
			cur->old_addr = fio.old_blkaddr;
			submit_bio = true;
		}
		unlock_page(page);
		list_move_tail(&cur->list, &revoke_list);
	}

	if (submit_bio)
		f2fs_submit_merged_write_cond(sbi, inode, NULL, 0, DATA);

	if (err) {
		/*
		 * try to revoke all committed pages, but still we could fail
		 * due to no memory or other reason, if that happened, EAGAIN
		 * will be returned, which means in such case, transaction is
		 * already not integrity, caller should use journal to do the
		 * recovery or rewrite & commit last transaction. For other
		 * error number, revoking was done by filesystem itself.
		 */
		err = __revoke_inmem_pages(inode, &revoke_list,
						false, true, false);

		/* drop all uncommitted pages */
		__revoke_inmem_pages(inode, &fi->inmem_pages,
						true, false, false);
	} else {
		__revoke_inmem_pages(inode, &revoke_list,
						false, false, false);
	}

	return err;
}

int f2fs_commit_inmem_pages(struct inode *inode)
{
	struct f2fs_sb_info *sbi = F2FS_I_SB(inode);
	struct f2fs_inode_info *fi = F2FS_I(inode);
	int err;

	f2fs_balance_fs(sbi, true);

	down_write(&fi->i_gc_rwsem[WRITE]);

	f2fs_lock_op(sbi);
	set_inode_flag(inode, FI_ATOMIC_COMMIT);

	mutex_lock(&fi->inmem_lock);
	err = __f2fs_commit_inmem_pages(inode);

	spin_lock(&sbi->inode_lock[ATOMIC_FILE]);
	if (!list_empty(&fi->inmem_ilist))
		list_del_init(&fi->inmem_ilist);
	spin_unlock(&sbi->inode_lock[ATOMIC_FILE]);
	mutex_unlock(&fi->inmem_lock);

	clear_inode_flag(inode, FI_ATOMIC_COMMIT);

	f2fs_unlock_op(sbi);
	up_write(&fi->i_gc_rwsem[WRITE]);

	return err;
}

/*
 * This function balances dirty node and dentry pages.
 * In addition, it controls garbage collection.
 */
void f2fs_balance_fs(struct f2fs_sb_info *sbi, bool need)
{
	if (time_to_inject(sbi, FAULT_CHECKPOINT)) {
		f2fs_show_injection_info(FAULT_CHECKPOINT);
		f2fs_stop_checkpoint(sbi, false);
	}

	/* balance_fs_bg is able to be pending */
	if (need && excess_cached_nats(sbi))
		f2fs_balance_fs_bg(sbi);

	if (f2fs_is_checkpoint_ready(sbi))
		return;

	/*
	 * We should do GC or end up with checkpoint, if there are so many dirty
	 * dir/node pages without enough free segments.
	 */
	if (has_not_enough_free_secs(sbi, 0, 0)) {
		mutex_lock(&sbi->gc_mutex);
		f2fs_gc(sbi, false, false, NULL_SEGNO);
	}
}

void f2fs_balance_fs_bg(struct f2fs_sb_info *sbi)
{
	if (unlikely(is_sbi_flag_set(sbi, SBI_POR_DOING)))
		return;

	/* try to shrink extent cache when there is no enough memory */
	if (!f2fs_available_free_memory(sbi, EXTENT_CACHE))
		f2fs_shrink_extent_tree(sbi, EXTENT_CACHE_SHRINK_NUMBER);

	/* check the # of cached NAT entries */
	if (!f2fs_available_free_memory(sbi, NAT_ENTRIES))
		f2fs_try_to_free_nats(sbi, NAT_ENTRY_PER_BLOCK);

	if (!f2fs_available_free_memory(sbi, FREE_NIDS))
		f2fs_try_to_free_nids(sbi, MAX_FREE_NIDS);
	else
		f2fs_build_free_nids(sbi, false, false);

	if (!is_idle(sbi, REQ_TIME) &&
		(!excess_dirty_nats(sbi) && !excess_dirty_nodes(sbi)))
		return;

	/* checkpoint is the only way to shrink partial cached entries */
	if (!f2fs_available_free_memory(sbi, NAT_ENTRIES) ||
			!f2fs_available_free_memory(sbi, INO_ENTRIES) ||
			excess_prefree_segs(sbi) ||
			excess_dirty_nats(sbi) ||
			excess_dirty_nodes(sbi) ||
			f2fs_time_over(sbi, CP_TIME)) {
		if (test_opt(sbi, DATA_FLUSH)) {
			struct blk_plug plug;

			blk_start_plug(&plug);
			f2fs_sync_dirty_inodes(sbi, FILE_INODE);
			blk_finish_plug(&plug);
		}
		f2fs_sync_fs(sbi->sb, true);
		stat_inc_bg_cp_count(sbi->stat_info);
	}
}

static int __submit_flush_wait(struct f2fs_sb_info *sbi,
				struct block_device *bdev)
{
	struct bio *bio;
	int ret;

	bio = f2fs_bio_alloc(sbi, 0, false);
	if (!bio)
		return -ENOMEM;

	bio->bi_opf = REQ_OP_WRITE | REQ_SYNC | REQ_PREFLUSH;
	bio_set_dev(bio, bdev);
	ret = submit_bio_wait(bio);
	bio_put(bio);

	trace_f2fs_issue_flush(bdev, test_opt(sbi, NOBARRIER),
				test_opt(sbi, FLUSH_MERGE), ret);
	return ret;
}

static int submit_flush_wait(struct f2fs_sb_info *sbi, nid_t ino)
{
	int ret = 0;
	int i;

	if (!f2fs_is_multi_device(sbi))
		return __submit_flush_wait(sbi, sbi->sb->s_bdev);

	for (i = 0; i < sbi->s_ndevs; i++) {
		if (!f2fs_is_dirty_device(sbi, ino, i, FLUSH_INO))
			continue;
		ret = __submit_flush_wait(sbi, FDEV(i).bdev);
		if (ret)
			break;
	}
	return ret;
}

static int issue_flush_thread(void *data)
{
	struct f2fs_sb_info *sbi = data;
	struct flush_cmd_control *fcc = SM_I(sbi)->fcc_info;
	wait_queue_head_t *q = &fcc->flush_wait_queue;
repeat:
	if (kthread_should_stop())
		return 0;

	sb_start_intwrite(sbi->sb);

	if (!llist_empty(&fcc->issue_list)) {
		struct flush_cmd *cmd, *next;
		int ret;

		fcc->dispatch_list = llist_del_all(&fcc->issue_list);
		fcc->dispatch_list = llist_reverse_order(fcc->dispatch_list);

		cmd = llist_entry(fcc->dispatch_list, struct flush_cmd, llnode);

		ret = submit_flush_wait(sbi, cmd->ino);
		atomic_inc(&fcc->issued_flush);

		llist_for_each_entry_safe(cmd, next,
					  fcc->dispatch_list, llnode) {
			cmd->ret = ret;
			complete(&cmd->wait);
		}
		fcc->dispatch_list = NULL;
	}

	sb_end_intwrite(sbi->sb);

	wait_event_interruptible(*q,
		kthread_should_stop() || !llist_empty(&fcc->issue_list));
	goto repeat;
}

int f2fs_issue_flush(struct f2fs_sb_info *sbi, nid_t ino)
{
	struct flush_cmd_control *fcc = SM_I(sbi)->fcc_info;
	struct flush_cmd cmd;
	int ret;

	if (test_opt(sbi, NOBARRIER))
		return 0;

	if (!test_opt(sbi, FLUSH_MERGE)) {
		atomic_inc(&fcc->queued_flush);
		ret = submit_flush_wait(sbi, ino);
		atomic_dec(&fcc->queued_flush);
		atomic_inc(&fcc->issued_flush);
		return ret;
	}

<<<<<<< HEAD
	if (atomic_inc_return(&fcc->queued_flush) == 1 || sbi->s_ndevs > 1) {
=======
	if (atomic_inc_return(&fcc->queued_flush) == 1 ||
	    f2fs_is_multi_device(sbi)) {
>>>>>>> 0ecfebd2
		ret = submit_flush_wait(sbi, ino);
		atomic_dec(&fcc->queued_flush);

		atomic_inc(&fcc->issued_flush);
		return ret;
	}

	cmd.ino = ino;
	init_completion(&cmd.wait);

	llist_add(&cmd.llnode, &fcc->issue_list);

	/* update issue_list before we wake up issue_flush thread */
	smp_mb();

	if (waitqueue_active(&fcc->flush_wait_queue))
		wake_up(&fcc->flush_wait_queue);

	if (fcc->f2fs_issue_flush) {
		wait_for_completion(&cmd.wait);
		atomic_dec(&fcc->queued_flush);
	} else {
		struct llist_node *list;

		list = llist_del_all(&fcc->issue_list);
		if (!list) {
			wait_for_completion(&cmd.wait);
			atomic_dec(&fcc->queued_flush);
		} else {
			struct flush_cmd *tmp, *next;

			ret = submit_flush_wait(sbi, ino);

			llist_for_each_entry_safe(tmp, next, list, llnode) {
				if (tmp == &cmd) {
					cmd.ret = ret;
					atomic_dec(&fcc->queued_flush);
					continue;
				}
				tmp->ret = ret;
				complete(&tmp->wait);
			}
		}
	}

	return cmd.ret;
}

int f2fs_create_flush_cmd_control(struct f2fs_sb_info *sbi)
{
	dev_t dev = sbi->sb->s_bdev->bd_dev;
	struct flush_cmd_control *fcc;
	int err = 0;

	if (SM_I(sbi)->fcc_info) {
		fcc = SM_I(sbi)->fcc_info;
		if (fcc->f2fs_issue_flush)
			return err;
		goto init_thread;
	}

	fcc = f2fs_kzalloc(sbi, sizeof(struct flush_cmd_control), GFP_KERNEL);
	if (!fcc)
		return -ENOMEM;
	atomic_set(&fcc->issued_flush, 0);
	atomic_set(&fcc->queued_flush, 0);
	init_waitqueue_head(&fcc->flush_wait_queue);
	init_llist_head(&fcc->issue_list);
	SM_I(sbi)->fcc_info = fcc;
	if (!test_opt(sbi, FLUSH_MERGE))
		return err;

init_thread:
	fcc->f2fs_issue_flush = kthread_run(issue_flush_thread, sbi,
				"f2fs_flush-%u:%u", MAJOR(dev), MINOR(dev));
	if (IS_ERR(fcc->f2fs_issue_flush)) {
		err = PTR_ERR(fcc->f2fs_issue_flush);
		kvfree(fcc);
		SM_I(sbi)->fcc_info = NULL;
		return err;
	}

	return err;
}

void f2fs_destroy_flush_cmd_control(struct f2fs_sb_info *sbi, bool free)
{
	struct flush_cmd_control *fcc = SM_I(sbi)->fcc_info;

	if (fcc && fcc->f2fs_issue_flush) {
		struct task_struct *flush_thread = fcc->f2fs_issue_flush;

		fcc->f2fs_issue_flush = NULL;
		kthread_stop(flush_thread);
	}
	if (free) {
		kvfree(fcc);
		SM_I(sbi)->fcc_info = NULL;
	}
}

int f2fs_flush_device_cache(struct f2fs_sb_info *sbi)
{
	int ret = 0, i;

	if (!f2fs_is_multi_device(sbi))
		return 0;

	for (i = 1; i < sbi->s_ndevs; i++) {
		if (!f2fs_test_bit(i, (char *)&sbi->dirty_device))
			continue;
		ret = __submit_flush_wait(sbi, FDEV(i).bdev);
		if (ret)
			break;

		spin_lock(&sbi->dev_lock);
		f2fs_clear_bit(i, (char *)&sbi->dirty_device);
		spin_unlock(&sbi->dev_lock);
	}

	return ret;
}

static void __locate_dirty_segment(struct f2fs_sb_info *sbi, unsigned int segno,
		enum dirty_type dirty_type)
{
	struct dirty_seglist_info *dirty_i = DIRTY_I(sbi);

	/* need not be added */
	if (IS_CURSEG(sbi, segno))
		return;

	if (!test_and_set_bit(segno, dirty_i->dirty_segmap[dirty_type]))
		dirty_i->nr_dirty[dirty_type]++;

	if (dirty_type == DIRTY) {
		struct seg_entry *sentry = get_seg_entry(sbi, segno);
		enum dirty_type t = sentry->type;

		if (unlikely(t >= DIRTY)) {
			f2fs_bug_on(sbi, 1);
			return;
		}
		if (!test_and_set_bit(segno, dirty_i->dirty_segmap[t]))
			dirty_i->nr_dirty[t]++;
	}
}

static void __remove_dirty_segment(struct f2fs_sb_info *sbi, unsigned int segno,
		enum dirty_type dirty_type)
{
	struct dirty_seglist_info *dirty_i = DIRTY_I(sbi);

	if (test_and_clear_bit(segno, dirty_i->dirty_segmap[dirty_type]))
		dirty_i->nr_dirty[dirty_type]--;

	if (dirty_type == DIRTY) {
		struct seg_entry *sentry = get_seg_entry(sbi, segno);
		enum dirty_type t = sentry->type;

		if (test_and_clear_bit(segno, dirty_i->dirty_segmap[t]))
			dirty_i->nr_dirty[t]--;

		if (get_valid_blocks(sbi, segno, true) == 0)
			clear_bit(GET_SEC_FROM_SEG(sbi, segno),
						dirty_i->victim_secmap);
	}
}

/*
 * Should not occur error such as -ENOMEM.
 * Adding dirty entry into seglist is not critical operation.
 * If a given segment is one of current working segments, it won't be added.
 */
static void locate_dirty_segment(struct f2fs_sb_info *sbi, unsigned int segno)
{
	struct dirty_seglist_info *dirty_i = DIRTY_I(sbi);
	unsigned short valid_blocks, ckpt_valid_blocks;

	if (segno == NULL_SEGNO || IS_CURSEG(sbi, segno))
		return;

	mutex_lock(&dirty_i->seglist_lock);

	valid_blocks = get_valid_blocks(sbi, segno, false);
	ckpt_valid_blocks = get_ckpt_valid_blocks(sbi, segno);

	if (valid_blocks == 0 && (!is_sbi_flag_set(sbi, SBI_CP_DISABLED) ||
				ckpt_valid_blocks == sbi->blocks_per_seg)) {
		__locate_dirty_segment(sbi, segno, PRE);
		__remove_dirty_segment(sbi, segno, DIRTY);
	} else if (valid_blocks < sbi->blocks_per_seg) {
		__locate_dirty_segment(sbi, segno, DIRTY);
	} else {
		/* Recovery routine with SSR needs this */
		__remove_dirty_segment(sbi, segno, DIRTY);
	}

	mutex_unlock(&dirty_i->seglist_lock);
}

/* This moves currently empty dirty blocks to prefree. Must hold seglist_lock */
void f2fs_dirty_to_prefree(struct f2fs_sb_info *sbi)
{
	struct dirty_seglist_info *dirty_i = DIRTY_I(sbi);
	unsigned int segno;

	mutex_lock(&dirty_i->seglist_lock);
	for_each_set_bit(segno, dirty_i->dirty_segmap[DIRTY], MAIN_SEGS(sbi)) {
		if (get_valid_blocks(sbi, segno, false))
			continue;
		if (IS_CURSEG(sbi, segno))
			continue;
		__locate_dirty_segment(sbi, segno, PRE);
		__remove_dirty_segment(sbi, segno, DIRTY);
	}
	mutex_unlock(&dirty_i->seglist_lock);
}

int f2fs_disable_cp_again(struct f2fs_sb_info *sbi)
{
	struct dirty_seglist_info *dirty_i = DIRTY_I(sbi);
	block_t ovp = overprovision_segments(sbi) << sbi->log_blocks_per_seg;
	block_t holes[2] = {0, 0};	/* DATA and NODE */
	struct seg_entry *se;
	unsigned int segno;

	mutex_lock(&dirty_i->seglist_lock);
	for_each_set_bit(segno, dirty_i->dirty_segmap[DIRTY], MAIN_SEGS(sbi)) {
		se = get_seg_entry(sbi, segno);
		if (IS_NODESEG(se->type))
			holes[NODE] += sbi->blocks_per_seg - se->valid_blocks;
		else
			holes[DATA] += sbi->blocks_per_seg - se->valid_blocks;
	}
	mutex_unlock(&dirty_i->seglist_lock);

	if (holes[DATA] > ovp || holes[NODE] > ovp)
		return -EAGAIN;
	if (is_sbi_flag_set(sbi, SBI_CP_DISABLED_QUICK) &&
		dirty_segments(sbi) > overprovision_segments(sbi))
		return -EAGAIN;
	return 0;
}

/* This is only used by SBI_CP_DISABLED */
static unsigned int get_free_segment(struct f2fs_sb_info *sbi)
{
	struct dirty_seglist_info *dirty_i = DIRTY_I(sbi);
	unsigned int segno = 0;

	mutex_lock(&dirty_i->seglist_lock);
	for_each_set_bit(segno, dirty_i->dirty_segmap[DIRTY], MAIN_SEGS(sbi)) {
		if (get_valid_blocks(sbi, segno, false))
			continue;
		if (get_ckpt_valid_blocks(sbi, segno))
			continue;
		mutex_unlock(&dirty_i->seglist_lock);
		return segno;
	}
	mutex_unlock(&dirty_i->seglist_lock);
	return NULL_SEGNO;
}

static struct discard_cmd *__create_discard_cmd(struct f2fs_sb_info *sbi,
		struct block_device *bdev, block_t lstart,
		block_t start, block_t len)
{
	struct discard_cmd_control *dcc = SM_I(sbi)->dcc_info;
	struct list_head *pend_list;
	struct discard_cmd *dc;

	f2fs_bug_on(sbi, !len);

	pend_list = &dcc->pend_list[plist_idx(len)];

	dc = f2fs_kmem_cache_alloc(discard_cmd_slab, GFP_NOFS);
	INIT_LIST_HEAD(&dc->list);
	dc->bdev = bdev;
	dc->lstart = lstart;
	dc->start = start;
	dc->len = len;
	dc->ref = 0;
	dc->state = D_PREP;
	dc->queued = 0;
	dc->error = 0;
	init_completion(&dc->wait);
	list_add_tail(&dc->list, pend_list);
	spin_lock_init(&dc->lock);
	dc->bio_ref = 0;
	atomic_inc(&dcc->discard_cmd_cnt);
	dcc->undiscard_blks += len;

	return dc;
}

static struct discard_cmd *__attach_discard_cmd(struct f2fs_sb_info *sbi,
				struct block_device *bdev, block_t lstart,
				block_t start, block_t len,
				struct rb_node *parent, struct rb_node **p,
				bool leftmost)
{
	struct discard_cmd_control *dcc = SM_I(sbi)->dcc_info;
	struct discard_cmd *dc;

	dc = __create_discard_cmd(sbi, bdev, lstart, start, len);

	rb_link_node(&dc->rb_node, parent, p);
	rb_insert_color_cached(&dc->rb_node, &dcc->root, leftmost);

	return dc;
}

static void __detach_discard_cmd(struct discard_cmd_control *dcc,
							struct discard_cmd *dc)
{
	if (dc->state == D_DONE)
		atomic_sub(dc->queued, &dcc->queued_discard);

	list_del(&dc->list);
	rb_erase_cached(&dc->rb_node, &dcc->root);
	dcc->undiscard_blks -= dc->len;

	kmem_cache_free(discard_cmd_slab, dc);

	atomic_dec(&dcc->discard_cmd_cnt);
}

static void __remove_discard_cmd(struct f2fs_sb_info *sbi,
							struct discard_cmd *dc)
{
	struct discard_cmd_control *dcc = SM_I(sbi)->dcc_info;
	unsigned long flags;

	trace_f2fs_remove_discard(dc->bdev, dc->start, dc->len);

	spin_lock_irqsave(&dc->lock, flags);
	if (dc->bio_ref) {
		spin_unlock_irqrestore(&dc->lock, flags);
		return;
	}
	spin_unlock_irqrestore(&dc->lock, flags);

	f2fs_bug_on(sbi, dc->ref);

	if (dc->error == -EOPNOTSUPP)
		dc->error = 0;

	if (dc->error)
		printk_ratelimited(
			"%sF2FS-fs: Issue discard(%u, %u, %u) failed, ret: %d",
			KERN_INFO, dc->lstart, dc->start, dc->len, dc->error);
	__detach_discard_cmd(dcc, dc);
}

static void f2fs_submit_discard_endio(struct bio *bio)
{
	struct discard_cmd *dc = (struct discard_cmd *)bio->bi_private;
	unsigned long flags;

	dc->error = blk_status_to_errno(bio->bi_status);

	spin_lock_irqsave(&dc->lock, flags);
	dc->bio_ref--;
	if (!dc->bio_ref && dc->state == D_SUBMIT) {
		dc->state = D_DONE;
		complete_all(&dc->wait);
	}
	spin_unlock_irqrestore(&dc->lock, flags);
	bio_put(bio);
}

static void __check_sit_bitmap(struct f2fs_sb_info *sbi,
				block_t start, block_t end)
{
#ifdef CONFIG_F2FS_CHECK_FS
	struct seg_entry *sentry;
	unsigned int segno;
	block_t blk = start;
	unsigned long offset, size, max_blocks = sbi->blocks_per_seg;
	unsigned long *map;

	while (blk < end) {
		segno = GET_SEGNO(sbi, blk);
		sentry = get_seg_entry(sbi, segno);
		offset = GET_BLKOFF_FROM_SEG0(sbi, blk);

		if (end < START_BLOCK(sbi, segno + 1))
			size = GET_BLKOFF_FROM_SEG0(sbi, end);
		else
			size = max_blocks;
		map = (unsigned long *)(sentry->cur_valid_map);
		offset = __find_rev_next_bit(map, size, offset);
		f2fs_bug_on(sbi, offset != size);
		blk = START_BLOCK(sbi, segno + 1);
	}
#endif
}

static void __init_discard_policy(struct f2fs_sb_info *sbi,
				struct discard_policy *dpolicy,
				int discard_type, unsigned int granularity)
{
	/* common policy */
	dpolicy->type = discard_type;
	dpolicy->sync = true;
	dpolicy->ordered = false;
	dpolicy->granularity = granularity;

	dpolicy->max_requests = DEF_MAX_DISCARD_REQUEST;
	dpolicy->io_aware_gran = MAX_PLIST_NUM;
	dpolicy->timeout = 0;

	if (discard_type == DPOLICY_BG) {
		dpolicy->min_interval = DEF_MIN_DISCARD_ISSUE_TIME;
		dpolicy->mid_interval = DEF_MID_DISCARD_ISSUE_TIME;
		dpolicy->max_interval = DEF_MAX_DISCARD_ISSUE_TIME;
		dpolicy->io_aware = true;
		dpolicy->sync = false;
		dpolicy->ordered = true;
		if (utilization(sbi) > DEF_DISCARD_URGENT_UTIL) {
			dpolicy->granularity = 1;
			dpolicy->max_interval = DEF_MIN_DISCARD_ISSUE_TIME;
		}
	} else if (discard_type == DPOLICY_FORCE) {
		dpolicy->min_interval = DEF_MIN_DISCARD_ISSUE_TIME;
		dpolicy->mid_interval = DEF_MID_DISCARD_ISSUE_TIME;
		dpolicy->max_interval = DEF_MAX_DISCARD_ISSUE_TIME;
		dpolicy->io_aware = false;
	} else if (discard_type == DPOLICY_FSTRIM) {
		dpolicy->io_aware = false;
	} else if (discard_type == DPOLICY_UMOUNT) {
		dpolicy->max_requests = UINT_MAX;
		dpolicy->io_aware = false;
		/* we need to issue all to keep CP_TRIMMED_FLAG */
		dpolicy->granularity = 1;
	}
}

static void __update_discard_tree_range(struct f2fs_sb_info *sbi,
				struct block_device *bdev, block_t lstart,
				block_t start, block_t len);
/* this function is copied from blkdev_issue_discard from block/blk-lib.c */
static int __submit_discard_cmd(struct f2fs_sb_info *sbi,
						struct discard_policy *dpolicy,
						struct discard_cmd *dc,
						unsigned int *issued)
{
	struct block_device *bdev = dc->bdev;
	struct request_queue *q = bdev_get_queue(bdev);
	unsigned int max_discard_blocks =
			SECTOR_TO_BLOCK(q->limits.max_discard_sectors);
	struct discard_cmd_control *dcc = SM_I(sbi)->dcc_info;
	struct list_head *wait_list = (dpolicy->type == DPOLICY_FSTRIM) ?
					&(dcc->fstrim_list) : &(dcc->wait_list);
	int flag = dpolicy->sync ? REQ_SYNC : 0;
	block_t lstart, start, len, total_len;
	int err = 0;

	if (dc->state != D_PREP)
		return 0;

	if (is_sbi_flag_set(sbi, SBI_NEED_FSCK))
		return 0;

	trace_f2fs_issue_discard(bdev, dc->start, dc->len);

	lstart = dc->lstart;
	start = dc->start;
	len = dc->len;
	total_len = len;

	dc->len = 0;

	while (total_len && *issued < dpolicy->max_requests && !err) {
		struct bio *bio = NULL;
		unsigned long flags;
		bool last = true;

		if (len > max_discard_blocks) {
			len = max_discard_blocks;
			last = false;
		}

		(*issued)++;
		if (*issued == dpolicy->max_requests)
			last = true;

		dc->len += len;

		if (time_to_inject(sbi, FAULT_DISCARD)) {
			f2fs_show_injection_info(FAULT_DISCARD);
			err = -EIO;
			goto submit;
		}
		err = __blkdev_issue_discard(bdev,
					SECTOR_FROM_BLOCK(start),
					SECTOR_FROM_BLOCK(len),
					GFP_NOFS, 0, &bio);
submit:
		if (err) {
			spin_lock_irqsave(&dc->lock, flags);
			if (dc->state == D_PARTIAL)
				dc->state = D_SUBMIT;
			spin_unlock_irqrestore(&dc->lock, flags);

			break;
		}

		f2fs_bug_on(sbi, !bio);

		/*
		 * should keep before submission to avoid D_DONE
		 * right away
		 */
		spin_lock_irqsave(&dc->lock, flags);
		if (last)
			dc->state = D_SUBMIT;
		else
			dc->state = D_PARTIAL;
		dc->bio_ref++;
		spin_unlock_irqrestore(&dc->lock, flags);

		atomic_inc(&dcc->queued_discard);
		dc->queued++;
		list_move_tail(&dc->list, wait_list);

		/* sanity check on discard range */
		__check_sit_bitmap(sbi, lstart, lstart + len);

		bio->bi_private = dc;
		bio->bi_end_io = f2fs_submit_discard_endio;
		bio->bi_opf |= flag;
		submit_bio(bio);

		atomic_inc(&dcc->issued_discard);

		f2fs_update_iostat(sbi, FS_DISCARD, 1);

		lstart += len;
		start += len;
		total_len -= len;
		len = total_len;
	}

	if (!err && len)
		__update_discard_tree_range(sbi, bdev, lstart, start, len);
	return err;
}

static struct discard_cmd *__insert_discard_tree(struct f2fs_sb_info *sbi,
				struct block_device *bdev, block_t lstart,
				block_t start, block_t len,
				struct rb_node **insert_p,
				struct rb_node *insert_parent)
{
	struct discard_cmd_control *dcc = SM_I(sbi)->dcc_info;
	struct rb_node **p;
	struct rb_node *parent = NULL;
	struct discard_cmd *dc = NULL;
	bool leftmost = true;

	if (insert_p && insert_parent) {
		parent = insert_parent;
		p = insert_p;
		goto do_insert;
	}

	p = f2fs_lookup_rb_tree_for_insert(sbi, &dcc->root, &parent,
							lstart, &leftmost);
do_insert:
	dc = __attach_discard_cmd(sbi, bdev, lstart, start, len, parent,
								p, leftmost);
	if (!dc)
		return NULL;

	return dc;
}

static void __relocate_discard_cmd(struct discard_cmd_control *dcc,
						struct discard_cmd *dc)
{
	list_move_tail(&dc->list, &dcc->pend_list[plist_idx(dc->len)]);
}

static void __punch_discard_cmd(struct f2fs_sb_info *sbi,
				struct discard_cmd *dc, block_t blkaddr)
{
	struct discard_cmd_control *dcc = SM_I(sbi)->dcc_info;
	struct discard_info di = dc->di;
	bool modified = false;

	if (dc->state == D_DONE || dc->len == 1) {
		__remove_discard_cmd(sbi, dc);
		return;
	}

	dcc->undiscard_blks -= di.len;

	if (blkaddr > di.lstart) {
		dc->len = blkaddr - dc->lstart;
		dcc->undiscard_blks += dc->len;
		__relocate_discard_cmd(dcc, dc);
		modified = true;
	}

	if (blkaddr < di.lstart + di.len - 1) {
		if (modified) {
			__insert_discard_tree(sbi, dc->bdev, blkaddr + 1,
					di.start + blkaddr + 1 - di.lstart,
					di.lstart + di.len - 1 - blkaddr,
					NULL, NULL);
		} else {
			dc->lstart++;
			dc->len--;
			dc->start++;
			dcc->undiscard_blks += dc->len;
			__relocate_discard_cmd(dcc, dc);
		}
	}
}

static void __update_discard_tree_range(struct f2fs_sb_info *sbi,
				struct block_device *bdev, block_t lstart,
				block_t start, block_t len)
{
	struct discard_cmd_control *dcc = SM_I(sbi)->dcc_info;
	struct discard_cmd *prev_dc = NULL, *next_dc = NULL;
	struct discard_cmd *dc;
	struct discard_info di = {0};
	struct rb_node **insert_p = NULL, *insert_parent = NULL;
	struct request_queue *q = bdev_get_queue(bdev);
	unsigned int max_discard_blocks =
			SECTOR_TO_BLOCK(q->limits.max_discard_sectors);
	block_t end = lstart + len;

	dc = (struct discard_cmd *)f2fs_lookup_rb_tree_ret(&dcc->root,
					NULL, lstart,
					(struct rb_entry **)&prev_dc,
					(struct rb_entry **)&next_dc,
					&insert_p, &insert_parent, true, NULL);
	if (dc)
		prev_dc = dc;

	if (!prev_dc) {
		di.lstart = lstart;
		di.len = next_dc ? next_dc->lstart - lstart : len;
		di.len = min(di.len, len);
		di.start = start;
	}

	while (1) {
		struct rb_node *node;
		bool merged = false;
		struct discard_cmd *tdc = NULL;

		if (prev_dc) {
			di.lstart = prev_dc->lstart + prev_dc->len;
			if (di.lstart < lstart)
				di.lstart = lstart;
			if (di.lstart >= end)
				break;

			if (!next_dc || next_dc->lstart > end)
				di.len = end - di.lstart;
			else
				di.len = next_dc->lstart - di.lstart;
			di.start = start + di.lstart - lstart;
		}

		if (!di.len)
			goto next;

		if (prev_dc && prev_dc->state == D_PREP &&
			prev_dc->bdev == bdev &&
			__is_discard_back_mergeable(&di, &prev_dc->di,
							max_discard_blocks)) {
			prev_dc->di.len += di.len;
			dcc->undiscard_blks += di.len;
			__relocate_discard_cmd(dcc, prev_dc);
			di = prev_dc->di;
			tdc = prev_dc;
			merged = true;
		}

		if (next_dc && next_dc->state == D_PREP &&
			next_dc->bdev == bdev &&
			__is_discard_front_mergeable(&di, &next_dc->di,
							max_discard_blocks)) {
			next_dc->di.lstart = di.lstart;
			next_dc->di.len += di.len;
			next_dc->di.start = di.start;
			dcc->undiscard_blks += di.len;
			__relocate_discard_cmd(dcc, next_dc);
			if (tdc)
				__remove_discard_cmd(sbi, tdc);
			merged = true;
		}

		if (!merged) {
			__insert_discard_tree(sbi, bdev, di.lstart, di.start,
							di.len, NULL, NULL);
		}
 next:
		prev_dc = next_dc;
		if (!prev_dc)
			break;

		node = rb_next(&prev_dc->rb_node);
		next_dc = rb_entry_safe(node, struct discard_cmd, rb_node);
	}
}

static int __queue_discard_cmd(struct f2fs_sb_info *sbi,
		struct block_device *bdev, block_t blkstart, block_t blklen)
{
	block_t lblkstart = blkstart;

	if (!f2fs_bdev_support_discard(bdev))
		return 0;

	trace_f2fs_queue_discard(bdev, blkstart, blklen);

	if (f2fs_is_multi_device(sbi)) {
		int devi = f2fs_target_device_index(sbi, blkstart);

		blkstart -= FDEV(devi).start_blk;
	}
	mutex_lock(&SM_I(sbi)->dcc_info->cmd_lock);
	__update_discard_tree_range(sbi, bdev, lblkstart, blkstart, blklen);
	mutex_unlock(&SM_I(sbi)->dcc_info->cmd_lock);
	return 0;
}

static unsigned int __issue_discard_cmd_orderly(struct f2fs_sb_info *sbi,
					struct discard_policy *dpolicy)
{
	struct discard_cmd_control *dcc = SM_I(sbi)->dcc_info;
	struct discard_cmd *prev_dc = NULL, *next_dc = NULL;
	struct rb_node **insert_p = NULL, *insert_parent = NULL;
	struct discard_cmd *dc;
	struct blk_plug plug;
	unsigned int pos = dcc->next_pos;
	unsigned int issued = 0;
	bool io_interrupted = false;

	mutex_lock(&dcc->cmd_lock);
	dc = (struct discard_cmd *)f2fs_lookup_rb_tree_ret(&dcc->root,
					NULL, pos,
					(struct rb_entry **)&prev_dc,
					(struct rb_entry **)&next_dc,
					&insert_p, &insert_parent, true, NULL);
	if (!dc)
		dc = next_dc;

	blk_start_plug(&plug);

	while (dc) {
		struct rb_node *node;
		int err = 0;

		if (dc->state != D_PREP)
			goto next;

		if (dpolicy->io_aware && !is_idle(sbi, DISCARD_TIME)) {
			io_interrupted = true;
			break;
		}

		dcc->next_pos = dc->lstart + dc->len;
		err = __submit_discard_cmd(sbi, dpolicy, dc, &issued);

		if (issued >= dpolicy->max_requests)
			break;
next:
		node = rb_next(&dc->rb_node);
		if (err)
			__remove_discard_cmd(sbi, dc);
		dc = rb_entry_safe(node, struct discard_cmd, rb_node);
	}

	blk_finish_plug(&plug);

	if (!dc)
		dcc->next_pos = 0;

	mutex_unlock(&dcc->cmd_lock);

	if (!issued && io_interrupted)
		issued = -1;

	return issued;
}

static int __issue_discard_cmd(struct f2fs_sb_info *sbi,
					struct discard_policy *dpolicy)
{
	struct discard_cmd_control *dcc = SM_I(sbi)->dcc_info;
	struct list_head *pend_list;
	struct discard_cmd *dc, *tmp;
	struct blk_plug plug;
	int i, issued = 0;
	bool io_interrupted = false;

	if (dpolicy->timeout != 0)
		f2fs_update_time(sbi, dpolicy->timeout);

	for (i = MAX_PLIST_NUM - 1; i >= 0; i--) {
		if (dpolicy->timeout != 0 &&
				f2fs_time_over(sbi, dpolicy->timeout))
			break;

		if (i + 1 < dpolicy->granularity)
			break;

		if (i < DEFAULT_DISCARD_GRANULARITY && dpolicy->ordered)
			return __issue_discard_cmd_orderly(sbi, dpolicy);

		pend_list = &dcc->pend_list[i];

		mutex_lock(&dcc->cmd_lock);
		if (list_empty(pend_list))
			goto next;
		if (unlikely(dcc->rbtree_check))
			f2fs_bug_on(sbi, !f2fs_check_rb_tree_consistence(sbi,
								&dcc->root));
		blk_start_plug(&plug);
		list_for_each_entry_safe(dc, tmp, pend_list, list) {
			f2fs_bug_on(sbi, dc->state != D_PREP);

			if (dpolicy->io_aware && i < dpolicy->io_aware_gran &&
						!is_idle(sbi, DISCARD_TIME)) {
				io_interrupted = true;
				break;
			}

			__submit_discard_cmd(sbi, dpolicy, dc, &issued);

			if (issued >= dpolicy->max_requests)
				break;
		}
		blk_finish_plug(&plug);
next:
		mutex_unlock(&dcc->cmd_lock);

		if (issued >= dpolicy->max_requests || io_interrupted)
			break;
	}

	if (!issued && io_interrupted)
		issued = -1;

	return issued;
}

static bool __drop_discard_cmd(struct f2fs_sb_info *sbi)
{
	struct discard_cmd_control *dcc = SM_I(sbi)->dcc_info;
	struct list_head *pend_list;
	struct discard_cmd *dc, *tmp;
	int i;
	bool dropped = false;

	mutex_lock(&dcc->cmd_lock);
	for (i = MAX_PLIST_NUM - 1; i >= 0; i--) {
		pend_list = &dcc->pend_list[i];
		list_for_each_entry_safe(dc, tmp, pend_list, list) {
			f2fs_bug_on(sbi, dc->state != D_PREP);
			__remove_discard_cmd(sbi, dc);
			dropped = true;
		}
	}
	mutex_unlock(&dcc->cmd_lock);

	return dropped;
}

void f2fs_drop_discard_cmd(struct f2fs_sb_info *sbi)
{
	__drop_discard_cmd(sbi);
}

static unsigned int __wait_one_discard_bio(struct f2fs_sb_info *sbi,
							struct discard_cmd *dc)
{
	struct discard_cmd_control *dcc = SM_I(sbi)->dcc_info;
	unsigned int len = 0;

	wait_for_completion_io(&dc->wait);
	mutex_lock(&dcc->cmd_lock);
	f2fs_bug_on(sbi, dc->state != D_DONE);
	dc->ref--;
	if (!dc->ref) {
		if (!dc->error)
			len = dc->len;
		__remove_discard_cmd(sbi, dc);
	}
	mutex_unlock(&dcc->cmd_lock);

	return len;
}

static unsigned int __wait_discard_cmd_range(struct f2fs_sb_info *sbi,
						struct discard_policy *dpolicy,
						block_t start, block_t end)
{
	struct discard_cmd_control *dcc = SM_I(sbi)->dcc_info;
	struct list_head *wait_list = (dpolicy->type == DPOLICY_FSTRIM) ?
					&(dcc->fstrim_list) : &(dcc->wait_list);
	struct discard_cmd *dc, *tmp;
	bool need_wait;
	unsigned int trimmed = 0;

next:
	need_wait = false;

	mutex_lock(&dcc->cmd_lock);
	list_for_each_entry_safe(dc, tmp, wait_list, list) {
		if (dc->lstart + dc->len <= start || end <= dc->lstart)
			continue;
		if (dc->len < dpolicy->granularity)
			continue;
		if (dc->state == D_DONE && !dc->ref) {
			wait_for_completion_io(&dc->wait);
			if (!dc->error)
				trimmed += dc->len;
			__remove_discard_cmd(sbi, dc);
		} else {
			dc->ref++;
			need_wait = true;
			break;
		}
	}
	mutex_unlock(&dcc->cmd_lock);

	if (need_wait) {
		trimmed += __wait_one_discard_bio(sbi, dc);
		goto next;
	}

	return trimmed;
}

static unsigned int __wait_all_discard_cmd(struct f2fs_sb_info *sbi,
						struct discard_policy *dpolicy)
{
	struct discard_policy dp;
	unsigned int discard_blks;

	if (dpolicy)
		return __wait_discard_cmd_range(sbi, dpolicy, 0, UINT_MAX);

	/* wait all */
	__init_discard_policy(sbi, &dp, DPOLICY_FSTRIM, 1);
	discard_blks = __wait_discard_cmd_range(sbi, &dp, 0, UINT_MAX);
	__init_discard_policy(sbi, &dp, DPOLICY_UMOUNT, 1);
	discard_blks += __wait_discard_cmd_range(sbi, &dp, 0, UINT_MAX);

	return discard_blks;
}

/* This should be covered by global mutex, &sit_i->sentry_lock */
static void f2fs_wait_discard_bio(struct f2fs_sb_info *sbi, block_t blkaddr)
{
	struct discard_cmd_control *dcc = SM_I(sbi)->dcc_info;
	struct discard_cmd *dc;
	bool need_wait = false;

	mutex_lock(&dcc->cmd_lock);
	dc = (struct discard_cmd *)f2fs_lookup_rb_tree(&dcc->root,
							NULL, blkaddr);
	if (dc) {
		if (dc->state == D_PREP) {
			__punch_discard_cmd(sbi, dc, blkaddr);
		} else {
			dc->ref++;
			need_wait = true;
		}
	}
	mutex_unlock(&dcc->cmd_lock);

	if (need_wait)
		__wait_one_discard_bio(sbi, dc);
}

void f2fs_stop_discard_thread(struct f2fs_sb_info *sbi)
{
	struct discard_cmd_control *dcc = SM_I(sbi)->dcc_info;

	if (dcc && dcc->f2fs_issue_discard) {
		struct task_struct *discard_thread = dcc->f2fs_issue_discard;

		dcc->f2fs_issue_discard = NULL;
		kthread_stop(discard_thread);
	}
}

/* This comes from f2fs_put_super */
bool f2fs_issue_discard_timeout(struct f2fs_sb_info *sbi)
{
	struct discard_cmd_control *dcc = SM_I(sbi)->dcc_info;
	struct discard_policy dpolicy;
	bool dropped;

	__init_discard_policy(sbi, &dpolicy, DPOLICY_UMOUNT,
					dcc->discard_granularity);
	dpolicy.timeout = UMOUNT_DISCARD_TIMEOUT;
	__issue_discard_cmd(sbi, &dpolicy);
	dropped = __drop_discard_cmd(sbi);

	/* just to make sure there is no pending discard commands */
	__wait_all_discard_cmd(sbi, NULL);

	f2fs_bug_on(sbi, atomic_read(&dcc->discard_cmd_cnt));
	return dropped;
}

static int issue_discard_thread(void *data)
{
	struct f2fs_sb_info *sbi = data;
	struct discard_cmd_control *dcc = SM_I(sbi)->dcc_info;
	wait_queue_head_t *q = &dcc->discard_wait_queue;
	struct discard_policy dpolicy;
	unsigned int wait_ms = DEF_MIN_DISCARD_ISSUE_TIME;
	int issued;

	set_freezable();

	do {
		__init_discard_policy(sbi, &dpolicy, DPOLICY_BG,
					dcc->discard_granularity);

		wait_event_interruptible_timeout(*q,
				kthread_should_stop() || freezing(current) ||
				dcc->discard_wake,
				msecs_to_jiffies(wait_ms));

		if (dcc->discard_wake)
			dcc->discard_wake = 0;

		/* clean up pending candidates before going to sleep */
		if (atomic_read(&dcc->queued_discard))
			__wait_all_discard_cmd(sbi, NULL);

		if (try_to_freeze())
			continue;
		if (f2fs_readonly(sbi->sb))
			continue;
		if (kthread_should_stop())
			return 0;
		if (is_sbi_flag_set(sbi, SBI_NEED_FSCK)) {
			wait_ms = dpolicy.max_interval;
			continue;
		}

		if (sbi->gc_mode == GC_URGENT)
			__init_discard_policy(sbi, &dpolicy, DPOLICY_FORCE, 1);

		sb_start_intwrite(sbi->sb);

		issued = __issue_discard_cmd(sbi, &dpolicy);
		if (issued > 0) {
			__wait_all_discard_cmd(sbi, &dpolicy);
			wait_ms = dpolicy.min_interval;
		} else if (issued == -1){
			wait_ms = f2fs_time_to_wait(sbi, DISCARD_TIME);
			if (!wait_ms)
				wait_ms = dpolicy.mid_interval;
		} else {
			wait_ms = dpolicy.max_interval;
		}

		sb_end_intwrite(sbi->sb);

	} while (!kthread_should_stop());
	return 0;
}

#ifdef CONFIG_BLK_DEV_ZONED
static int __f2fs_issue_discard_zone(struct f2fs_sb_info *sbi,
		struct block_device *bdev, block_t blkstart, block_t blklen)
{
	sector_t sector, nr_sects;
	block_t lblkstart = blkstart;
	int devi = 0;

	if (f2fs_is_multi_device(sbi)) {
		devi = f2fs_target_device_index(sbi, blkstart);
		if (blkstart < FDEV(devi).start_blk ||
		    blkstart > FDEV(devi).end_blk) {
			f2fs_msg(sbi->sb, KERN_ERR, "Invalid block %x",
				 blkstart);
			return -EIO;
		}
		blkstart -= FDEV(devi).start_blk;
	}

	/* For sequential zones, reset the zone write pointer */
	if (f2fs_blkz_is_seq(sbi, devi, blkstart)) {
		sector = SECTOR_FROM_BLOCK(blkstart);
		nr_sects = SECTOR_FROM_BLOCK(blklen);

		if (sector & (bdev_zone_sectors(bdev) - 1) ||
				nr_sects != bdev_zone_sectors(bdev)) {
			f2fs_msg(sbi->sb, KERN_ERR,
				"(%d) %s: Unaligned zone reset attempted (block %x + %x)",
				devi, sbi->s_ndevs ? FDEV(devi).path: "",
				blkstart, blklen);
			return -EIO;
		}
		trace_f2fs_issue_reset_zone(bdev, blkstart);
		return blkdev_reset_zones(bdev, sector, nr_sects, GFP_NOFS);
	}

	/* For conventional zones, use regular discard if supported */
	return __queue_discard_cmd(sbi, bdev, lblkstart, blklen);
}
#endif

static int __issue_discard_async(struct f2fs_sb_info *sbi,
		struct block_device *bdev, block_t blkstart, block_t blklen)
{
#ifdef CONFIG_BLK_DEV_ZONED
<<<<<<< HEAD
	if (f2fs_sb_has_blkzoned(sbi) &&
				bdev_zoned_model(bdev) != BLK_ZONED_NONE)
=======
	if (f2fs_sb_has_blkzoned(sbi) && bdev_is_zoned(bdev))
>>>>>>> 0ecfebd2
		return __f2fs_issue_discard_zone(sbi, bdev, blkstart, blklen);
#endif
	return __queue_discard_cmd(sbi, bdev, blkstart, blklen);
}

static int f2fs_issue_discard(struct f2fs_sb_info *sbi,
				block_t blkstart, block_t blklen)
{
	sector_t start = blkstart, len = 0;
	struct block_device *bdev;
	struct seg_entry *se;
	unsigned int offset;
	block_t i;
	int err = 0;

	bdev = f2fs_target_device(sbi, blkstart, NULL);

	for (i = blkstart; i < blkstart + blklen; i++, len++) {
		if (i != start) {
			struct block_device *bdev2 =
				f2fs_target_device(sbi, i, NULL);

			if (bdev2 != bdev) {
				err = __issue_discard_async(sbi, bdev,
						start, len);
				if (err)
					return err;
				bdev = bdev2;
				start = i;
				len = 0;
			}
		}

		se = get_seg_entry(sbi, GET_SEGNO(sbi, i));
		offset = GET_BLKOFF_FROM_SEG0(sbi, i);

		if (!f2fs_test_and_set_bit(offset, se->discard_map))
			sbi->discard_blks--;
	}

	if (len)
		err = __issue_discard_async(sbi, bdev, start, len);
	return err;
}

static bool add_discard_addrs(struct f2fs_sb_info *sbi, struct cp_control *cpc,
							bool check_only)
{
	int entries = SIT_VBLOCK_MAP_SIZE / sizeof(unsigned long);
	int max_blocks = sbi->blocks_per_seg;
	struct seg_entry *se = get_seg_entry(sbi, cpc->trim_start);
	unsigned long *cur_map = (unsigned long *)se->cur_valid_map;
	unsigned long *ckpt_map = (unsigned long *)se->ckpt_valid_map;
	unsigned long *discard_map = (unsigned long *)se->discard_map;
	unsigned long *dmap = SIT_I(sbi)->tmp_map;
	unsigned int start = 0, end = -1;
	bool force = (cpc->reason & CP_DISCARD);
	struct discard_entry *de = NULL;
	struct list_head *head = &SM_I(sbi)->dcc_info->entry_list;
	int i;

	if (se->valid_blocks == max_blocks || !f2fs_hw_support_discard(sbi))
		return false;

	if (!force) {
		if (!f2fs_realtime_discard_enable(sbi) || !se->valid_blocks ||
			SM_I(sbi)->dcc_info->nr_discards >=
				SM_I(sbi)->dcc_info->max_discards)
			return false;
	}

	/* SIT_VBLOCK_MAP_SIZE should be multiple of sizeof(unsigned long) */
	for (i = 0; i < entries; i++)
		dmap[i] = force ? ~ckpt_map[i] & ~discard_map[i] :
				(cur_map[i] ^ ckpt_map[i]) & ckpt_map[i];

	while (force || SM_I(sbi)->dcc_info->nr_discards <=
				SM_I(sbi)->dcc_info->max_discards) {
		start = __find_rev_next_bit(dmap, max_blocks, end + 1);
		if (start >= max_blocks)
			break;

		end = __find_rev_next_zero_bit(dmap, max_blocks, start + 1);
		if (force && start && end != max_blocks
					&& (end - start) < cpc->trim_minlen)
			continue;

		if (check_only)
			return true;

		if (!de) {
			de = f2fs_kmem_cache_alloc(discard_entry_slab,
								GFP_F2FS_ZERO);
			de->start_blkaddr = START_BLOCK(sbi, cpc->trim_start);
			list_add_tail(&de->list, head);
		}

		for (i = start; i < end; i++)
			__set_bit_le(i, (void *)de->discard_map);

		SM_I(sbi)->dcc_info->nr_discards += end - start;
	}
	return false;
}

static void release_discard_addr(struct discard_entry *entry)
{
	list_del(&entry->list);
	kmem_cache_free(discard_entry_slab, entry);
}

void f2fs_release_discard_addrs(struct f2fs_sb_info *sbi)
{
	struct list_head *head = &(SM_I(sbi)->dcc_info->entry_list);
	struct discard_entry *entry, *this;

	/* drop caches */
	list_for_each_entry_safe(entry, this, head, list)
		release_discard_addr(entry);
}

/*
 * Should call f2fs_clear_prefree_segments after checkpoint is done.
 */
static void set_prefree_as_free_segments(struct f2fs_sb_info *sbi)
{
	struct dirty_seglist_info *dirty_i = DIRTY_I(sbi);
	unsigned int segno;

	mutex_lock(&dirty_i->seglist_lock);
	for_each_set_bit(segno, dirty_i->dirty_segmap[PRE], MAIN_SEGS(sbi))
		__set_test_and_free(sbi, segno);
	mutex_unlock(&dirty_i->seglist_lock);
}

void f2fs_clear_prefree_segments(struct f2fs_sb_info *sbi,
						struct cp_control *cpc)
{
	struct discard_cmd_control *dcc = SM_I(sbi)->dcc_info;
	struct list_head *head = &dcc->entry_list;
	struct discard_entry *entry, *this;
	struct dirty_seglist_info *dirty_i = DIRTY_I(sbi);
	unsigned long *prefree_map = dirty_i->dirty_segmap[PRE];
	unsigned int start = 0, end = -1;
	unsigned int secno, start_segno;
	bool force = (cpc->reason & CP_DISCARD);
	bool need_align = test_opt(sbi, LFS) && __is_large_section(sbi);

	mutex_lock(&dirty_i->seglist_lock);

	while (1) {
		int i;

		if (need_align && end != -1)
			end--;
		start = find_next_bit(prefree_map, MAIN_SEGS(sbi), end + 1);
		if (start >= MAIN_SEGS(sbi))
			break;
		end = find_next_zero_bit(prefree_map, MAIN_SEGS(sbi),
								start + 1);

		if (need_align) {
			start = rounddown(start, sbi->segs_per_sec);
			end = roundup(end, sbi->segs_per_sec);
		}

		for (i = start; i < end; i++) {
			if (test_and_clear_bit(i, prefree_map))
				dirty_i->nr_dirty[PRE]--;
		}

		if (!f2fs_realtime_discard_enable(sbi))
			continue;

		if (force && start >= cpc->trim_start &&
					(end - 1) <= cpc->trim_end)
				continue;

		if (!test_opt(sbi, LFS) || !__is_large_section(sbi)) {
			f2fs_issue_discard(sbi, START_BLOCK(sbi, start),
				(end - start) << sbi->log_blocks_per_seg);
			continue;
		}
next:
		secno = GET_SEC_FROM_SEG(sbi, start);
		start_segno = GET_SEG_FROM_SEC(sbi, secno);
		if (!IS_CURSEC(sbi, secno) &&
			!get_valid_blocks(sbi, start, true))
			f2fs_issue_discard(sbi, START_BLOCK(sbi, start_segno),
				sbi->segs_per_sec << sbi->log_blocks_per_seg);

		start = start_segno + sbi->segs_per_sec;
		if (start < end)
			goto next;
		else
			end = start - 1;
	}
	mutex_unlock(&dirty_i->seglist_lock);

	/* send small discards */
	list_for_each_entry_safe(entry, this, head, list) {
		unsigned int cur_pos = 0, next_pos, len, total_len = 0;
		bool is_valid = test_bit_le(0, entry->discard_map);

find_next:
		if (is_valid) {
			next_pos = find_next_zero_bit_le(entry->discard_map,
					sbi->blocks_per_seg, cur_pos);
			len = next_pos - cur_pos;

			if (f2fs_sb_has_blkzoned(sbi) ||
			    (force && len < cpc->trim_minlen))
				goto skip;

			f2fs_issue_discard(sbi, entry->start_blkaddr + cur_pos,
									len);
			total_len += len;
		} else {
			next_pos = find_next_bit_le(entry->discard_map,
					sbi->blocks_per_seg, cur_pos);
		}
skip:
		cur_pos = next_pos;
		is_valid = !is_valid;

		if (cur_pos < sbi->blocks_per_seg)
			goto find_next;

		release_discard_addr(entry);
		dcc->nr_discards -= total_len;
	}

	wake_up_discard_thread(sbi, false);
}

static int create_discard_cmd_control(struct f2fs_sb_info *sbi)
{
	dev_t dev = sbi->sb->s_bdev->bd_dev;
	struct discard_cmd_control *dcc;
	int err = 0, i;

	if (SM_I(sbi)->dcc_info) {
		dcc = SM_I(sbi)->dcc_info;
		goto init_thread;
	}

	dcc = f2fs_kzalloc(sbi, sizeof(struct discard_cmd_control), GFP_KERNEL);
	if (!dcc)
		return -ENOMEM;

	dcc->discard_granularity = DEFAULT_DISCARD_GRANULARITY;
	INIT_LIST_HEAD(&dcc->entry_list);
	for (i = 0; i < MAX_PLIST_NUM; i++)
		INIT_LIST_HEAD(&dcc->pend_list[i]);
	INIT_LIST_HEAD(&dcc->wait_list);
	INIT_LIST_HEAD(&dcc->fstrim_list);
	mutex_init(&dcc->cmd_lock);
	atomic_set(&dcc->issued_discard, 0);
	atomic_set(&dcc->queued_discard, 0);
	atomic_set(&dcc->discard_cmd_cnt, 0);
	dcc->nr_discards = 0;
	dcc->max_discards = MAIN_SEGS(sbi) << sbi->log_blocks_per_seg;
	dcc->undiscard_blks = 0;
	dcc->next_pos = 0;
	dcc->root = RB_ROOT_CACHED;
	dcc->rbtree_check = false;

	init_waitqueue_head(&dcc->discard_wait_queue);
	SM_I(sbi)->dcc_info = dcc;
init_thread:
	dcc->f2fs_issue_discard = kthread_run(issue_discard_thread, sbi,
				"f2fs_discard-%u:%u", MAJOR(dev), MINOR(dev));
	if (IS_ERR(dcc->f2fs_issue_discard)) {
		err = PTR_ERR(dcc->f2fs_issue_discard);
		kvfree(dcc);
		SM_I(sbi)->dcc_info = NULL;
		return err;
	}

	return err;
}

static void destroy_discard_cmd_control(struct f2fs_sb_info *sbi)
{
	struct discard_cmd_control *dcc = SM_I(sbi)->dcc_info;

	if (!dcc)
		return;

	f2fs_stop_discard_thread(sbi);

	kvfree(dcc);
	SM_I(sbi)->dcc_info = NULL;
}

static bool __mark_sit_entry_dirty(struct f2fs_sb_info *sbi, unsigned int segno)
{
	struct sit_info *sit_i = SIT_I(sbi);

	if (!__test_and_set_bit(segno, sit_i->dirty_sentries_bitmap)) {
		sit_i->dirty_sentries++;
		return false;
	}

	return true;
}

static void __set_sit_entry_type(struct f2fs_sb_info *sbi, int type,
					unsigned int segno, int modified)
{
	struct seg_entry *se = get_seg_entry(sbi, segno);
	se->type = type;
	if (modified)
		__mark_sit_entry_dirty(sbi, segno);
}

static void update_sit_entry(struct f2fs_sb_info *sbi, block_t blkaddr, int del)
{
	struct seg_entry *se;
	unsigned int segno, offset;
	long int new_vblocks;
	bool exist;
#ifdef CONFIG_F2FS_CHECK_FS
	bool mir_exist;
#endif

	segno = GET_SEGNO(sbi, blkaddr);

	se = get_seg_entry(sbi, segno);
	new_vblocks = se->valid_blocks + del;
	offset = GET_BLKOFF_FROM_SEG0(sbi, blkaddr);

	f2fs_bug_on(sbi, (new_vblocks >> (sizeof(unsigned short) << 3) ||
				(new_vblocks > sbi->blocks_per_seg)));

	se->valid_blocks = new_vblocks;
	se->mtime = get_mtime(sbi, false);
	if (se->mtime > SIT_I(sbi)->max_mtime)
		SIT_I(sbi)->max_mtime = se->mtime;

	/* Update valid block bitmap */
	if (del > 0) {
		exist = f2fs_test_and_set_bit(offset, se->cur_valid_map);
#ifdef CONFIG_F2FS_CHECK_FS
		mir_exist = f2fs_test_and_set_bit(offset,
						se->cur_valid_map_mir);
		if (unlikely(exist != mir_exist)) {
			f2fs_msg(sbi->sb, KERN_ERR, "Inconsistent error "
				"when setting bitmap, blk:%u, old bit:%d",
				blkaddr, exist);
			f2fs_bug_on(sbi, 1);
		}
#endif
		if (unlikely(exist)) {
			f2fs_msg(sbi->sb, KERN_ERR,
				"Bitmap was wrongly set, blk:%u", blkaddr);
			f2fs_bug_on(sbi, 1);
			se->valid_blocks--;
			del = 0;
		}

		if (!f2fs_test_and_set_bit(offset, se->discard_map))
			sbi->discard_blks--;

		/* don't overwrite by SSR to keep node chain */
		if (IS_NODESEG(se->type) &&
				!is_sbi_flag_set(sbi, SBI_CP_DISABLED)) {
			if (!f2fs_test_and_set_bit(offset, se->ckpt_valid_map))
				se->ckpt_valid_blocks++;
		}
	} else {
		exist = f2fs_test_and_clear_bit(offset, se->cur_valid_map);
#ifdef CONFIG_F2FS_CHECK_FS
		mir_exist = f2fs_test_and_clear_bit(offset,
						se->cur_valid_map_mir);
		if (unlikely(exist != mir_exist)) {
			f2fs_msg(sbi->sb, KERN_ERR, "Inconsistent error "
				"when clearing bitmap, blk:%u, old bit:%d",
				blkaddr, exist);
			f2fs_bug_on(sbi, 1);
		}
#endif
		if (unlikely(!exist)) {
			f2fs_msg(sbi->sb, KERN_ERR,
				"Bitmap was wrongly cleared, blk:%u", blkaddr);
			f2fs_bug_on(sbi, 1);
			se->valid_blocks++;
			del = 0;
		} else if (unlikely(is_sbi_flag_set(sbi, SBI_CP_DISABLED))) {
			/*
			 * If checkpoints are off, we must not reuse data that
			 * was used in the previous checkpoint. If it was used
			 * before, we must track that to know how much space we
			 * really have.
			 */
			if (f2fs_test_bit(offset, se->ckpt_valid_map)) {
				spin_lock(&sbi->stat_lock);
				sbi->unusable_block_count++;
				spin_unlock(&sbi->stat_lock);
			}
		}

		if (f2fs_test_and_clear_bit(offset, se->discard_map))
			sbi->discard_blks++;
	}
	if (!f2fs_test_bit(offset, se->ckpt_valid_map))
		se->ckpt_valid_blocks += del;

	__mark_sit_entry_dirty(sbi, segno);

	/* update total number of valid blocks to be written in ckpt area */
	SIT_I(sbi)->written_valid_blocks += del;

	if (__is_large_section(sbi))
		get_sec_entry(sbi, segno)->valid_blocks += del;
}

void f2fs_invalidate_blocks(struct f2fs_sb_info *sbi, block_t addr)
{
	unsigned int segno = GET_SEGNO(sbi, addr);
	struct sit_info *sit_i = SIT_I(sbi);

	f2fs_bug_on(sbi, addr == NULL_ADDR);
	if (addr == NEW_ADDR)
		return;

	invalidate_mapping_pages(META_MAPPING(sbi), addr, addr);

	/* add it into sit main buffer */
	down_write(&sit_i->sentry_lock);

	update_sit_entry(sbi, addr, -1);

	/* add it into dirty seglist */
	locate_dirty_segment(sbi, segno);

	up_write(&sit_i->sentry_lock);
}

bool f2fs_is_checkpointed_data(struct f2fs_sb_info *sbi, block_t blkaddr)
{
	struct sit_info *sit_i = SIT_I(sbi);
	unsigned int segno, offset;
	struct seg_entry *se;
	bool is_cp = false;

	if (!__is_valid_data_blkaddr(blkaddr))
		return true;

	down_read(&sit_i->sentry_lock);

	segno = GET_SEGNO(sbi, blkaddr);
	se = get_seg_entry(sbi, segno);
	offset = GET_BLKOFF_FROM_SEG0(sbi, blkaddr);

	if (f2fs_test_bit(offset, se->ckpt_valid_map))
		is_cp = true;

	up_read(&sit_i->sentry_lock);

	return is_cp;
}

/*
 * This function should be resided under the curseg_mutex lock
 */
static void __add_sum_entry(struct f2fs_sb_info *sbi, int type,
					struct f2fs_summary *sum)
{
	struct curseg_info *curseg = CURSEG_I(sbi, type);
	void *addr = curseg->sum_blk;
	addr += curseg->next_blkoff * sizeof(struct f2fs_summary);
	memcpy(addr, sum, sizeof(struct f2fs_summary));
}

/*
 * Calculate the number of current summary pages for writing
 */
int f2fs_npages_for_summary_flush(struct f2fs_sb_info *sbi, bool for_ra)
{
	int valid_sum_count = 0;
	int i, sum_in_page;

	for (i = CURSEG_HOT_DATA; i <= CURSEG_COLD_DATA; i++) {
		if (sbi->ckpt->alloc_type[i] == SSR)
			valid_sum_count += sbi->blocks_per_seg;
		else {
			if (for_ra)
				valid_sum_count += le16_to_cpu(
					F2FS_CKPT(sbi)->cur_data_blkoff[i]);
			else
				valid_sum_count += curseg_blkoff(sbi, i);
		}
	}

	sum_in_page = (PAGE_SIZE - 2 * SUM_JOURNAL_SIZE -
			SUM_FOOTER_SIZE) / SUMMARY_SIZE;
	if (valid_sum_count <= sum_in_page)
		return 1;
	else if ((valid_sum_count - sum_in_page) <=
		(PAGE_SIZE - SUM_FOOTER_SIZE) / SUMMARY_SIZE)
		return 2;
	return 3;
}

/*
 * Caller should put this summary page
 */
struct page *f2fs_get_sum_page(struct f2fs_sb_info *sbi, unsigned int segno)
{
	return f2fs_get_meta_page_nofail(sbi, GET_SUM_BLOCK(sbi, segno));
}

void f2fs_update_meta_page(struct f2fs_sb_info *sbi,
					void *src, block_t blk_addr)
{
	struct page *page = f2fs_grab_meta_page(sbi, blk_addr);

	memcpy(page_address(page), src, PAGE_SIZE);
	set_page_dirty(page);
	f2fs_put_page(page, 1);
}

static void write_sum_page(struct f2fs_sb_info *sbi,
			struct f2fs_summary_block *sum_blk, block_t blk_addr)
{
	f2fs_update_meta_page(sbi, (void *)sum_blk, blk_addr);
}

static void write_current_sum_page(struct f2fs_sb_info *sbi,
						int type, block_t blk_addr)
{
	struct curseg_info *curseg = CURSEG_I(sbi, type);
	struct page *page = f2fs_grab_meta_page(sbi, blk_addr);
	struct f2fs_summary_block *src = curseg->sum_blk;
	struct f2fs_summary_block *dst;

	dst = (struct f2fs_summary_block *)page_address(page);
	memset(dst, 0, PAGE_SIZE);

	mutex_lock(&curseg->curseg_mutex);

	down_read(&curseg->journal_rwsem);
	memcpy(&dst->journal, curseg->journal, SUM_JOURNAL_SIZE);
	up_read(&curseg->journal_rwsem);

	memcpy(dst->entries, src->entries, SUM_ENTRY_SIZE);
	memcpy(&dst->footer, &src->footer, SUM_FOOTER_SIZE);

	mutex_unlock(&curseg->curseg_mutex);

	set_page_dirty(page);
	f2fs_put_page(page, 1);
}

static int is_next_segment_free(struct f2fs_sb_info *sbi, int type)
{
	struct curseg_info *curseg = CURSEG_I(sbi, type);
	unsigned int segno = curseg->segno + 1;
	struct free_segmap_info *free_i = FREE_I(sbi);

	if (segno < MAIN_SEGS(sbi) && segno % sbi->segs_per_sec)
		return !test_bit(segno, free_i->free_segmap);
	return 0;
}

/*
 * Find a new segment from the free segments bitmap to right order
 * This function should be returned with success, otherwise BUG
 */
static void get_new_segment(struct f2fs_sb_info *sbi,
			unsigned int *newseg, bool new_sec, int dir)
{
	struct free_segmap_info *free_i = FREE_I(sbi);
	unsigned int segno, secno, zoneno;
	unsigned int total_zones = MAIN_SECS(sbi) / sbi->secs_per_zone;
	unsigned int hint = GET_SEC_FROM_SEG(sbi, *newseg);
	unsigned int old_zoneno = GET_ZONE_FROM_SEG(sbi, *newseg);
	unsigned int left_start = hint;
	bool init = true;
	int go_left = 0;
	int i;

	spin_lock(&free_i->segmap_lock);

	if (!new_sec && ((*newseg + 1) % sbi->segs_per_sec)) {
		segno = find_next_zero_bit(free_i->free_segmap,
			GET_SEG_FROM_SEC(sbi, hint + 1), *newseg + 1);
		if (segno < GET_SEG_FROM_SEC(sbi, hint + 1))
			goto got_it;
	}
find_other_zone:
	secno = find_next_zero_bit(free_i->free_secmap, MAIN_SECS(sbi), hint);
	if (secno >= MAIN_SECS(sbi)) {
		if (dir == ALLOC_RIGHT) {
			secno = find_next_zero_bit(free_i->free_secmap,
							MAIN_SECS(sbi), 0);
			f2fs_bug_on(sbi, secno >= MAIN_SECS(sbi));
		} else {
			go_left = 1;
			left_start = hint - 1;
		}
	}
	if (go_left == 0)
		goto skip_left;

	while (test_bit(left_start, free_i->free_secmap)) {
		if (left_start > 0) {
			left_start--;
			continue;
		}
		left_start = find_next_zero_bit(free_i->free_secmap,
							MAIN_SECS(sbi), 0);
		f2fs_bug_on(sbi, left_start >= MAIN_SECS(sbi));
		break;
	}
	secno = left_start;
skip_left:
	segno = GET_SEG_FROM_SEC(sbi, secno);
	zoneno = GET_ZONE_FROM_SEC(sbi, secno);

	/* give up on finding another zone */
	if (!init)
		goto got_it;
	if (sbi->secs_per_zone == 1)
		goto got_it;
	if (zoneno == old_zoneno)
		goto got_it;
	if (dir == ALLOC_LEFT) {
		if (!go_left && zoneno + 1 >= total_zones)
			goto got_it;
		if (go_left && zoneno == 0)
			goto got_it;
	}
	for (i = 0; i < NR_CURSEG_TYPE; i++)
		if (CURSEG_I(sbi, i)->zone == zoneno)
			break;

	if (i < NR_CURSEG_TYPE) {
		/* zone is in user, try another */
		if (go_left)
			hint = zoneno * sbi->secs_per_zone - 1;
		else if (zoneno + 1 >= total_zones)
			hint = 0;
		else
			hint = (zoneno + 1) * sbi->secs_per_zone;
		init = false;
		goto find_other_zone;
	}
got_it:
	/* set it as dirty segment in free segmap */
	f2fs_bug_on(sbi, test_bit(segno, free_i->free_segmap));
	__set_inuse(sbi, segno);
	*newseg = segno;
	spin_unlock(&free_i->segmap_lock);
}

static void reset_curseg(struct f2fs_sb_info *sbi, int type, int modified)
{
	struct curseg_info *curseg = CURSEG_I(sbi, type);
	struct summary_footer *sum_footer;

	curseg->segno = curseg->next_segno;
	curseg->zone = GET_ZONE_FROM_SEG(sbi, curseg->segno);
	curseg->next_blkoff = 0;
	curseg->next_segno = NULL_SEGNO;

	sum_footer = &(curseg->sum_blk->footer);
	memset(sum_footer, 0, sizeof(struct summary_footer));
	if (IS_DATASEG(type))
		SET_SUM_TYPE(sum_footer, SUM_TYPE_DATA);
	if (IS_NODESEG(type))
		SET_SUM_TYPE(sum_footer, SUM_TYPE_NODE);
	__set_sit_entry_type(sbi, type, curseg->segno, modified);
}

static unsigned int __get_next_segno(struct f2fs_sb_info *sbi, int type)
{
	/* if segs_per_sec is large than 1, we need to keep original policy. */
	if (__is_large_section(sbi))
		return CURSEG_I(sbi, type)->segno;

	if (unlikely(is_sbi_flag_set(sbi, SBI_CP_DISABLED)))
		return 0;

	if (test_opt(sbi, NOHEAP) &&
		(type == CURSEG_HOT_DATA || IS_NODESEG(type)))
		return 0;

	if (SIT_I(sbi)->last_victim[ALLOC_NEXT])
		return SIT_I(sbi)->last_victim[ALLOC_NEXT];

	/* find segments from 0 to reuse freed segments */
	if (F2FS_OPTION(sbi).alloc_mode == ALLOC_MODE_REUSE)
		return 0;

	return CURSEG_I(sbi, type)->segno;
}

/*
 * Allocate a current working segment.
 * This function always allocates a free segment in LFS manner.
 */
static void new_curseg(struct f2fs_sb_info *sbi, int type, bool new_sec)
{
	struct curseg_info *curseg = CURSEG_I(sbi, type);
	unsigned int segno = curseg->segno;
	int dir = ALLOC_LEFT;

	write_sum_page(sbi, curseg->sum_blk,
				GET_SUM_BLOCK(sbi, segno));
	if (type == CURSEG_WARM_DATA || type == CURSEG_COLD_DATA)
		dir = ALLOC_RIGHT;

	if (test_opt(sbi, NOHEAP))
		dir = ALLOC_RIGHT;

	segno = __get_next_segno(sbi, type);
	get_new_segment(sbi, &segno, new_sec, dir);
	curseg->next_segno = segno;
	reset_curseg(sbi, type, 1);
	curseg->alloc_type = LFS;
}

static void __next_free_blkoff(struct f2fs_sb_info *sbi,
			struct curseg_info *seg, block_t start)
{
	struct seg_entry *se = get_seg_entry(sbi, seg->segno);
	int entries = SIT_VBLOCK_MAP_SIZE / sizeof(unsigned long);
	unsigned long *target_map = SIT_I(sbi)->tmp_map;
	unsigned long *ckpt_map = (unsigned long *)se->ckpt_valid_map;
	unsigned long *cur_map = (unsigned long *)se->cur_valid_map;
	int i, pos;

	for (i = 0; i < entries; i++)
		target_map[i] = ckpt_map[i] | cur_map[i];

	pos = __find_rev_next_zero_bit(target_map, sbi->blocks_per_seg, start);

	seg->next_blkoff = pos;
}

/*
 * If a segment is written by LFS manner, next block offset is just obtained
 * by increasing the current block offset. However, if a segment is written by
 * SSR manner, next block offset obtained by calling __next_free_blkoff
 */
static void __refresh_next_blkoff(struct f2fs_sb_info *sbi,
				struct curseg_info *seg)
{
	if (seg->alloc_type == SSR)
		__next_free_blkoff(sbi, seg, seg->next_blkoff + 1);
	else
		seg->next_blkoff++;
}

/*
 * This function always allocates a used segment(from dirty seglist) by SSR
 * manner, so it should recover the existing segment information of valid blocks
 */
static void change_curseg(struct f2fs_sb_info *sbi, int type)
{
	struct dirty_seglist_info *dirty_i = DIRTY_I(sbi);
	struct curseg_info *curseg = CURSEG_I(sbi, type);
	unsigned int new_segno = curseg->next_segno;
	struct f2fs_summary_block *sum_node;
	struct page *sum_page;

	write_sum_page(sbi, curseg->sum_blk,
				GET_SUM_BLOCK(sbi, curseg->segno));
	__set_test_and_inuse(sbi, new_segno);

	mutex_lock(&dirty_i->seglist_lock);
	__remove_dirty_segment(sbi, new_segno, PRE);
	__remove_dirty_segment(sbi, new_segno, DIRTY);
	mutex_unlock(&dirty_i->seglist_lock);

	reset_curseg(sbi, type, 1);
	curseg->alloc_type = SSR;
	__next_free_blkoff(sbi, curseg, 0);

	sum_page = f2fs_get_sum_page(sbi, new_segno);
	f2fs_bug_on(sbi, IS_ERR(sum_page));
	sum_node = (struct f2fs_summary_block *)page_address(sum_page);
	memcpy(curseg->sum_blk, sum_node, SUM_ENTRY_SIZE);
	f2fs_put_page(sum_page, 1);
}

static int get_ssr_segment(struct f2fs_sb_info *sbi, int type)
{
	struct curseg_info *curseg = CURSEG_I(sbi, type);
	const struct victim_selection *v_ops = DIRTY_I(sbi)->v_ops;
	unsigned segno = NULL_SEGNO;
	int i, cnt;
	bool reversed = false;

	/* f2fs_need_SSR() already forces to do this */
	if (v_ops->get_victim(sbi, &segno, BG_GC, type, SSR)) {
		curseg->next_segno = segno;
		return 1;
	}

	/* For node segments, let's do SSR more intensively */
	if (IS_NODESEG(type)) {
		if (type >= CURSEG_WARM_NODE) {
			reversed = true;
			i = CURSEG_COLD_NODE;
		} else {
			i = CURSEG_HOT_NODE;
		}
		cnt = NR_CURSEG_NODE_TYPE;
	} else {
		if (type >= CURSEG_WARM_DATA) {
			reversed = true;
			i = CURSEG_COLD_DATA;
		} else {
			i = CURSEG_HOT_DATA;
		}
		cnt = NR_CURSEG_DATA_TYPE;
	}

	for (; cnt-- > 0; reversed ? i-- : i++) {
		if (i == type)
			continue;
		if (v_ops->get_victim(sbi, &segno, BG_GC, i, SSR)) {
			curseg->next_segno = segno;
			return 1;
		}
	}

	/* find valid_blocks=0 in dirty list */
	if (unlikely(is_sbi_flag_set(sbi, SBI_CP_DISABLED))) {
		segno = get_free_segment(sbi);
		if (segno != NULL_SEGNO) {
			curseg->next_segno = segno;
			return 1;
		}
	}
	return 0;
}

/*
 * flush out current segment and replace it with new segment
 * This function should be returned with success, otherwise BUG
 */
static void allocate_segment_by_default(struct f2fs_sb_info *sbi,
						int type, bool force)
{
	struct curseg_info *curseg = CURSEG_I(sbi, type);

	if (force)
		new_curseg(sbi, type, true);
	else if (!is_set_ckpt_flags(sbi, CP_CRC_RECOVERY_FLAG) &&
					type == CURSEG_WARM_NODE)
		new_curseg(sbi, type, false);
	else if (curseg->alloc_type == LFS && is_next_segment_free(sbi, type) &&
			likely(!is_sbi_flag_set(sbi, SBI_CP_DISABLED)))
		new_curseg(sbi, type, false);
	else if (f2fs_need_SSR(sbi) && get_ssr_segment(sbi, type))
		change_curseg(sbi, type);
	else
		new_curseg(sbi, type, false);

	stat_inc_seg_type(sbi, curseg);
}

void f2fs_allocate_new_segments(struct f2fs_sb_info *sbi)
{
	struct curseg_info *curseg;
	unsigned int old_segno;
	int i;

	down_write(&SIT_I(sbi)->sentry_lock);

	for (i = CURSEG_HOT_DATA; i <= CURSEG_COLD_DATA; i++) {
		curseg = CURSEG_I(sbi, i);
		old_segno = curseg->segno;
		SIT_I(sbi)->s_ops->allocate_segment(sbi, i, true);
		locate_dirty_segment(sbi, old_segno);
	}

	up_write(&SIT_I(sbi)->sentry_lock);
}

static const struct segment_allocation default_salloc_ops = {
	.allocate_segment = allocate_segment_by_default,
};

bool f2fs_exist_trim_candidates(struct f2fs_sb_info *sbi,
						struct cp_control *cpc)
{
	__u64 trim_start = cpc->trim_start;
	bool has_candidate = false;

	down_write(&SIT_I(sbi)->sentry_lock);
	for (; cpc->trim_start <= cpc->trim_end; cpc->trim_start++) {
		if (add_discard_addrs(sbi, cpc, true)) {
			has_candidate = true;
			break;
		}
	}
	up_write(&SIT_I(sbi)->sentry_lock);

	cpc->trim_start = trim_start;
	return has_candidate;
}

static unsigned int __issue_discard_cmd_range(struct f2fs_sb_info *sbi,
					struct discard_policy *dpolicy,
					unsigned int start, unsigned int end)
{
	struct discard_cmd_control *dcc = SM_I(sbi)->dcc_info;
	struct discard_cmd *prev_dc = NULL, *next_dc = NULL;
	struct rb_node **insert_p = NULL, *insert_parent = NULL;
	struct discard_cmd *dc;
	struct blk_plug plug;
	int issued;
	unsigned int trimmed = 0;

next:
	issued = 0;

	mutex_lock(&dcc->cmd_lock);
	if (unlikely(dcc->rbtree_check))
		f2fs_bug_on(sbi, !f2fs_check_rb_tree_consistence(sbi,
								&dcc->root));

	dc = (struct discard_cmd *)f2fs_lookup_rb_tree_ret(&dcc->root,
					NULL, start,
					(struct rb_entry **)&prev_dc,
					(struct rb_entry **)&next_dc,
					&insert_p, &insert_parent, true, NULL);
	if (!dc)
		dc = next_dc;

	blk_start_plug(&plug);

	while (dc && dc->lstart <= end) {
		struct rb_node *node;
		int err = 0;

		if (dc->len < dpolicy->granularity)
			goto skip;

		if (dc->state != D_PREP) {
			list_move_tail(&dc->list, &dcc->fstrim_list);
			goto skip;
		}

		err = __submit_discard_cmd(sbi, dpolicy, dc, &issued);

		if (issued >= dpolicy->max_requests) {
			start = dc->lstart + dc->len;

			if (err)
				__remove_discard_cmd(sbi, dc);

			blk_finish_plug(&plug);
			mutex_unlock(&dcc->cmd_lock);
			trimmed += __wait_all_discard_cmd(sbi, NULL);
			congestion_wait(BLK_RW_ASYNC, HZ/50);
			goto next;
		}
skip:
		node = rb_next(&dc->rb_node);
		if (err)
			__remove_discard_cmd(sbi, dc);
		dc = rb_entry_safe(node, struct discard_cmd, rb_node);

		if (fatal_signal_pending(current))
			break;
	}

	blk_finish_plug(&plug);
	mutex_unlock(&dcc->cmd_lock);

	return trimmed;
}

int f2fs_trim_fs(struct f2fs_sb_info *sbi, struct fstrim_range *range)
{
	__u64 start = F2FS_BYTES_TO_BLK(range->start);
	__u64 end = start + F2FS_BYTES_TO_BLK(range->len) - 1;
	unsigned int start_segno, end_segno;
	block_t start_block, end_block;
	struct cp_control cpc;
	struct discard_policy dpolicy;
	unsigned long long trimmed = 0;
	int err = 0;
	bool need_align = test_opt(sbi, LFS) && __is_large_section(sbi);

	if (start >= MAX_BLKADDR(sbi) || range->len < sbi->blocksize)
		return -EINVAL;

	if (end < MAIN_BLKADDR(sbi))
		goto out;

	if (is_sbi_flag_set(sbi, SBI_NEED_FSCK)) {
		f2fs_msg(sbi->sb, KERN_WARNING,
			"Found FS corruption, run fsck to fix.");
		return -EIO;
	}

	/* start/end segment number in main_area */
	start_segno = (start <= MAIN_BLKADDR(sbi)) ? 0 : GET_SEGNO(sbi, start);
	end_segno = (end >= MAX_BLKADDR(sbi)) ? MAIN_SEGS(sbi) - 1 :
						GET_SEGNO(sbi, end);
	if (need_align) {
		start_segno = rounddown(start_segno, sbi->segs_per_sec);
		end_segno = roundup(end_segno + 1, sbi->segs_per_sec) - 1;
	}

	cpc.reason = CP_DISCARD;
	cpc.trim_minlen = max_t(__u64, 1, F2FS_BYTES_TO_BLK(range->minlen));
	cpc.trim_start = start_segno;
	cpc.trim_end = end_segno;

	if (sbi->discard_blks == 0)
		goto out;

	mutex_lock(&sbi->gc_mutex);
	err = f2fs_write_checkpoint(sbi, &cpc);
	mutex_unlock(&sbi->gc_mutex);
	if (err)
		goto out;

	/*
	 * We filed discard candidates, but actually we don't need to wait for
	 * all of them, since they'll be issued in idle time along with runtime
	 * discard option. User configuration looks like using runtime discard
	 * or periodic fstrim instead of it.
	 */
	if (f2fs_realtime_discard_enable(sbi))
		goto out;

	start_block = START_BLOCK(sbi, start_segno);
	end_block = START_BLOCK(sbi, end_segno + 1);

	__init_discard_policy(sbi, &dpolicy, DPOLICY_FSTRIM, cpc.trim_minlen);
	trimmed = __issue_discard_cmd_range(sbi, &dpolicy,
					start_block, end_block);

	trimmed += __wait_discard_cmd_range(sbi, &dpolicy,
					start_block, end_block);
out:
	if (!err)
		range->len = F2FS_BLK_TO_BYTES(trimmed);
	return err;
}

static bool __has_curseg_space(struct f2fs_sb_info *sbi, int type)
{
	struct curseg_info *curseg = CURSEG_I(sbi, type);
	if (curseg->next_blkoff < sbi->blocks_per_seg)
		return true;
	return false;
}

int f2fs_rw_hint_to_seg_type(enum rw_hint hint)
{
	switch (hint) {
	case WRITE_LIFE_SHORT:
		return CURSEG_HOT_DATA;
	case WRITE_LIFE_EXTREME:
		return CURSEG_COLD_DATA;
	default:
		return CURSEG_WARM_DATA;
	}
}

/* This returns write hints for each segment type. This hints will be
 * passed down to block layer. There are mapping tables which depend on
 * the mount option 'whint_mode'.
 *
 * 1) whint_mode=off. F2FS only passes down WRITE_LIFE_NOT_SET.
 *
 * 2) whint_mode=user-based. F2FS tries to pass down hints given by users.
 *
 * User                  F2FS                     Block
 * ----                  ----                     -----
 *                       META                     WRITE_LIFE_NOT_SET
 *                       HOT_NODE                 "
 *                       WARM_NODE                "
 *                       COLD_NODE                "
 * ioctl(COLD)           COLD_DATA                WRITE_LIFE_EXTREME
 * extension list        "                        "
 *
 * -- buffered io
 * WRITE_LIFE_EXTREME    COLD_DATA                WRITE_LIFE_EXTREME
 * WRITE_LIFE_SHORT      HOT_DATA                 WRITE_LIFE_SHORT
 * WRITE_LIFE_NOT_SET    WARM_DATA                WRITE_LIFE_NOT_SET
 * WRITE_LIFE_NONE       "                        "
 * WRITE_LIFE_MEDIUM     "                        "
 * WRITE_LIFE_LONG       "                        "
 *
 * -- direct io
 * WRITE_LIFE_EXTREME    COLD_DATA                WRITE_LIFE_EXTREME
 * WRITE_LIFE_SHORT      HOT_DATA                 WRITE_LIFE_SHORT
 * WRITE_LIFE_NOT_SET    WARM_DATA                WRITE_LIFE_NOT_SET
 * WRITE_LIFE_NONE       "                        WRITE_LIFE_NONE
 * WRITE_LIFE_MEDIUM     "                        WRITE_LIFE_MEDIUM
 * WRITE_LIFE_LONG       "                        WRITE_LIFE_LONG
 *
 * 3) whint_mode=fs-based. F2FS passes down hints with its policy.
 *
 * User                  F2FS                     Block
 * ----                  ----                     -----
 *                       META                     WRITE_LIFE_MEDIUM;
 *                       HOT_NODE                 WRITE_LIFE_NOT_SET
 *                       WARM_NODE                "
 *                       COLD_NODE                WRITE_LIFE_NONE
 * ioctl(COLD)           COLD_DATA                WRITE_LIFE_EXTREME
 * extension list        "                        "
 *
 * -- buffered io
 * WRITE_LIFE_EXTREME    COLD_DATA                WRITE_LIFE_EXTREME
 * WRITE_LIFE_SHORT      HOT_DATA                 WRITE_LIFE_SHORT
 * WRITE_LIFE_NOT_SET    WARM_DATA                WRITE_LIFE_LONG
 * WRITE_LIFE_NONE       "                        "
 * WRITE_LIFE_MEDIUM     "                        "
 * WRITE_LIFE_LONG       "                        "
 *
 * -- direct io
 * WRITE_LIFE_EXTREME    COLD_DATA                WRITE_LIFE_EXTREME
 * WRITE_LIFE_SHORT      HOT_DATA                 WRITE_LIFE_SHORT
 * WRITE_LIFE_NOT_SET    WARM_DATA                WRITE_LIFE_NOT_SET
 * WRITE_LIFE_NONE       "                        WRITE_LIFE_NONE
 * WRITE_LIFE_MEDIUM     "                        WRITE_LIFE_MEDIUM
 * WRITE_LIFE_LONG       "                        WRITE_LIFE_LONG
 */

enum rw_hint f2fs_io_type_to_rw_hint(struct f2fs_sb_info *sbi,
				enum page_type type, enum temp_type temp)
{
	if (F2FS_OPTION(sbi).whint_mode == WHINT_MODE_USER) {
		if (type == DATA) {
			if (temp == WARM)
				return WRITE_LIFE_NOT_SET;
			else if (temp == HOT)
				return WRITE_LIFE_SHORT;
			else if (temp == COLD)
				return WRITE_LIFE_EXTREME;
		} else {
			return WRITE_LIFE_NOT_SET;
		}
	} else if (F2FS_OPTION(sbi).whint_mode == WHINT_MODE_FS) {
		if (type == DATA) {
			if (temp == WARM)
				return WRITE_LIFE_LONG;
			else if (temp == HOT)
				return WRITE_LIFE_SHORT;
			else if (temp == COLD)
				return WRITE_LIFE_EXTREME;
		} else if (type == NODE) {
			if (temp == WARM || temp == HOT)
				return WRITE_LIFE_NOT_SET;
			else if (temp == COLD)
				return WRITE_LIFE_NONE;
		} else if (type == META) {
			return WRITE_LIFE_MEDIUM;
		}
	}
	return WRITE_LIFE_NOT_SET;
}

static int __get_segment_type_2(struct f2fs_io_info *fio)
{
	if (fio->type == DATA)
		return CURSEG_HOT_DATA;
	else
		return CURSEG_HOT_NODE;
}

static int __get_segment_type_4(struct f2fs_io_info *fio)
{
	if (fio->type == DATA) {
		struct inode *inode = fio->page->mapping->host;

		if (S_ISDIR(inode->i_mode))
			return CURSEG_HOT_DATA;
		else
			return CURSEG_COLD_DATA;
	} else {
		if (IS_DNODE(fio->page) && is_cold_node(fio->page))
			return CURSEG_WARM_NODE;
		else
			return CURSEG_COLD_NODE;
	}
}

static int __get_segment_type_6(struct f2fs_io_info *fio)
{
	if (fio->type == DATA) {
		struct inode *inode = fio->page->mapping->host;

		if (is_cold_data(fio->page) || file_is_cold(inode))
			return CURSEG_COLD_DATA;
		if (file_is_hot(inode) ||
				is_inode_flag_set(inode, FI_HOT_DATA) ||
				f2fs_is_atomic_file(inode) ||
				f2fs_is_volatile_file(inode))
			return CURSEG_HOT_DATA;
		return f2fs_rw_hint_to_seg_type(inode->i_write_hint);
	} else {
		if (IS_DNODE(fio->page))
			return is_cold_node(fio->page) ? CURSEG_WARM_NODE :
						CURSEG_HOT_NODE;
		return CURSEG_COLD_NODE;
	}
}

static int __get_segment_type(struct f2fs_io_info *fio)
{
	int type = 0;

	switch (F2FS_OPTION(fio->sbi).active_logs) {
	case 2:
		type = __get_segment_type_2(fio);
		break;
	case 4:
		type = __get_segment_type_4(fio);
		break;
	case 6:
		type = __get_segment_type_6(fio);
		break;
	default:
		f2fs_bug_on(fio->sbi, true);
	}

	if (IS_HOT(type))
		fio->temp = HOT;
	else if (IS_WARM(type))
		fio->temp = WARM;
	else
		fio->temp = COLD;
	return type;
}

void f2fs_allocate_data_block(struct f2fs_sb_info *sbi, struct page *page,
		block_t old_blkaddr, block_t *new_blkaddr,
		struct f2fs_summary *sum, int type,
		struct f2fs_io_info *fio, bool add_list)
{
	struct sit_info *sit_i = SIT_I(sbi);
	struct curseg_info *curseg = CURSEG_I(sbi, type);

	down_read(&SM_I(sbi)->curseg_lock);

	mutex_lock(&curseg->curseg_mutex);
	down_write(&sit_i->sentry_lock);

	*new_blkaddr = NEXT_FREE_BLKADDR(sbi, curseg);

	f2fs_wait_discard_bio(sbi, *new_blkaddr);

	/*
	 * __add_sum_entry should be resided under the curseg_mutex
	 * because, this function updates a summary entry in the
	 * current summary block.
	 */
	__add_sum_entry(sbi, type, sum);

	__refresh_next_blkoff(sbi, curseg);

	stat_inc_block_count(sbi, curseg);

	/*
	 * SIT information should be updated before segment allocation,
	 * since SSR needs latest valid block information.
	 */
	update_sit_entry(sbi, *new_blkaddr, 1);
	if (GET_SEGNO(sbi, old_blkaddr) != NULL_SEGNO)
		update_sit_entry(sbi, old_blkaddr, -1);

	if (!__has_curseg_space(sbi, type))
		sit_i->s_ops->allocate_segment(sbi, type, false);

	/*
	 * segment dirty status should be updated after segment allocation,
	 * so we just need to update status only one time after previous
	 * segment being closed.
	 */
	locate_dirty_segment(sbi, GET_SEGNO(sbi, old_blkaddr));
	locate_dirty_segment(sbi, GET_SEGNO(sbi, *new_blkaddr));

	up_write(&sit_i->sentry_lock);

	if (page && IS_NODESEG(type)) {
		fill_node_footer_blkaddr(page, NEXT_FREE_BLKADDR(sbi, curseg));

		f2fs_inode_chksum_set(sbi, page);
	}

	if (add_list) {
		struct f2fs_bio_info *io;

		INIT_LIST_HEAD(&fio->list);
		fio->in_list = true;
		fio->retry = false;
		io = sbi->write_io[fio->type] + fio->temp;
		spin_lock(&io->io_lock);
		list_add_tail(&fio->list, &io->io_list);
		spin_unlock(&io->io_lock);
	}

	mutex_unlock(&curseg->curseg_mutex);

	up_read(&SM_I(sbi)->curseg_lock);
}

static void update_device_state(struct f2fs_io_info *fio)
{
	struct f2fs_sb_info *sbi = fio->sbi;
	unsigned int devidx;

	if (!f2fs_is_multi_device(sbi))
		return;

	devidx = f2fs_target_device_index(sbi, fio->new_blkaddr);

	/* update device state for fsync */
	f2fs_set_dirty_device(sbi, fio->ino, devidx, FLUSH_INO);

	/* update device state for checkpoint */
	if (!f2fs_test_bit(devidx, (char *)&sbi->dirty_device)) {
		spin_lock(&sbi->dev_lock);
		f2fs_set_bit(devidx, (char *)&sbi->dirty_device);
		spin_unlock(&sbi->dev_lock);
	}
}

static void do_write_page(struct f2fs_summary *sum, struct f2fs_io_info *fio)
{
	int type = __get_segment_type(fio);
	bool keep_order = (test_opt(fio->sbi, LFS) && type == CURSEG_COLD_DATA);

	if (keep_order)
		down_read(&fio->sbi->io_order_lock);
reallocate:
	f2fs_allocate_data_block(fio->sbi, fio->page, fio->old_blkaddr,
			&fio->new_blkaddr, sum, type, fio, true);
	if (GET_SEGNO(fio->sbi, fio->old_blkaddr) != NULL_SEGNO)
		invalidate_mapping_pages(META_MAPPING(fio->sbi),
					fio->old_blkaddr, fio->old_blkaddr);

	/* writeout dirty page into bdev */
	f2fs_submit_page_write(fio);
	if (fio->retry) {
		fio->old_blkaddr = fio->new_blkaddr;
		goto reallocate;
	}

	update_device_state(fio);

	if (keep_order)
		up_read(&fio->sbi->io_order_lock);
}

void f2fs_do_write_meta_page(struct f2fs_sb_info *sbi, struct page *page,
					enum iostat_type io_type)
{
	struct f2fs_io_info fio = {
		.sbi = sbi,
		.type = META,
		.temp = HOT,
		.op = REQ_OP_WRITE,
		.op_flags = REQ_SYNC | REQ_META | REQ_PRIO,
		.old_blkaddr = page->index,
		.new_blkaddr = page->index,
		.page = page,
		.encrypted_page = NULL,
		.in_list = false,
	};

	if (unlikely(page->index >= MAIN_BLKADDR(sbi)))
		fio.op_flags &= ~REQ_META;

	set_page_writeback(page);
	ClearPageError(page);
	f2fs_submit_page_write(&fio);

	stat_inc_meta_count(sbi, page->index);
	f2fs_update_iostat(sbi, io_type, F2FS_BLKSIZE);
}

void f2fs_do_write_node_page(unsigned int nid, struct f2fs_io_info *fio)
{
	struct f2fs_summary sum;

	set_summary(&sum, nid, 0, 0);
	do_write_page(&sum, fio);

	f2fs_update_iostat(fio->sbi, fio->io_type, F2FS_BLKSIZE);
}

void f2fs_outplace_write_data(struct dnode_of_data *dn,
					struct f2fs_io_info *fio)
{
	struct f2fs_sb_info *sbi = fio->sbi;
	struct f2fs_summary sum;

	f2fs_bug_on(sbi, dn->data_blkaddr == NULL_ADDR);
	set_summary(&sum, dn->nid, dn->ofs_in_node, fio->version);
	do_write_page(&sum, fio);
	f2fs_update_data_blkaddr(dn, fio->new_blkaddr);

	f2fs_update_iostat(sbi, fio->io_type, F2FS_BLKSIZE);
}

int f2fs_inplace_write_data(struct f2fs_io_info *fio)
{
	int err;
	struct f2fs_sb_info *sbi = fio->sbi;
	unsigned int segno;

	fio->new_blkaddr = fio->old_blkaddr;
	/* i/o temperature is needed for passing down write hints */
	__get_segment_type(fio);

	segno = GET_SEGNO(sbi, fio->new_blkaddr);

	if (!IS_DATASEG(get_seg_entry(sbi, segno)->type)) {
		set_sbi_flag(sbi, SBI_NEED_FSCK);
		return -EFAULT;
	}

	stat_inc_inplace_blocks(fio->sbi);

	err = f2fs_submit_page_bio(fio);
	if (!err) {
		update_device_state(fio);
		f2fs_update_iostat(fio->sbi, fio->io_type, F2FS_BLKSIZE);
	}

	return err;
}

static inline int __f2fs_get_curseg(struct f2fs_sb_info *sbi,
						unsigned int segno)
{
	int i;

	for (i = CURSEG_HOT_DATA; i < NO_CHECK_TYPE; i++) {
		if (CURSEG_I(sbi, i)->segno == segno)
			break;
	}
	return i;
}

void f2fs_do_replace_block(struct f2fs_sb_info *sbi, struct f2fs_summary *sum,
				block_t old_blkaddr, block_t new_blkaddr,
				bool recover_curseg, bool recover_newaddr)
{
	struct sit_info *sit_i = SIT_I(sbi);
	struct curseg_info *curseg;
	unsigned int segno, old_cursegno;
	struct seg_entry *se;
	int type;
	unsigned short old_blkoff;

	segno = GET_SEGNO(sbi, new_blkaddr);
	se = get_seg_entry(sbi, segno);
	type = se->type;

	down_write(&SM_I(sbi)->curseg_lock);

	if (!recover_curseg) {
		/* for recovery flow */
		if (se->valid_blocks == 0 && !IS_CURSEG(sbi, segno)) {
			if (old_blkaddr == NULL_ADDR)
				type = CURSEG_COLD_DATA;
			else
				type = CURSEG_WARM_DATA;
		}
	} else {
		if (IS_CURSEG(sbi, segno)) {
			/* se->type is volatile as SSR allocation */
			type = __f2fs_get_curseg(sbi, segno);
			f2fs_bug_on(sbi, type == NO_CHECK_TYPE);
		} else {
			type = CURSEG_WARM_DATA;
		}
	}

	f2fs_bug_on(sbi, !IS_DATASEG(type));
	curseg = CURSEG_I(sbi, type);

	mutex_lock(&curseg->curseg_mutex);
	down_write(&sit_i->sentry_lock);

	old_cursegno = curseg->segno;
	old_blkoff = curseg->next_blkoff;

	/* change the current segment */
	if (segno != curseg->segno) {
		curseg->next_segno = segno;
		change_curseg(sbi, type);
	}

	curseg->next_blkoff = GET_BLKOFF_FROM_SEG0(sbi, new_blkaddr);
	__add_sum_entry(sbi, type, sum);

	if (!recover_curseg || recover_newaddr)
		update_sit_entry(sbi, new_blkaddr, 1);
	if (GET_SEGNO(sbi, old_blkaddr) != NULL_SEGNO) {
		invalidate_mapping_pages(META_MAPPING(sbi),
					old_blkaddr, old_blkaddr);
		update_sit_entry(sbi, old_blkaddr, -1);
	}

	locate_dirty_segment(sbi, GET_SEGNO(sbi, old_blkaddr));
	locate_dirty_segment(sbi, GET_SEGNO(sbi, new_blkaddr));

	locate_dirty_segment(sbi, old_cursegno);

	if (recover_curseg) {
		if (old_cursegno != curseg->segno) {
			curseg->next_segno = old_cursegno;
			change_curseg(sbi, type);
		}
		curseg->next_blkoff = old_blkoff;
	}

	up_write(&sit_i->sentry_lock);
	mutex_unlock(&curseg->curseg_mutex);
	up_write(&SM_I(sbi)->curseg_lock);
}

void f2fs_replace_block(struct f2fs_sb_info *sbi, struct dnode_of_data *dn,
				block_t old_addr, block_t new_addr,
				unsigned char version, bool recover_curseg,
				bool recover_newaddr)
{
	struct f2fs_summary sum;

	set_summary(&sum, dn->nid, dn->ofs_in_node, version);

	f2fs_do_replace_block(sbi, &sum, old_addr, new_addr,
					recover_curseg, recover_newaddr);

	f2fs_update_data_blkaddr(dn, new_addr);
}

void f2fs_wait_on_page_writeback(struct page *page,
				enum page_type type, bool ordered, bool locked)
{
	if (PageWriteback(page)) {
		struct f2fs_sb_info *sbi = F2FS_P_SB(page);

		f2fs_submit_merged_write_cond(sbi, NULL, page, 0, type);
		if (ordered) {
			wait_on_page_writeback(page);
			f2fs_bug_on(sbi, locked && PageWriteback(page));
		} else {
			wait_for_stable_page(page);
		}
	}
}

void f2fs_wait_on_block_writeback(struct inode *inode, block_t blkaddr)
{
	struct f2fs_sb_info *sbi = F2FS_I_SB(inode);
	struct page *cpage;

	if (!f2fs_post_read_required(inode))
		return;

	if (!__is_valid_data_blkaddr(blkaddr))
		return;

	cpage = find_lock_page(META_MAPPING(sbi), blkaddr);
	if (cpage) {
		f2fs_wait_on_page_writeback(cpage, DATA, true, true);
		f2fs_put_page(cpage, 1);
	}
}

void f2fs_wait_on_block_writeback_range(struct inode *inode, block_t blkaddr,
								block_t len)
{
	block_t i;

	for (i = 0; i < len; i++)
		f2fs_wait_on_block_writeback(inode, blkaddr + i);
}

static int read_compacted_summaries(struct f2fs_sb_info *sbi)
{
	struct f2fs_checkpoint *ckpt = F2FS_CKPT(sbi);
	struct curseg_info *seg_i;
	unsigned char *kaddr;
	struct page *page;
	block_t start;
	int i, j, offset;

	start = start_sum_block(sbi);

	page = f2fs_get_meta_page(sbi, start++);
	if (IS_ERR(page))
		return PTR_ERR(page);
	kaddr = (unsigned char *)page_address(page);

	/* Step 1: restore nat cache */
	seg_i = CURSEG_I(sbi, CURSEG_HOT_DATA);
	memcpy(seg_i->journal, kaddr, SUM_JOURNAL_SIZE);

	/* Step 2: restore sit cache */
	seg_i = CURSEG_I(sbi, CURSEG_COLD_DATA);
	memcpy(seg_i->journal, kaddr + SUM_JOURNAL_SIZE, SUM_JOURNAL_SIZE);
	offset = 2 * SUM_JOURNAL_SIZE;

	/* Step 3: restore summary entries */
	for (i = CURSEG_HOT_DATA; i <= CURSEG_COLD_DATA; i++) {
		unsigned short blk_off;
		unsigned int segno;

		seg_i = CURSEG_I(sbi, i);
		segno = le32_to_cpu(ckpt->cur_data_segno[i]);
		blk_off = le16_to_cpu(ckpt->cur_data_blkoff[i]);
		seg_i->next_segno = segno;
		reset_curseg(sbi, i, 0);
		seg_i->alloc_type = ckpt->alloc_type[i];
		seg_i->next_blkoff = blk_off;

		if (seg_i->alloc_type == SSR)
			blk_off = sbi->blocks_per_seg;

		for (j = 0; j < blk_off; j++) {
			struct f2fs_summary *s;
			s = (struct f2fs_summary *)(kaddr + offset);
			seg_i->sum_blk->entries[j] = *s;
			offset += SUMMARY_SIZE;
			if (offset + SUMMARY_SIZE <= PAGE_SIZE -
						SUM_FOOTER_SIZE)
				continue;

			f2fs_put_page(page, 1);
			page = NULL;

			page = f2fs_get_meta_page(sbi, start++);
			if (IS_ERR(page))
				return PTR_ERR(page);
			kaddr = (unsigned char *)page_address(page);
			offset = 0;
		}
	}
	f2fs_put_page(page, 1);
	return 0;
}

static int read_normal_summaries(struct f2fs_sb_info *sbi, int type)
{
	struct f2fs_checkpoint *ckpt = F2FS_CKPT(sbi);
	struct f2fs_summary_block *sum;
	struct curseg_info *curseg;
	struct page *new;
	unsigned short blk_off;
	unsigned int segno = 0;
	block_t blk_addr = 0;
	int err = 0;

	/* get segment number and block addr */
	if (IS_DATASEG(type)) {
		segno = le32_to_cpu(ckpt->cur_data_segno[type]);
		blk_off = le16_to_cpu(ckpt->cur_data_blkoff[type -
							CURSEG_HOT_DATA]);
		if (__exist_node_summaries(sbi))
			blk_addr = sum_blk_addr(sbi, NR_CURSEG_TYPE, type);
		else
			blk_addr = sum_blk_addr(sbi, NR_CURSEG_DATA_TYPE, type);
	} else {
		segno = le32_to_cpu(ckpt->cur_node_segno[type -
							CURSEG_HOT_NODE]);
		blk_off = le16_to_cpu(ckpt->cur_node_blkoff[type -
							CURSEG_HOT_NODE]);
		if (__exist_node_summaries(sbi))
			blk_addr = sum_blk_addr(sbi, NR_CURSEG_NODE_TYPE,
							type - CURSEG_HOT_NODE);
		else
			blk_addr = GET_SUM_BLOCK(sbi, segno);
	}

	new = f2fs_get_meta_page(sbi, blk_addr);
	if (IS_ERR(new))
		return PTR_ERR(new);
	sum = (struct f2fs_summary_block *)page_address(new);

	if (IS_NODESEG(type)) {
		if (__exist_node_summaries(sbi)) {
			struct f2fs_summary *ns = &sum->entries[0];
			int i;
			for (i = 0; i < sbi->blocks_per_seg; i++, ns++) {
				ns->version = 0;
				ns->ofs_in_node = 0;
			}
		} else {
			err = f2fs_restore_node_summary(sbi, segno, sum);
			if (err)
				goto out;
		}
	}

	/* set uncompleted segment to curseg */
	curseg = CURSEG_I(sbi, type);
	mutex_lock(&curseg->curseg_mutex);

	/* update journal info */
	down_write(&curseg->journal_rwsem);
	memcpy(curseg->journal, &sum->journal, SUM_JOURNAL_SIZE);
	up_write(&curseg->journal_rwsem);

	memcpy(curseg->sum_blk->entries, sum->entries, SUM_ENTRY_SIZE);
	memcpy(&curseg->sum_blk->footer, &sum->footer, SUM_FOOTER_SIZE);
	curseg->next_segno = segno;
	reset_curseg(sbi, type, 0);
	curseg->alloc_type = ckpt->alloc_type[type];
	curseg->next_blkoff = blk_off;
	mutex_unlock(&curseg->curseg_mutex);
out:
	f2fs_put_page(new, 1);
	return err;
}

static int restore_curseg_summaries(struct f2fs_sb_info *sbi)
{
	struct f2fs_journal *sit_j = CURSEG_I(sbi, CURSEG_COLD_DATA)->journal;
	struct f2fs_journal *nat_j = CURSEG_I(sbi, CURSEG_HOT_DATA)->journal;
	int type = CURSEG_HOT_DATA;
	int err;

	if (is_set_ckpt_flags(sbi, CP_COMPACT_SUM_FLAG)) {
		int npages = f2fs_npages_for_summary_flush(sbi, true);

		if (npages >= 2)
			f2fs_ra_meta_pages(sbi, start_sum_block(sbi), npages,
							META_CP, true);

		/* restore for compacted data summary */
		err = read_compacted_summaries(sbi);
		if (err)
			return err;
		type = CURSEG_HOT_NODE;
	}

	if (__exist_node_summaries(sbi))
		f2fs_ra_meta_pages(sbi, sum_blk_addr(sbi, NR_CURSEG_TYPE, type),
					NR_CURSEG_TYPE - type, META_CP, true);

	for (; type <= CURSEG_COLD_NODE; type++) {
		err = read_normal_summaries(sbi, type);
		if (err)
			return err;
	}

	/* sanity check for summary blocks */
	if (nats_in_cursum(nat_j) > NAT_JOURNAL_ENTRIES ||
			sits_in_cursum(sit_j) > SIT_JOURNAL_ENTRIES)
		return -EINVAL;

	return 0;
}

static void write_compacted_summaries(struct f2fs_sb_info *sbi, block_t blkaddr)
{
	struct page *page;
	unsigned char *kaddr;
	struct f2fs_summary *summary;
	struct curseg_info *seg_i;
	int written_size = 0;
	int i, j;

	page = f2fs_grab_meta_page(sbi, blkaddr++);
	kaddr = (unsigned char *)page_address(page);
	memset(kaddr, 0, PAGE_SIZE);

	/* Step 1: write nat cache */
	seg_i = CURSEG_I(sbi, CURSEG_HOT_DATA);
	memcpy(kaddr, seg_i->journal, SUM_JOURNAL_SIZE);
	written_size += SUM_JOURNAL_SIZE;

	/* Step 2: write sit cache */
	seg_i = CURSEG_I(sbi, CURSEG_COLD_DATA);
	memcpy(kaddr + written_size, seg_i->journal, SUM_JOURNAL_SIZE);
	written_size += SUM_JOURNAL_SIZE;

	/* Step 3: write summary entries */
	for (i = CURSEG_HOT_DATA; i <= CURSEG_COLD_DATA; i++) {
		unsigned short blkoff;
		seg_i = CURSEG_I(sbi, i);
		if (sbi->ckpt->alloc_type[i] == SSR)
			blkoff = sbi->blocks_per_seg;
		else
			blkoff = curseg_blkoff(sbi, i);

		for (j = 0; j < blkoff; j++) {
			if (!page) {
				page = f2fs_grab_meta_page(sbi, blkaddr++);
				kaddr = (unsigned char *)page_address(page);
				memset(kaddr, 0, PAGE_SIZE);
				written_size = 0;
			}
			summary = (struct f2fs_summary *)(kaddr + written_size);
			*summary = seg_i->sum_blk->entries[j];
			written_size += SUMMARY_SIZE;

			if (written_size + SUMMARY_SIZE <= PAGE_SIZE -
							SUM_FOOTER_SIZE)
				continue;

			set_page_dirty(page);
			f2fs_put_page(page, 1);
			page = NULL;
		}
	}
	if (page) {
		set_page_dirty(page);
		f2fs_put_page(page, 1);
	}
}

static void write_normal_summaries(struct f2fs_sb_info *sbi,
					block_t blkaddr, int type)
{
	int i, end;
	if (IS_DATASEG(type))
		end = type + NR_CURSEG_DATA_TYPE;
	else
		end = type + NR_CURSEG_NODE_TYPE;

	for (i = type; i < end; i++)
		write_current_sum_page(sbi, i, blkaddr + (i - type));
}

void f2fs_write_data_summaries(struct f2fs_sb_info *sbi, block_t start_blk)
{
	if (is_set_ckpt_flags(sbi, CP_COMPACT_SUM_FLAG))
		write_compacted_summaries(sbi, start_blk);
	else
		write_normal_summaries(sbi, start_blk, CURSEG_HOT_DATA);
}

void f2fs_write_node_summaries(struct f2fs_sb_info *sbi, block_t start_blk)
{
	write_normal_summaries(sbi, start_blk, CURSEG_HOT_NODE);
}

int f2fs_lookup_journal_in_cursum(struct f2fs_journal *journal, int type,
					unsigned int val, int alloc)
{
	int i;

	if (type == NAT_JOURNAL) {
		for (i = 0; i < nats_in_cursum(journal); i++) {
			if (le32_to_cpu(nid_in_journal(journal, i)) == val)
				return i;
		}
		if (alloc && __has_cursum_space(journal, 1, NAT_JOURNAL))
			return update_nats_in_cursum(journal, 1);
	} else if (type == SIT_JOURNAL) {
		for (i = 0; i < sits_in_cursum(journal); i++)
			if (le32_to_cpu(segno_in_journal(journal, i)) == val)
				return i;
		if (alloc && __has_cursum_space(journal, 1, SIT_JOURNAL))
			return update_sits_in_cursum(journal, 1);
	}
	return -1;
}

static struct page *get_current_sit_page(struct f2fs_sb_info *sbi,
					unsigned int segno)
{
	return f2fs_get_meta_page_nofail(sbi, current_sit_addr(sbi, segno));
}

static struct page *get_next_sit_page(struct f2fs_sb_info *sbi,
					unsigned int start)
{
	struct sit_info *sit_i = SIT_I(sbi);
	struct page *page;
	pgoff_t src_off, dst_off;

	src_off = current_sit_addr(sbi, start);
	dst_off = next_sit_addr(sbi, src_off);

	page = f2fs_grab_meta_page(sbi, dst_off);
	seg_info_to_sit_page(sbi, page, start);

	set_page_dirty(page);
	set_to_next_sit(sit_i, start);

	return page;
}

static struct sit_entry_set *grab_sit_entry_set(void)
{
	struct sit_entry_set *ses =
			f2fs_kmem_cache_alloc(sit_entry_set_slab, GFP_NOFS);

	ses->entry_cnt = 0;
	INIT_LIST_HEAD(&ses->set_list);
	return ses;
}

static void release_sit_entry_set(struct sit_entry_set *ses)
{
	list_del(&ses->set_list);
	kmem_cache_free(sit_entry_set_slab, ses);
}

static void adjust_sit_entry_set(struct sit_entry_set *ses,
						struct list_head *head)
{
	struct sit_entry_set *next = ses;

	if (list_is_last(&ses->set_list, head))
		return;

	list_for_each_entry_continue(next, head, set_list)
		if (ses->entry_cnt <= next->entry_cnt)
			break;

	list_move_tail(&ses->set_list, &next->set_list);
}

static void add_sit_entry(unsigned int segno, struct list_head *head)
{
	struct sit_entry_set *ses;
	unsigned int start_segno = START_SEGNO(segno);

	list_for_each_entry(ses, head, set_list) {
		if (ses->start_segno == start_segno) {
			ses->entry_cnt++;
			adjust_sit_entry_set(ses, head);
			return;
		}
	}

	ses = grab_sit_entry_set();

	ses->start_segno = start_segno;
	ses->entry_cnt++;
	list_add(&ses->set_list, head);
}

static void add_sits_in_set(struct f2fs_sb_info *sbi)
{
	struct f2fs_sm_info *sm_info = SM_I(sbi);
	struct list_head *set_list = &sm_info->sit_entry_set;
	unsigned long *bitmap = SIT_I(sbi)->dirty_sentries_bitmap;
	unsigned int segno;

	for_each_set_bit(segno, bitmap, MAIN_SEGS(sbi))
		add_sit_entry(segno, set_list);
}

static void remove_sits_in_journal(struct f2fs_sb_info *sbi)
{
	struct curseg_info *curseg = CURSEG_I(sbi, CURSEG_COLD_DATA);
	struct f2fs_journal *journal = curseg->journal;
	int i;

	down_write(&curseg->journal_rwsem);
	for (i = 0; i < sits_in_cursum(journal); i++) {
		unsigned int segno;
		bool dirtied;

		segno = le32_to_cpu(segno_in_journal(journal, i));
		dirtied = __mark_sit_entry_dirty(sbi, segno);

		if (!dirtied)
			add_sit_entry(segno, &SM_I(sbi)->sit_entry_set);
	}
	update_sits_in_cursum(journal, -i);
	up_write(&curseg->journal_rwsem);
}

/*
 * CP calls this function, which flushes SIT entries including sit_journal,
 * and moves prefree segs to free segs.
 */
void f2fs_flush_sit_entries(struct f2fs_sb_info *sbi, struct cp_control *cpc)
{
	struct sit_info *sit_i = SIT_I(sbi);
	unsigned long *bitmap = sit_i->dirty_sentries_bitmap;
	struct curseg_info *curseg = CURSEG_I(sbi, CURSEG_COLD_DATA);
	struct f2fs_journal *journal = curseg->journal;
	struct sit_entry_set *ses, *tmp;
	struct list_head *head = &SM_I(sbi)->sit_entry_set;
	bool to_journal = true;
	struct seg_entry *se;

	down_write(&sit_i->sentry_lock);

	if (!sit_i->dirty_sentries)
		goto out;

	/*
	 * add and account sit entries of dirty bitmap in sit entry
	 * set temporarily
	 */
	add_sits_in_set(sbi);

	/*
	 * if there are no enough space in journal to store dirty sit
	 * entries, remove all entries from journal and add and account
	 * them in sit entry set.
	 */
	if (!__has_cursum_space(journal, sit_i->dirty_sentries, SIT_JOURNAL))
		remove_sits_in_journal(sbi);

	/*
	 * there are two steps to flush sit entries:
	 * #1, flush sit entries to journal in current cold data summary block.
	 * #2, flush sit entries to sit page.
	 */
	list_for_each_entry_safe(ses, tmp, head, set_list) {
		struct page *page = NULL;
		struct f2fs_sit_block *raw_sit = NULL;
		unsigned int start_segno = ses->start_segno;
		unsigned int end = min(start_segno + SIT_ENTRY_PER_BLOCK,
						(unsigned long)MAIN_SEGS(sbi));
		unsigned int segno = start_segno;

		if (to_journal &&
			!__has_cursum_space(journal, ses->entry_cnt, SIT_JOURNAL))
			to_journal = false;

		if (to_journal) {
			down_write(&curseg->journal_rwsem);
		} else {
			page = get_next_sit_page(sbi, start_segno);
			raw_sit = page_address(page);
		}

		/* flush dirty sit entries in region of current sit set */
		for_each_set_bit_from(segno, bitmap, end) {
			int offset, sit_offset;

			se = get_seg_entry(sbi, segno);
#ifdef CONFIG_F2FS_CHECK_FS
			if (memcmp(se->cur_valid_map, se->cur_valid_map_mir,
						SIT_VBLOCK_MAP_SIZE))
				f2fs_bug_on(sbi, 1);
#endif

			/* add discard candidates */
			if (!(cpc->reason & CP_DISCARD)) {
				cpc->trim_start = segno;
				add_discard_addrs(sbi, cpc, false);
			}

			if (to_journal) {
				offset = f2fs_lookup_journal_in_cursum(journal,
							SIT_JOURNAL, segno, 1);
				f2fs_bug_on(sbi, offset < 0);
				segno_in_journal(journal, offset) =
							cpu_to_le32(segno);
				seg_info_to_raw_sit(se,
					&sit_in_journal(journal, offset));
				check_block_count(sbi, segno,
					&sit_in_journal(journal, offset));
			} else {
				sit_offset = SIT_ENTRY_OFFSET(sit_i, segno);
				seg_info_to_raw_sit(se,
						&raw_sit->entries[sit_offset]);
				check_block_count(sbi, segno,
						&raw_sit->entries[sit_offset]);
			}

			__clear_bit(segno, bitmap);
			sit_i->dirty_sentries--;
			ses->entry_cnt--;
		}

		if (to_journal)
			up_write(&curseg->journal_rwsem);
		else
			f2fs_put_page(page, 1);

		f2fs_bug_on(sbi, ses->entry_cnt);
		release_sit_entry_set(ses);
	}

	f2fs_bug_on(sbi, !list_empty(head));
	f2fs_bug_on(sbi, sit_i->dirty_sentries);
out:
	if (cpc->reason & CP_DISCARD) {
		__u64 trim_start = cpc->trim_start;

		for (; cpc->trim_start <= cpc->trim_end; cpc->trim_start++)
			add_discard_addrs(sbi, cpc, false);

		cpc->trim_start = trim_start;
	}
	up_write(&sit_i->sentry_lock);

	set_prefree_as_free_segments(sbi);
}

static int build_sit_info(struct f2fs_sb_info *sbi)
{
	struct f2fs_super_block *raw_super = F2FS_RAW_SUPER(sbi);
	struct sit_info *sit_i;
	unsigned int sit_segs, start;
	char *src_bitmap;
	unsigned int bitmap_size;

	/* allocate memory for SIT information */
	sit_i = f2fs_kzalloc(sbi, sizeof(struct sit_info), GFP_KERNEL);
	if (!sit_i)
		return -ENOMEM;

	SM_I(sbi)->sit_info = sit_i;

	sit_i->sentries =
		f2fs_kvzalloc(sbi, array_size(sizeof(struct seg_entry),
					      MAIN_SEGS(sbi)),
			      GFP_KERNEL);
	if (!sit_i->sentries)
		return -ENOMEM;

	bitmap_size = f2fs_bitmap_size(MAIN_SEGS(sbi));
	sit_i->dirty_sentries_bitmap = f2fs_kvzalloc(sbi, bitmap_size,
								GFP_KERNEL);
	if (!sit_i->dirty_sentries_bitmap)
		return -ENOMEM;

	for (start = 0; start < MAIN_SEGS(sbi); start++) {
		sit_i->sentries[start].cur_valid_map
			= f2fs_kzalloc(sbi, SIT_VBLOCK_MAP_SIZE, GFP_KERNEL);
		sit_i->sentries[start].ckpt_valid_map
			= f2fs_kzalloc(sbi, SIT_VBLOCK_MAP_SIZE, GFP_KERNEL);
		if (!sit_i->sentries[start].cur_valid_map ||
				!sit_i->sentries[start].ckpt_valid_map)
			return -ENOMEM;

#ifdef CONFIG_F2FS_CHECK_FS
		sit_i->sentries[start].cur_valid_map_mir
			= f2fs_kzalloc(sbi, SIT_VBLOCK_MAP_SIZE, GFP_KERNEL);
		if (!sit_i->sentries[start].cur_valid_map_mir)
			return -ENOMEM;
#endif

		sit_i->sentries[start].discard_map
			= f2fs_kzalloc(sbi, SIT_VBLOCK_MAP_SIZE,
							GFP_KERNEL);
		if (!sit_i->sentries[start].discard_map)
			return -ENOMEM;
	}

	sit_i->tmp_map = f2fs_kzalloc(sbi, SIT_VBLOCK_MAP_SIZE, GFP_KERNEL);
	if (!sit_i->tmp_map)
		return -ENOMEM;

	if (__is_large_section(sbi)) {
		sit_i->sec_entries =
			f2fs_kvzalloc(sbi, array_size(sizeof(struct sec_entry),
						      MAIN_SECS(sbi)),
				      GFP_KERNEL);
		if (!sit_i->sec_entries)
			return -ENOMEM;
	}

	/* get information related with SIT */
	sit_segs = le32_to_cpu(raw_super->segment_count_sit) >> 1;

	/* setup SIT bitmap from ckeckpoint pack */
	bitmap_size = __bitmap_size(sbi, SIT_BITMAP);
	src_bitmap = __bitmap_ptr(sbi, SIT_BITMAP);

	sit_i->sit_bitmap = kmemdup(src_bitmap, bitmap_size, GFP_KERNEL);
	if (!sit_i->sit_bitmap)
		return -ENOMEM;

#ifdef CONFIG_F2FS_CHECK_FS
	sit_i->sit_bitmap_mir = kmemdup(src_bitmap, bitmap_size, GFP_KERNEL);
	if (!sit_i->sit_bitmap_mir)
		return -ENOMEM;
#endif

	/* init SIT information */
	sit_i->s_ops = &default_salloc_ops;

	sit_i->sit_base_addr = le32_to_cpu(raw_super->sit_blkaddr);
	sit_i->sit_blocks = sit_segs << sbi->log_blocks_per_seg;
	sit_i->written_valid_blocks = 0;
	sit_i->bitmap_size = bitmap_size;
	sit_i->dirty_sentries = 0;
	sit_i->sents_per_block = SIT_ENTRY_PER_BLOCK;
	sit_i->elapsed_time = le64_to_cpu(sbi->ckpt->elapsed_time);
	sit_i->mounted_time = ktime_get_real_seconds();
	init_rwsem(&sit_i->sentry_lock);
	return 0;
}

static int build_free_segmap(struct f2fs_sb_info *sbi)
{
	struct free_segmap_info *free_i;
	unsigned int bitmap_size, sec_bitmap_size;

	/* allocate memory for free segmap information */
	free_i = f2fs_kzalloc(sbi, sizeof(struct free_segmap_info), GFP_KERNEL);
	if (!free_i)
		return -ENOMEM;

	SM_I(sbi)->free_info = free_i;

	bitmap_size = f2fs_bitmap_size(MAIN_SEGS(sbi));
	free_i->free_segmap = f2fs_kvmalloc(sbi, bitmap_size, GFP_KERNEL);
	if (!free_i->free_segmap)
		return -ENOMEM;

	sec_bitmap_size = f2fs_bitmap_size(MAIN_SECS(sbi));
	free_i->free_secmap = f2fs_kvmalloc(sbi, sec_bitmap_size, GFP_KERNEL);
	if (!free_i->free_secmap)
		return -ENOMEM;

	/* set all segments as dirty temporarily */
	memset(free_i->free_segmap, 0xff, bitmap_size);
	memset(free_i->free_secmap, 0xff, sec_bitmap_size);

	/* init free segmap information */
	free_i->start_segno = GET_SEGNO_FROM_SEG0(sbi, MAIN_BLKADDR(sbi));
	free_i->free_segments = 0;
	free_i->free_sections = 0;
	spin_lock_init(&free_i->segmap_lock);
	return 0;
}

static int build_curseg(struct f2fs_sb_info *sbi)
{
	struct curseg_info *array;
	int i;

	array = f2fs_kzalloc(sbi, array_size(NR_CURSEG_TYPE, sizeof(*array)),
			     GFP_KERNEL);
	if (!array)
		return -ENOMEM;

	SM_I(sbi)->curseg_array = array;

	for (i = 0; i < NR_CURSEG_TYPE; i++) {
		mutex_init(&array[i].curseg_mutex);
		array[i].sum_blk = f2fs_kzalloc(sbi, PAGE_SIZE, GFP_KERNEL);
		if (!array[i].sum_blk)
			return -ENOMEM;
		init_rwsem(&array[i].journal_rwsem);
		array[i].journal = f2fs_kzalloc(sbi,
				sizeof(struct f2fs_journal), GFP_KERNEL);
		if (!array[i].journal)
			return -ENOMEM;
		array[i].segno = NULL_SEGNO;
		array[i].next_blkoff = 0;
	}
	return restore_curseg_summaries(sbi);
}

static int build_sit_entries(struct f2fs_sb_info *sbi)
{
	struct sit_info *sit_i = SIT_I(sbi);
	struct curseg_info *curseg = CURSEG_I(sbi, CURSEG_COLD_DATA);
	struct f2fs_journal *journal = curseg->journal;
	struct seg_entry *se;
	struct f2fs_sit_entry sit;
	int sit_blk_cnt = SIT_BLK_CNT(sbi);
	unsigned int i, start, end;
	unsigned int readed, start_blk = 0;
	int err = 0;
	block_t total_node_blocks = 0;

	do {
		readed = f2fs_ra_meta_pages(sbi, start_blk, BIO_MAX_PAGES,
							META_SIT, true);

		start = start_blk * sit_i->sents_per_block;
		end = (start_blk + readed) * sit_i->sents_per_block;

		for (; start < end && start < MAIN_SEGS(sbi); start++) {
			struct f2fs_sit_block *sit_blk;
			struct page *page;

			se = &sit_i->sentries[start];
			page = get_current_sit_page(sbi, start);
			if (IS_ERR(page))
				return PTR_ERR(page);
			sit_blk = (struct f2fs_sit_block *)page_address(page);
			sit = sit_blk->entries[SIT_ENTRY_OFFSET(sit_i, start)];
			f2fs_put_page(page, 1);

			err = check_block_count(sbi, start, &sit);
			if (err)
				return err;
			seg_info_from_raw_sit(se, &sit);
			if (IS_NODESEG(se->type))
				total_node_blocks += se->valid_blocks;

			/* build discard map only one time */
			if (is_set_ckpt_flags(sbi, CP_TRIMMED_FLAG)) {
				memset(se->discard_map, 0xff,
					SIT_VBLOCK_MAP_SIZE);
			} else {
				memcpy(se->discard_map,
					se->cur_valid_map,
					SIT_VBLOCK_MAP_SIZE);
				sbi->discard_blks +=
					sbi->blocks_per_seg -
					se->valid_blocks;
			}

			if (__is_large_section(sbi))
				get_sec_entry(sbi, start)->valid_blocks +=
							se->valid_blocks;
		}
		start_blk += readed;
	} while (start_blk < sit_blk_cnt);

	down_read(&curseg->journal_rwsem);
	for (i = 0; i < sits_in_cursum(journal); i++) {
		unsigned int old_valid_blocks;

		start = le32_to_cpu(segno_in_journal(journal, i));
		if (start >= MAIN_SEGS(sbi)) {
			f2fs_msg(sbi->sb, KERN_ERR,
					"Wrong journal entry on segno %u",
					start);
			set_sbi_flag(sbi, SBI_NEED_FSCK);
			err = -EINVAL;
			break;
		}

		se = &sit_i->sentries[start];
		sit = sit_in_journal(journal, i);

		old_valid_blocks = se->valid_blocks;
		if (IS_NODESEG(se->type))
			total_node_blocks -= old_valid_blocks;

		err = check_block_count(sbi, start, &sit);
		if (err)
			break;
		seg_info_from_raw_sit(se, &sit);
		if (IS_NODESEG(se->type))
			total_node_blocks += se->valid_blocks;

		if (is_set_ckpt_flags(sbi, CP_TRIMMED_FLAG)) {
			memset(se->discard_map, 0xff, SIT_VBLOCK_MAP_SIZE);
		} else {
			memcpy(se->discard_map, se->cur_valid_map,
						SIT_VBLOCK_MAP_SIZE);
			sbi->discard_blks += old_valid_blocks;
			sbi->discard_blks -= se->valid_blocks;
		}

		if (__is_large_section(sbi)) {
			get_sec_entry(sbi, start)->valid_blocks +=
							se->valid_blocks;
			get_sec_entry(sbi, start)->valid_blocks -=
							old_valid_blocks;
		}
	}
	up_read(&curseg->journal_rwsem);

	if (!err && total_node_blocks != valid_node_count(sbi)) {
		f2fs_msg(sbi->sb, KERN_ERR,
			"SIT is corrupted node# %u vs %u",
			total_node_blocks, valid_node_count(sbi));
		set_sbi_flag(sbi, SBI_NEED_FSCK);
		err = -EINVAL;
	}

	return err;
}

static void init_free_segmap(struct f2fs_sb_info *sbi)
{
	unsigned int start;
	int type;

	for (start = 0; start < MAIN_SEGS(sbi); start++) {
		struct seg_entry *sentry = get_seg_entry(sbi, start);
		if (!sentry->valid_blocks)
			__set_free(sbi, start);
		else
			SIT_I(sbi)->written_valid_blocks +=
						sentry->valid_blocks;
	}

	/* set use the current segments */
	for (type = CURSEG_HOT_DATA; type <= CURSEG_COLD_NODE; type++) {
		struct curseg_info *curseg_t = CURSEG_I(sbi, type);
		__set_test_and_inuse(sbi, curseg_t->segno);
	}
}

static void init_dirty_segmap(struct f2fs_sb_info *sbi)
{
	struct dirty_seglist_info *dirty_i = DIRTY_I(sbi);
	struct free_segmap_info *free_i = FREE_I(sbi);
	unsigned int segno = 0, offset = 0;
	unsigned short valid_blocks;

	while (1) {
		/* find dirty segment based on free segmap */
		segno = find_next_inuse(free_i, MAIN_SEGS(sbi), offset);
		if (segno >= MAIN_SEGS(sbi))
			break;
		offset = segno + 1;
		valid_blocks = get_valid_blocks(sbi, segno, false);
		if (valid_blocks == sbi->blocks_per_seg || !valid_blocks)
			continue;
		if (valid_blocks > sbi->blocks_per_seg) {
			f2fs_bug_on(sbi, 1);
			continue;
		}
		mutex_lock(&dirty_i->seglist_lock);
		__locate_dirty_segment(sbi, segno, DIRTY);
		mutex_unlock(&dirty_i->seglist_lock);
	}
}

static int init_victim_secmap(struct f2fs_sb_info *sbi)
{
	struct dirty_seglist_info *dirty_i = DIRTY_I(sbi);
	unsigned int bitmap_size = f2fs_bitmap_size(MAIN_SECS(sbi));

	dirty_i->victim_secmap = f2fs_kvzalloc(sbi, bitmap_size, GFP_KERNEL);
	if (!dirty_i->victim_secmap)
		return -ENOMEM;
	return 0;
}

static int build_dirty_segmap(struct f2fs_sb_info *sbi)
{
	struct dirty_seglist_info *dirty_i;
	unsigned int bitmap_size, i;

	/* allocate memory for dirty segments list information */
	dirty_i = f2fs_kzalloc(sbi, sizeof(struct dirty_seglist_info),
								GFP_KERNEL);
	if (!dirty_i)
		return -ENOMEM;

	SM_I(sbi)->dirty_info = dirty_i;
	mutex_init(&dirty_i->seglist_lock);

	bitmap_size = f2fs_bitmap_size(MAIN_SEGS(sbi));

	for (i = 0; i < NR_DIRTY_TYPE; i++) {
		dirty_i->dirty_segmap[i] = f2fs_kvzalloc(sbi, bitmap_size,
								GFP_KERNEL);
		if (!dirty_i->dirty_segmap[i])
			return -ENOMEM;
	}

	init_dirty_segmap(sbi);
	return init_victim_secmap(sbi);
}

/*
 * Update min, max modified time for cost-benefit GC algorithm
 */
static void init_min_max_mtime(struct f2fs_sb_info *sbi)
{
	struct sit_info *sit_i = SIT_I(sbi);
	unsigned int segno;

	down_write(&sit_i->sentry_lock);

	sit_i->min_mtime = ULLONG_MAX;

	for (segno = 0; segno < MAIN_SEGS(sbi); segno += sbi->segs_per_sec) {
		unsigned int i;
		unsigned long long mtime = 0;

		for (i = 0; i < sbi->segs_per_sec; i++)
			mtime += get_seg_entry(sbi, segno + i)->mtime;

		mtime = div_u64(mtime, sbi->segs_per_sec);

		if (sit_i->min_mtime > mtime)
			sit_i->min_mtime = mtime;
	}
	sit_i->max_mtime = get_mtime(sbi, false);
	up_write(&sit_i->sentry_lock);
}

int f2fs_build_segment_manager(struct f2fs_sb_info *sbi)
{
	struct f2fs_super_block *raw_super = F2FS_RAW_SUPER(sbi);
	struct f2fs_checkpoint *ckpt = F2FS_CKPT(sbi);
	struct f2fs_sm_info *sm_info;
	int err;

	sm_info = f2fs_kzalloc(sbi, sizeof(struct f2fs_sm_info), GFP_KERNEL);
	if (!sm_info)
		return -ENOMEM;

	/* init sm info */
	sbi->sm_info = sm_info;
	sm_info->seg0_blkaddr = le32_to_cpu(raw_super->segment0_blkaddr);
	sm_info->main_blkaddr = le32_to_cpu(raw_super->main_blkaddr);
	sm_info->segment_count = le32_to_cpu(raw_super->segment_count);
	sm_info->reserved_segments = le32_to_cpu(ckpt->rsvd_segment_count);
	sm_info->ovp_segments = le32_to_cpu(ckpt->overprov_segment_count);
	sm_info->main_segments = le32_to_cpu(raw_super->segment_count_main);
	sm_info->ssa_blkaddr = le32_to_cpu(raw_super->ssa_blkaddr);
	sm_info->rec_prefree_segments = sm_info->main_segments *
					DEF_RECLAIM_PREFREE_SEGMENTS / 100;
	if (sm_info->rec_prefree_segments > DEF_MAX_RECLAIM_PREFREE_SEGMENTS)
		sm_info->rec_prefree_segments = DEF_MAX_RECLAIM_PREFREE_SEGMENTS;

	if (!test_opt(sbi, LFS))
		sm_info->ipu_policy = 1 << F2FS_IPU_FSYNC;
	sm_info->min_ipu_util = DEF_MIN_IPU_UTIL;
	sm_info->min_fsync_blocks = DEF_MIN_FSYNC_BLOCKS;
	sm_info->min_seq_blocks = sbi->blocks_per_seg * sbi->segs_per_sec;
	sm_info->min_hot_blocks = DEF_MIN_HOT_BLOCKS;
	sm_info->min_ssr_sections = reserved_sections(sbi);

	INIT_LIST_HEAD(&sm_info->sit_entry_set);

	init_rwsem(&sm_info->curseg_lock);

	if (!f2fs_readonly(sbi->sb)) {
		err = f2fs_create_flush_cmd_control(sbi);
		if (err)
			return err;
	}

	err = create_discard_cmd_control(sbi);
	if (err)
		return err;

	err = build_sit_info(sbi);
	if (err)
		return err;
	err = build_free_segmap(sbi);
	if (err)
		return err;
	err = build_curseg(sbi);
	if (err)
		return err;

	/* reinit free segmap based on SIT */
	err = build_sit_entries(sbi);
	if (err)
		return err;

	init_free_segmap(sbi);
	err = build_dirty_segmap(sbi);
	if (err)
		return err;

	init_min_max_mtime(sbi);
	return 0;
}

static void discard_dirty_segmap(struct f2fs_sb_info *sbi,
		enum dirty_type dirty_type)
{
	struct dirty_seglist_info *dirty_i = DIRTY_I(sbi);

	mutex_lock(&dirty_i->seglist_lock);
	kvfree(dirty_i->dirty_segmap[dirty_type]);
	dirty_i->nr_dirty[dirty_type] = 0;
	mutex_unlock(&dirty_i->seglist_lock);
}

static void destroy_victim_secmap(struct f2fs_sb_info *sbi)
{
	struct dirty_seglist_info *dirty_i = DIRTY_I(sbi);
	kvfree(dirty_i->victim_secmap);
}

static void destroy_dirty_segmap(struct f2fs_sb_info *sbi)
{
	struct dirty_seglist_info *dirty_i = DIRTY_I(sbi);
	int i;

	if (!dirty_i)
		return;

	/* discard pre-free/dirty segments list */
	for (i = 0; i < NR_DIRTY_TYPE; i++)
		discard_dirty_segmap(sbi, i);

	destroy_victim_secmap(sbi);
	SM_I(sbi)->dirty_info = NULL;
	kvfree(dirty_i);
}

static void destroy_curseg(struct f2fs_sb_info *sbi)
{
	struct curseg_info *array = SM_I(sbi)->curseg_array;
	int i;

	if (!array)
		return;
	SM_I(sbi)->curseg_array = NULL;
	for (i = 0; i < NR_CURSEG_TYPE; i++) {
		kvfree(array[i].sum_blk);
		kvfree(array[i].journal);
	}
	kvfree(array);
}

static void destroy_free_segmap(struct f2fs_sb_info *sbi)
{
	struct free_segmap_info *free_i = SM_I(sbi)->free_info;
	if (!free_i)
		return;
	SM_I(sbi)->free_info = NULL;
	kvfree(free_i->free_segmap);
	kvfree(free_i->free_secmap);
	kvfree(free_i);
}

static void destroy_sit_info(struct f2fs_sb_info *sbi)
{
	struct sit_info *sit_i = SIT_I(sbi);
	unsigned int start;

	if (!sit_i)
		return;

	if (sit_i->sentries) {
		for (start = 0; start < MAIN_SEGS(sbi); start++) {
			kvfree(sit_i->sentries[start].cur_valid_map);
#ifdef CONFIG_F2FS_CHECK_FS
			kvfree(sit_i->sentries[start].cur_valid_map_mir);
#endif
			kvfree(sit_i->sentries[start].ckpt_valid_map);
			kvfree(sit_i->sentries[start].discard_map);
		}
	}
	kvfree(sit_i->tmp_map);

	kvfree(sit_i->sentries);
	kvfree(sit_i->sec_entries);
	kvfree(sit_i->dirty_sentries_bitmap);

	SM_I(sbi)->sit_info = NULL;
	kvfree(sit_i->sit_bitmap);
#ifdef CONFIG_F2FS_CHECK_FS
	kvfree(sit_i->sit_bitmap_mir);
#endif
	kvfree(sit_i);
}

void f2fs_destroy_segment_manager(struct f2fs_sb_info *sbi)
{
	struct f2fs_sm_info *sm_info = SM_I(sbi);

	if (!sm_info)
		return;
	f2fs_destroy_flush_cmd_control(sbi, true);
	destroy_discard_cmd_control(sbi);
	destroy_dirty_segmap(sbi);
	destroy_curseg(sbi);
	destroy_free_segmap(sbi);
	destroy_sit_info(sbi);
	sbi->sm_info = NULL;
	kvfree(sm_info);
}

int __init f2fs_create_segment_manager_caches(void)
{
	discard_entry_slab = f2fs_kmem_cache_create("discard_entry",
			sizeof(struct discard_entry));
	if (!discard_entry_slab)
		goto fail;

	discard_cmd_slab = f2fs_kmem_cache_create("discard_cmd",
			sizeof(struct discard_cmd));
	if (!discard_cmd_slab)
		goto destroy_discard_entry;

	sit_entry_set_slab = f2fs_kmem_cache_create("sit_entry_set",
			sizeof(struct sit_entry_set));
	if (!sit_entry_set_slab)
		goto destroy_discard_cmd;

	inmem_entry_slab = f2fs_kmem_cache_create("inmem_page_entry",
			sizeof(struct inmem_pages));
	if (!inmem_entry_slab)
		goto destroy_sit_entry_set;
	return 0;

destroy_sit_entry_set:
	kmem_cache_destroy(sit_entry_set_slab);
destroy_discard_cmd:
	kmem_cache_destroy(discard_cmd_slab);
destroy_discard_entry:
	kmem_cache_destroy(discard_entry_slab);
fail:
	return -ENOMEM;
}

void f2fs_destroy_segment_manager_caches(void)
{
	kmem_cache_destroy(sit_entry_set_slab);
	kmem_cache_destroy(discard_cmd_slab);
	kmem_cache_destroy(discard_entry_slab);
	kmem_cache_destroy(inmem_entry_slab);
}<|MERGE_RESOLUTION|>--- conflicted
+++ resolved
@@ -648,12 +648,8 @@
 		return ret;
 	}
 
-<<<<<<< HEAD
-	if (atomic_inc_return(&fcc->queued_flush) == 1 || sbi->s_ndevs > 1) {
-=======
 	if (atomic_inc_return(&fcc->queued_flush) == 1 ||
 	    f2fs_is_multi_device(sbi)) {
->>>>>>> 0ecfebd2
 		ret = submit_flush_wait(sbi, ino);
 		atomic_dec(&fcc->queued_flush);
 
@@ -1777,12 +1773,7 @@
 		struct block_device *bdev, block_t blkstart, block_t blklen)
 {
 #ifdef CONFIG_BLK_DEV_ZONED
-<<<<<<< HEAD
-	if (f2fs_sb_has_blkzoned(sbi) &&
-				bdev_zoned_model(bdev) != BLK_ZONED_NONE)
-=======
 	if (f2fs_sb_has_blkzoned(sbi) && bdev_is_zoned(bdev))
->>>>>>> 0ecfebd2
 		return __f2fs_issue_discard_zone(sbi, bdev, blkstart, blklen);
 #endif
 	return __queue_discard_cmd(sbi, bdev, blkstart, blklen);
