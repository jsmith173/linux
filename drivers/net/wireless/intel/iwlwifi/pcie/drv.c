--- conflicted
+++ resolved
@@ -811,8 +811,6 @@
 
 	return 0;
 }
-<<<<<<< HEAD
-=======
 
 static int iwl_pci_system_prepare(struct device *device)
 {
@@ -852,7 +850,6 @@
 	 */
 	trans->suspending = false;
 }
->>>>>>> 53f09e74
 #endif /* CONFIG_IWLWIFI_PCIE_RTPM */
 
 static const struct dev_pm_ops iwl_dev_pm_ops = {
@@ -862,11 +859,8 @@
 	SET_RUNTIME_PM_OPS(iwl_pci_runtime_suspend,
 			   iwl_pci_runtime_resume,
 			   NULL)
-<<<<<<< HEAD
-=======
 	.prepare = iwl_pci_system_prepare,
 	.complete = iwl_pci_system_complete,
->>>>>>> 53f09e74
 #endif /* CONFIG_IWLWIFI_PCIE_RTPM */
 };
 
