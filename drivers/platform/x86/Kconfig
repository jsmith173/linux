#
# X86 Platform Specific Drivers
#

menuconfig X86_PLATFORM_DEVICES
	bool "X86 Platform Specific Device Drivers"
	default y
	depends on X86
	---help---
	  Say Y here to get to see options for device drivers for various
	  x86 platforms, including vendor-specific laptop extension drivers.
	  This option alone does not add any kernel code.

	  If you say N, all options in this submenu will be skipped and disabled.

if X86_PLATFORM_DEVICES

config ACER_WMI
	tristate "Acer WMI Laptop Extras"
	depends on ACPI
	select LEDS_CLASS
	select NEW_LEDS
	depends on BACKLIGHT_CLASS_DEVICE
	depends on SERIO_I8042
	depends on INPUT
	depends on RFKILL || RFKILL = n
	depends on ACPI_WMI
	select INPUT_SPARSEKMAP
	---help---
	  This is a driver for newer Acer (and Wistron) laptops. It adds
	  wireless radio and bluetooth control, and on some laptops,
	  exposes the mail LED and LCD backlight.

	  For more information about this driver see
	  <file:Documentation/laptops/acer-wmi.txt>

	  If you have an ACPI-WMI compatible Acer/ Wistron laptop, say Y or M
	  here.

config ACERHDF
	tristate "Acer Aspire One temperature and fan driver"
	depends on THERMAL && THERMAL_HWMON && ACPI
	---help---
	  This is a driver for Acer Aspire One netbooks. It allows to access
	  the temperature sensor and to control the fan.

	  After loading this driver the BIOS is still in control of the fan.
	  To let the kernel handle the fan, do:
	  echo -n enabled > /sys/class/thermal/thermal_zone0/mode

	  For more information about this driver see
	  <http://piie.net/files/acerhdf_README.txt>

	  If you have an Acer Aspire One netbook, say Y or M
	  here.

config ASUS_LAPTOP
	tristate "Asus Laptop Extras"
	depends on ACPI
	depends on !ACPI_ASUS
	select LEDS_CLASS
	select NEW_LEDS
	select BACKLIGHT_CLASS_DEVICE
	depends on INPUT
	depends on RFKILL || RFKILL = n
	select INPUT_SPARSEKMAP
	---help---
	  This is the new Linux driver for Asus laptops. It may also support some
	  MEDION, JVC or VICTOR laptops. It makes all the extra buttons generate
	  standard ACPI events and input events. It also adds
	  support for video output switching, LCD backlight control, Bluetooth and
	  Wlan control, and most importantly, allows you to blink those fancy LEDs.

	  For more information and a userspace daemon for handling the extra
	  buttons see <http://acpi4asus.sf.net>.

	  If you have an ACPI-compatible ASUS laptop, say Y or M here.

config DELL_LAPTOP
	tristate "Dell Laptop Extras (EXPERIMENTAL)"
	depends on X86
	depends on DCDBAS
	depends on EXPERIMENTAL
	depends on BACKLIGHT_CLASS_DEVICE
	depends on RFKILL || RFKILL = n
	depends on POWER_SUPPLY
	depends on SERIO_I8042
	default n
	---help---
	This driver adds support for rfkill and backlight control to Dell
	laptops.

config DELL_WMI
	tristate "Dell WMI extras"
	depends on ACPI_WMI
	depends on INPUT
	select INPUT_SPARSEKMAP
	---help---
	  Say Y here if you want to support WMI-based hotkeys on Dell laptops.

	  To compile this driver as a module, choose M here: the module will
	  be called dell-wmi.

config FUJITSU_LAPTOP
	tristate "Fujitsu Laptop Extras"
	depends on ACPI
	depends on INPUT
	depends on BACKLIGHT_CLASS_DEVICE
	depends on LEDS_CLASS || LEDS_CLASS=n
	---help---
	  This is a driver for laptops built by Fujitsu:

	    * P2xxx/P5xxx/S6xxx/S7xxx series Lifebooks
	    * Possibly other Fujitsu laptop models
	    * Tested with S6410 and S7020

	  It adds support for LCD brightness control and some hotkeys.

	  If you have a Fujitsu laptop, say Y or M here.

config FUJITSU_LAPTOP_DEBUG
	bool "Verbose debug mode for Fujitsu Laptop Extras"
	depends on FUJITSU_LAPTOP
	default n
	---help---
	  Enables extra debug output from the fujitsu extras driver, at the
	  expense of a slight increase in driver size.

	  If you are not sure, say N here.

config TC1100_WMI
	tristate "HP Compaq TC1100 Tablet WMI Extras (EXPERIMENTAL)"
	depends on !X86_64
	depends on EXPERIMENTAL
	depends on ACPI
	depends on ACPI_WMI
	---help---
	  This is a driver for the WMI extensions (wireless and bluetooth power
	  control) of the HP Compaq TC1100 tablet.

config HP_WMI
	tristate "HP WMI extras"
	depends on ACPI_WMI
	depends on INPUT
	depends on RFKILL || RFKILL = n
	select INPUT_SPARSEKMAP
	help
	 Say Y here if you want to support WMI-based hotkeys on HP laptops and
	 to read data from WMI such as docking or ambient light sensor state.

	 To compile this driver as a module, choose M here: the module will
	 be called hp-wmi.

config MSI_LAPTOP
	tristate "MSI Laptop Extras"
	depends on ACPI
	depends on BACKLIGHT_CLASS_DEVICE
	depends on RFKILL
	depends on SERIO_I8042
	---help---
	  This is a driver for laptops built by MSI (MICRO-STAR
	  INTERNATIONAL):

	  MSI MegaBook S270 (MS-1013)
	  Cytron/TCM/Medion/Tchibo MD96100/SAM2000

	  It adds support for Bluetooth, WLAN and LCD brightness control.

	  More information about this driver is available at
	  <http://0pointer.de/lennart/tchibo.html>.

	  If you have an MSI S270 laptop, say Y or M here.

config PANASONIC_LAPTOP
	tristate "Panasonic Laptop Extras"
	depends on INPUT && ACPI
	depends on BACKLIGHT_CLASS_DEVICE
	select INPUT_SPARSEKMAP
	---help---
	  This driver adds support for access to backlight control and hotkeys
	  on Panasonic Let's Note laptops.

	  If you have a Panasonic Let's note laptop (such as the R1(N variant),
	  R2, R3, R5, T2, W2 and Y2 series), say Y.

config COMPAL_LAPTOP
	tristate "Compal Laptop Extras"
	depends on ACPI
	depends on BACKLIGHT_CLASS_DEVICE
	depends on RFKILL
	depends on HWMON
	depends on POWER_SUPPLY
	---help---
	  This is a driver for laptops built by Compal:

	  Compal FL90/IFL90
	  Compal FL91/IFL91
	  Compal FL92/JFL92
	  Compal FT00/IFT00

	  It adds support for Bluetooth, WLAN and LCD brightness control.

	  If you have an Compal FL9x/IFL9x/FT00 laptop, say Y or M here.

config SONY_LAPTOP
	tristate "Sony Laptop Extras"
	depends on ACPI
	select BACKLIGHT_CLASS_DEVICE
	depends on INPUT
	depends on RFKILL
	  ---help---
	  This mini-driver drives the SNC and SPIC devices present in the ACPI
	  BIOS of the Sony Vaio laptops.

	  It gives access to some extra laptop functionalities like Bluetooth,
	  screen brightness control, Fn keys and allows powering on/off some
	  devices.

	  Read <file:Documentation/laptops/sony-laptop.txt> for more information.

config SONYPI_COMPAT
	bool "Sonypi compatibility"
	depends on SONY_LAPTOP
	  ---help---
	  Build the sonypi driver compatibility code into the sony-laptop driver.

config IDEAPAD_LAPTOP
	tristate "Lenovo IdeaPad Laptop Extras"
	depends on ACPI
<<<<<<< HEAD
	depends on RFKILL
=======
	depends on RFKILL && INPUT
>>>>>>> 47ae63e0
	select INPUT_SPARSEKMAP
	help
	  This is a driver for the rfkill switches on Lenovo IdeaPad netbooks.

config THINKPAD_ACPI
	tristate "ThinkPad ACPI Laptop Extras"
	depends on ACPI
	depends on INPUT
	depends on RFKILL || RFKILL = n
	select BACKLIGHT_LCD_SUPPORT
	select BACKLIGHT_CLASS_DEVICE
	select HWMON
	select NVRAM
	select NEW_LEDS
	select LEDS_CLASS
	---help---
	  This is a driver for the IBM and Lenovo ThinkPad laptops. It adds
	  support for Fn-Fx key combinations, Bluetooth control, video
	  output switching, ThinkLight control, UltraBay eject and more.
	  For more information about this driver see
	  <file:Documentation/laptops/thinkpad-acpi.txt> and
	  <http://ibm-acpi.sf.net/> .

	  This driver was formerly known as ibm-acpi.

	  Extra functionality will be available if the rfkill (CONFIG_RFKILL)
	  and/or ALSA (CONFIG_SND) subsystems are available in the kernel.
	  Note that if you want ThinkPad-ACPI to be built-in instead of
	  modular, ALSA and rfkill will also have to be built-in.

	  If you have an IBM or Lenovo ThinkPad laptop, say Y or M here.

config THINKPAD_ACPI_ALSA_SUPPORT
	bool "Console audio control ALSA interface"
	depends on THINKPAD_ACPI
	depends on SND
	depends on SND = y || THINKPAD_ACPI = SND
	default y
	---help---
	  Enables monitoring of the built-in console audio output control
	  (headphone and speakers), which is operated by the mute and (in
	  some ThinkPad models) volume hotkeys.

	  If this option is enabled, ThinkPad-ACPI will export an ALSA card
	  with a single read-only mixer control, which should be used for
	  on-screen-display feedback purposes by the Desktop Environment.

	  Optionally, the driver will also allow software control (the
	  ALSA mixer will be made read-write).  Please refer to the driver
	  documentation for details.

	  All IBM models have both volume and mute control.  Newer Lenovo
	  models only have mute control (the volume hotkeys are just normal
	  keys and volume control is done through the main HDA mixer).

config THINKPAD_ACPI_DEBUGFACILITIES
	bool "Maintainer debug facilities"
	depends on THINKPAD_ACPI
	default n
	---help---
	  Enables extra stuff in the thinkpad-acpi which is completely useless
	  for normal use.  Read the driver source to find out what it does.

	  Say N here, unless you were told by a kernel maintainer to do
	  otherwise.

config THINKPAD_ACPI_DEBUG
	bool "Verbose debug mode"
	depends on THINKPAD_ACPI
	default n
	---help---
	  Enables extra debugging information, at the expense of a slightly
	  increase in driver size.

	  If you are not sure, say N here.

config THINKPAD_ACPI_UNSAFE_LEDS
	bool "Allow control of important LEDs (unsafe)"
	depends on THINKPAD_ACPI
	default n
	---help---
	  Overriding LED state on ThinkPads can mask important
	  firmware alerts (like critical battery condition), or misled
	  the user into damaging the hardware (undocking or ejecting
	  the bay while buses are still active), etc.

	  LED control on the ThinkPad is write-only (with very few
	  exceptions on very ancient models), which makes it
	  impossible to know beforehand if important information will
	  be lost when one changes LED state.

	  Users that know what they are doing can enable this option
	  and the driver will allow control of every LED, including
	  the ones on the dock stations.

	  Never enable this option on a distribution kernel.

	  Say N here, unless you are building a kernel for your own
	  use, and need to control the important firmware LEDs.

config THINKPAD_ACPI_VIDEO
	bool "Video output control support"
	depends on THINKPAD_ACPI
	default y
	---help---
	  Allows the thinkpad_acpi driver to provide an interface to control
	  the various video output ports.

	  This feature often won't work well, depending on ThinkPad model,
	  display state, video output devices in use, whether there is a X
	  server running, phase of the moon, and the current mood of
	  Schroedinger's cat.  If you can use X.org's RandR to control
	  your ThinkPad's video output ports instead of this feature,
	  don't think twice: do it and say N here to save memory and avoid
	  bad interactions with X.org.

	  NOTE: access to this feature is limited to processes with the
	  CAP_SYS_ADMIN capability, to avoid local DoS issues in platforms
	  where it interacts badly with X.org.

	  If you are not sure, say Y here but do try to check if you could
	  be using X.org RandR instead.

config THINKPAD_ACPI_HOTKEY_POLL
	bool "Support NVRAM polling for hot keys"
	depends on THINKPAD_ACPI
	default y
	---help---
	  Some thinkpad models benefit from NVRAM polling to detect a few of
	  the hot key press events.  If you know your ThinkPad model does not
	  need to do NVRAM polling to support any of the hot keys you use,
	  unselecting this option will save about 1kB of memory.

	  ThinkPads T40 and newer, R52 and newer, and X31 and newer are
	  unlikely to need NVRAM polling in their latest BIOS versions.

	  NVRAM polling can detect at most the following keys: ThinkPad/Access
	  IBM, Zoom, Switch Display (fn+F7), ThinkLight, Volume up/down/mute,
	  Brightness up/down, Display Expand (fn+F8), Hibernate (fn+F12).

	  If you are not sure, say Y here.  The driver enables polling only if
	  it is strictly necessary to do so.

config SENSORS_HDAPS
	tristate "Thinkpad Hard Drive Active Protection System (hdaps)"
	depends on INPUT && X86
	select INPUT_POLLDEV
	default n
	help
	  This driver provides support for the IBM Hard Drive Active Protection
	  System (hdaps), which provides an accelerometer and other misc. data.
	  ThinkPads starting with the R50, T41, and X40 are supported.  The
	  accelerometer data is readable via sysfs.

	  This driver also provides an absolute input class device, allowing
	  the laptop to act as a pinball machine-esque joystick.

	  If your ThinkPad is not recognized by the driver, please update to latest
	  BIOS. This is especially the case for some R52 ThinkPads.

	  Say Y here if you have an applicable laptop and want to experience
	  the awesome power of hdaps.

config INTEL_MENLOW
	tristate "Thermal Management driver for Intel menlow platform"
	depends on ACPI_THERMAL
	select THERMAL
	---help---
	  ACPI thermal management enhancement driver on
	  Intel Menlow platform.

	  If unsure, say N.

config EEEPC_LAPTOP
	tristate "Eee PC Hotkey Driver (EXPERIMENTAL)"
	depends on ACPI
	depends on INPUT
	depends on EXPERIMENTAL
	depends on RFKILL || RFKILL = n
	depends on HOTPLUG_PCI
	select BACKLIGHT_CLASS_DEVICE
	select HWMON
	select LEDS_CLASS
	select NEW_LEDS
	select INPUT_SPARSEKMAP
	---help---
	  This driver supports the Fn-Fx keys on Eee PC laptops.

	  It  also gives access to some extra laptop functionalities like
	  Bluetooth, backlight and allows powering on/off some other
	  devices.

	  If you have an Eee PC laptop, say Y or M here.

config EEEPC_WMI
	tristate "Eee PC WMI Hotkey Driver (EXPERIMENTAL)"
	depends on ACPI_WMI
	depends on INPUT
	depends on EXPERIMENTAL
	depends on BACKLIGHT_CLASS_DEVICE
	depends on RFKILL || RFKILL = n
	select INPUT_SPARSEKMAP
	select LEDS_CLASS
	select NEW_LEDS
	---help---
	  Say Y here if you want to support WMI-based hotkeys on Eee PC laptops.

	  To compile this driver as a module, choose M here: the module will
	  be called eeepc-wmi.

config ACPI_WMI
	tristate "WMI"
	depends on ACPI
	help
	  This driver adds support for the ACPI-WMI (Windows Management
	  Instrumentation) mapper device (PNP0C14) found on some systems.

	  ACPI-WMI is a proprietary extension to ACPI to expose parts of the
	  ACPI firmware to userspace - this is done through various vendor
	  defined methods and data blocks in a PNP0C14 device, which are then
	  made available for userspace to call.

	  The implementation of this in Linux currently only exposes this to
	  other kernel space drivers.

	  This driver is a required dependency to build the firmware specific
	  drivers needed on many machines, including Acer and HP laptops.

	  It is safe to enable this driver even if your DSDT doesn't define
	  any ACPI-WMI devices.

config MSI_WMI
	tristate "MSI WMI extras"
	depends on ACPI_WMI
	depends on INPUT
	depends on BACKLIGHT_CLASS_DEVICE
	select INPUT_SPARSEKMAP
	help
	 Say Y here if you want to support WMI-based hotkeys on MSI laptops.

	 To compile this driver as a module, choose M here: the module will
	 be called msi-wmi.

config ACPI_ASUS
	tristate "ASUS/Medion Laptop Extras (DEPRECATED)"
	depends on ACPI
	select BACKLIGHT_CLASS_DEVICE
	---help---
	  This driver provides support for extra features of ACPI-compatible
	  ASUS laptops. As some of Medion laptops are made by ASUS, it may also
	  support some Medion laptops (such as 9675 for example).  It makes all
	  the extra buttons generate standard ACPI events that go through
	  /proc/acpi/events, and (on some models) adds support for changing the
	  display brightness and output, switching the LCD backlight on and off,
	  and most importantly, allows you to blink those fancy LEDs intended
	  for reporting mail and wireless status.

	  Note: display switching code is currently considered EXPERIMENTAL,
	  toying with these values may even lock your machine.

	  All settings are changed via /proc/acpi/asus directory entries. Owner
	  and group for these entries can be set with asus_uid and asus_gid
	  parameters.

	  More information and a userspace daemon for handling the extra buttons
	  at <http://acpi4asus.sf.net>.

	  If you have an ACPI-compatible ASUS laptop, say Y or M here. This
	  driver is still under development, so if your laptop is unsupported or
	  something works not quite as expected, please use the mailing list
	  available on the above page (acpi4asus-user@lists.sourceforge.net).

	  NOTE: This driver is deprecated and will probably be removed soon,
	  use asus-laptop instead.

config TOPSTAR_LAPTOP
	tristate "Topstar Laptop Extras"
	depends on ACPI
	depends on INPUT
	select INPUT_SPARSEKMAP
	---help---
	  This driver adds support for hotkeys found on Topstar laptops.

	  If you have a Topstar laptop, say Y or M here.

config ACPI_TOSHIBA
	tristate "Toshiba Laptop Extras"
	depends on ACPI
	select LEDS_CLASS
	select NEW_LEDS
	depends on BACKLIGHT_CLASS_DEVICE
	depends on INPUT
	depends on RFKILL || RFKILL = n
	select INPUT_POLLDEV
	select INPUT_SPARSEKMAP
	---help---
	  This driver adds support for access to certain system settings
	  on "legacy free" Toshiba laptops.  These laptops can be recognized by
	  their lack of a BIOS setup menu and APM support.

	  On these machines, all system configuration is handled through the
	  ACPI.  This driver is required for access to controls not covered
	  by the general ACPI drivers, such as LCD brightness, video output,
	  etc.

	  This driver differs from the non-ACPI Toshiba laptop driver (located
	  under "Processor type and features") in several aspects.
	  Configuration is accessed by reading and writing text files in the
	  /proc tree instead of by program interface to /dev.  Furthermore, no
	  power management functions are exposed, as those are handled by the
	  general ACPI drivers.

	  More information about this driver is available at
	  <http://memebeam.org/toys/ToshibaAcpiDriver>.

	  If you have a legacy free Toshiba laptop (such as the Libretto L1
	  series), say Y.

config TOSHIBA_BT_RFKILL
	tristate "Toshiba Bluetooth RFKill switch support"
	depends on ACPI
	---help---
	  This driver adds support for Bluetooth events for the RFKill
	  switch on modern Toshiba laptops with full ACPI support and
	  an RFKill switch.

	  This driver handles RFKill events for the TOS6205 Bluetooth,
	  and re-enables it when the switch is set back to the 'on'
	  position.

	  If you have a modern Toshiba laptop with a Bluetooth and an
	  RFKill switch (such as the Portege R500), say Y.

config ACPI_CMPC
	tristate "CMPC Laptop Extras"
	depends on X86 && ACPI
	depends on RFKILL || RFKILL=n
	select INPUT
	select BACKLIGHT_CLASS_DEVICE
	default n
	help
	  Support for Intel Classmate PC ACPI devices, including some
	  keys as input device, backlight device, tablet and accelerometer
	  devices.

config INTEL_SCU_IPC
	bool "Intel SCU IPC Support"
	depends on X86_MRST
	default y
	---help---
	  IPC is used to bridge the communications between kernel and SCU on
	  some embedded Intel x86 platforms. This is not needed for PC-type
	  machines.

config INTEL_SCU_IPC_UTIL
	tristate "Intel SCU IPC utility driver"
	depends on INTEL_SCU_IPC
	default y
	---help---
	  The IPC Util driver provides an interface with the SCU enabling
	  low level access for debug work and updating the firmware. Say
	  N unless you will be doing this on an Intel MID platform.

config GPIO_INTEL_PMIC
	bool "Intel PMIC GPIO support"
	depends on INTEL_SCU_IPC && GPIOLIB
	---help---
	  Say Y here to support GPIO via the SCU IPC interface
	  on Intel MID platforms.

config RAR_REGISTER
	bool "Restricted Access Region Register Driver"
	depends on PCI && X86_MRST
	default n
	---help---
	  This driver allows other kernel drivers access to the
	  contents of the restricted access region control registers.

	  The restricted access region control registers
	  (rar_registers) are used to pass address and
	  locking information on restricted access regions
	  to other drivers that use restricted access regions.

	  The restricted access regions are regions of memory
	  on the Intel MID Platform that are not accessible to
	  the x86 processor, but are accessible to dedicated
	  processors on board peripheral devices.

	  The purpose of the restricted access regions is to
	  protect sensitive data from compromise by unauthorized
	  programs running on the x86 processor.

config INTEL_IPS
	tristate "Intel Intelligent Power Sharing"
	depends on ACPI
	---help---
	  Intel Calpella platforms support dynamic power sharing between the
	  CPU and GPU, maximizing performance in a given TDP.  This driver,
	  along with the CPU frequency and i915 drivers, provides that
	  functionality.  If in doubt, say Y here; it will only load on
	  supported platforms.

config IBM_RTL
	tristate "Device driver to enable PRTL support"
	depends on X86 && PCI
	---help---
	 Enable support for IBM Premium Real Time Mode (PRTM).
	 This module will allow you the enter and exit PRTM in the BIOS via
	 sysfs on platforms that support this feature.  System in PRTM will
	 not receive CPU-generated SMIs for recoverable errors.  Use of this
	 feature without proper support may void your hardware warranty.

	 If the proper BIOS support is found the driver will load and create
	 /sys/devices/system/ibm_rtl/.  The "state" variable will indicate
	 whether or not the BIOS is in PRTM.
	 state = 0 (BIOS SMIs on)
	 state = 1 (BIOS SMIs off)

config XO1_RFKILL
	tristate "OLPC XO-1 software RF kill switch"
	depends on OLPC
	depends on RFKILL
	---help---
	  Support for enabling/disabling the WLAN interface on the OLPC XO-1
	  laptop.

endif # X86_PLATFORM_DEVICES<|MERGE_RESOLUTION|>--- conflicted
+++ resolved
@@ -227,11 +227,7 @@
 config IDEAPAD_LAPTOP
 	tristate "Lenovo IdeaPad Laptop Extras"
 	depends on ACPI
-<<<<<<< HEAD
-	depends on RFKILL
-=======
 	depends on RFKILL && INPUT
->>>>>>> 47ae63e0
 	select INPUT_SPARSEKMAP
 	help
 	  This is a driver for the rfkill switches on Lenovo IdeaPad netbooks.
