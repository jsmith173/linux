--- conflicted
+++ resolved
@@ -59,8 +59,6 @@
 		return "Command completed";
 
 	return "";
-<<<<<<< HEAD
-=======
 }
 
 static const char * const ucsi_recipient_strs[] = {
@@ -73,5 +71,4 @@
 const char *ucsi_recipient_str(u8 recipient)
 {
 	return ucsi_recipient_strs[recipient];
->>>>>>> 0ecfebd2
 }