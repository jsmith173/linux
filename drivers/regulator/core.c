--- conflicted
+++ resolved
@@ -1599,26 +1599,18 @@
 int regulator_disable_deferred(struct regulator *regulator, int ms)
 {
 	struct regulator_dev *rdev = regulator->rdev;
-<<<<<<< HEAD
-=======
 	int ret;
->>>>>>> 5927f947
 
 	mutex_lock(&rdev->mutex);
 	rdev->deferred_disables++;
 	mutex_unlock(&rdev->mutex);
 
-<<<<<<< HEAD
-	return schedule_delayed_work(&rdev->disable_work,
-				     msecs_to_jiffies(ms));
-=======
 	ret = schedule_delayed_work(&rdev->disable_work,
 				    msecs_to_jiffies(ms));
 	if (ret < 0)
 		return ret;
 	else
 		return 0;
->>>>>>> 5927f947
 }
 EXPORT_SYMBOL_GPL(regulator_disable_deferred);
 
