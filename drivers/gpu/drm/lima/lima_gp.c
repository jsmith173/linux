// SPDX-License-Identifier: GPL-2.0 OR MIT
/* Copyright 2017-2019 Qiang Yu <yuq825@gmail.com> */

#include <linux/interrupt.h>
#include <linux/iopoll.h>
#include <linux/device.h>
#include <linux/slab.h>

#include <drm/lima_drm.h>

#include "lima_device.h"
#include "lima_gp.h"
#include "lima_regs.h"
#include "lima_gem.h"
#include "lima_vm.h"

#define gp_write(reg, data) writel(data, ip->iomem + reg)
#define gp_read(reg) readl(ip->iomem + reg)

static irqreturn_t lima_gp_irq_handler(int irq, void *data)
{
	struct lima_ip *ip = data;
	struct lima_device *dev = ip->dev;
	struct lima_sched_pipe *pipe = dev->pipe + lima_pipe_gp;
	struct lima_sched_task *task = pipe->current_task;
	u32 state = gp_read(LIMA_GP_INT_STAT);
	u32 status = gp_read(LIMA_GP_STATUS);
	bool done = false;

	/* for shared irq case */
	if (!state)
		return IRQ_NONE;

	if (state & LIMA_GP_IRQ_MASK_ERROR) {
		if ((state & LIMA_GP_IRQ_MASK_ERROR) ==
		    LIMA_GP_IRQ_PLBU_OUT_OF_MEM) {
			dev_dbg(dev->dev, "gp out of heap irq status=%x\n",
				status);
		} else {
			dev_err(dev->dev, "gp error irq state=%x status=%x\n",
				state, status);
			if (task)
				task->recoverable = false;
		}

		/* mask all interrupts before hard reset */
		gp_write(LIMA_GP_INT_MASK, 0);

		pipe->error = true;
		done = true;
	} else {
		bool valid = state & (LIMA_GP_IRQ_VS_END_CMD_LST |
				      LIMA_GP_IRQ_PLBU_END_CMD_LST);
		bool active = status & (LIMA_GP_STATUS_VS_ACTIVE |
					LIMA_GP_STATUS_PLBU_ACTIVE);
		done = valid && !active;
		pipe->error = false;
	}

	gp_write(LIMA_GP_INT_CLEAR, state);

	if (done)
		lima_sched_pipe_task_done(pipe);

	return IRQ_HANDLED;
}

static void lima_gp_soft_reset_async(struct lima_ip *ip)
{
	if (ip->data.async_reset)
		return;

	gp_write(LIMA_GP_INT_MASK, 0);
	gp_write(LIMA_GP_INT_CLEAR, LIMA_GP_IRQ_RESET_COMPLETED);
	gp_write(LIMA_GP_CMD, LIMA_GP_CMD_SOFT_RESET);
	ip->data.async_reset = true;
}

static int lima_gp_soft_reset_async_wait(struct lima_ip *ip)
{
	struct lima_device *dev = ip->dev;
	int err;
	u32 v;

	if (!ip->data.async_reset)
		return 0;

	err = readl_poll_timeout(ip->iomem + LIMA_GP_INT_RAWSTAT, v,
				 v & LIMA_GP_IRQ_RESET_COMPLETED,
				 0, 100);
	if (err) {
		dev_err(dev->dev, "gp soft reset time out\n");
		return err;
	}

	gp_write(LIMA_GP_INT_CLEAR, LIMA_GP_IRQ_MASK_ALL);
	gp_write(LIMA_GP_INT_MASK, LIMA_GP_IRQ_MASK_USED);

	ip->data.async_reset = false;
	return 0;
}

static int lima_gp_task_validate(struct lima_sched_pipe *pipe,
				 struct lima_sched_task *task)
{
	struct drm_lima_gp_frame *frame = task->frame;
	u32 *f = frame->frame;
	(void)pipe;

	if (f[LIMA_GP_VSCL_START_ADDR >> 2] >
	    f[LIMA_GP_VSCL_END_ADDR >> 2] ||
	    f[LIMA_GP_PLBUCL_START_ADDR >> 2] >
	    f[LIMA_GP_PLBUCL_END_ADDR >> 2] ||
	    f[LIMA_GP_PLBU_ALLOC_START_ADDR >> 2] >
	    f[LIMA_GP_PLBU_ALLOC_END_ADDR >> 2])
		return -EINVAL;

	if (f[LIMA_GP_VSCL_START_ADDR >> 2] ==
	    f[LIMA_GP_VSCL_END_ADDR >> 2] &&
	    f[LIMA_GP_PLBUCL_START_ADDR >> 2] ==
	    f[LIMA_GP_PLBUCL_END_ADDR >> 2])
		return -EINVAL;

	return 0;
}

static void lima_gp_task_run(struct lima_sched_pipe *pipe,
			     struct lima_sched_task *task)
{
	struct lima_ip *ip = pipe->processor[0];
	struct drm_lima_gp_frame *frame = task->frame;
	u32 *f = frame->frame;
	u32 cmd = 0;
	int i;

	/* update real heap buffer size for GP */
	for (i = 0; i < task->num_bos; i++) {
		struct lima_bo *bo = task->bos[i];

		if (bo->heap_size &&
		    lima_vm_get_va(task->vm, bo) ==
		    f[LIMA_GP_PLBU_ALLOC_START_ADDR >> 2]) {
			f[LIMA_GP_PLBU_ALLOC_END_ADDR >> 2] =
				f[LIMA_GP_PLBU_ALLOC_START_ADDR >> 2] +
				bo->heap_size;
			task->recoverable = true;
			task->heap = bo;
			break;
		}
	}

	if (f[LIMA_GP_VSCL_START_ADDR >> 2] !=
	    f[LIMA_GP_VSCL_END_ADDR >> 2])
		cmd |= LIMA_GP_CMD_START_VS;
	if (f[LIMA_GP_PLBUCL_START_ADDR >> 2] !=
	    f[LIMA_GP_PLBUCL_END_ADDR >> 2])
		cmd |= LIMA_GP_CMD_START_PLBU;

	/* before any hw ops, wait last success task async soft reset */
	lima_gp_soft_reset_async_wait(ip);

	for (i = 0; i < LIMA_GP_FRAME_REG_NUM; i++)
		writel(f[i], ip->iomem + LIMA_GP_VSCL_START_ADDR + i * 4);

	gp_write(LIMA_GP_CMD, LIMA_GP_CMD_UPDATE_PLBU_ALLOC);
	gp_write(LIMA_GP_CMD, cmd);
}

static int lima_gp_hard_reset_poll(struct lima_ip *ip)
{
	gp_write(LIMA_GP_PERF_CNT_0_LIMIT, 0xC01A0000);
	return gp_read(LIMA_GP_PERF_CNT_0_LIMIT) == 0xC01A0000;
}

static int lima_gp_hard_reset(struct lima_ip *ip)
{
	struct lima_device *dev = ip->dev;
	int ret;

	gp_write(LIMA_GP_PERF_CNT_0_LIMIT, 0xC0FFE000);
	gp_write(LIMA_GP_INT_MASK, 0);
	gp_write(LIMA_GP_CMD, LIMA_GP_CMD_RESET);
	ret = lima_poll_timeout(ip, lima_gp_hard_reset_poll, 10, 100);
	if (ret) {
		dev_err(dev->dev, "gp hard reset timeout\n");
		return ret;
	}

	gp_write(LIMA_GP_PERF_CNT_0_LIMIT, 0);
	gp_write(LIMA_GP_INT_CLEAR, LIMA_GP_IRQ_MASK_ALL);
	gp_write(LIMA_GP_INT_MASK, LIMA_GP_IRQ_MASK_USED);
	return 0;
}

static void lima_gp_task_fini(struct lima_sched_pipe *pipe)
{
	lima_gp_soft_reset_async(pipe->processor[0]);
}

static void lima_gp_task_error(struct lima_sched_pipe *pipe)
{
	struct lima_ip *ip = pipe->processor[0];

	dev_err(ip->dev->dev, "gp task error int_state=%x status=%x\n",
		gp_read(LIMA_GP_INT_STAT), gp_read(LIMA_GP_STATUS));

	lima_gp_hard_reset(ip);
}

static void lima_gp_task_mmu_error(struct lima_sched_pipe *pipe)
{
	lima_sched_pipe_task_done(pipe);
}

static int lima_gp_task_recover(struct lima_sched_pipe *pipe)
{
	struct lima_ip *ip = pipe->processor[0];
	struct lima_sched_task *task = pipe->current_task;
	struct drm_lima_gp_frame *frame = task->frame;
	u32 *f = frame->frame;
	size_t fail_size =
		f[LIMA_GP_PLBU_ALLOC_END_ADDR >> 2] -
		f[LIMA_GP_PLBU_ALLOC_START_ADDR >> 2];

	if (fail_size == task->heap->heap_size) {
		int ret;

		ret = lima_heap_alloc(task->heap, task->vm);
		if (ret < 0)
			return ret;
	}

	gp_write(LIMA_GP_INT_MASK, LIMA_GP_IRQ_MASK_USED);
<<<<<<< HEAD
	gp_write(LIMA_GP_PLBU_ALLOC_END_ADDR,
		 f[LIMA_GP_PLBU_ALLOC_START_ADDR >> 2] + task->heap->heap_size);
=======
	/* Resume from where we stopped, i.e. new start is old end */
	gp_write(LIMA_GP_PLBU_ALLOC_START_ADDR,
		 f[LIMA_GP_PLBU_ALLOC_END_ADDR >> 2]);
	f[LIMA_GP_PLBU_ALLOC_END_ADDR >> 2] =
		f[LIMA_GP_PLBU_ALLOC_START_ADDR >> 2] + task->heap->heap_size;
	gp_write(LIMA_GP_PLBU_ALLOC_END_ADDR,
		 f[LIMA_GP_PLBU_ALLOC_END_ADDR >> 2]);
>>>>>>> d718e53a
	gp_write(LIMA_GP_CMD, LIMA_GP_CMD_UPDATE_PLBU_ALLOC);
	return 0;
}

static void lima_gp_print_version(struct lima_ip *ip)
{
	u32 version, major, minor;
	char *name;

	version = gp_read(LIMA_GP_VERSION);
	major = (version >> 8) & 0xFF;
	minor = version & 0xFF;
	switch (version >> 16) {
	case 0xA07:
	    name = "mali200";
		break;
	case 0xC07:
		name = "mali300";
		break;
	case 0xB07:
		name = "mali400";
		break;
	case 0xD07:
		name = "mali450";
		break;
	default:
		name = "unknown";
		break;
	}
	dev_info(ip->dev->dev, "%s - %s version major %d minor %d\n",
		 lima_ip_name(ip), name, major, minor);
}

static struct kmem_cache *lima_gp_task_slab;
static int lima_gp_task_slab_refcnt;

int lima_gp_init(struct lima_ip *ip)
{
	struct lima_device *dev = ip->dev;
	int err;

	lima_gp_print_version(ip);

	ip->data.async_reset = false;
	lima_gp_soft_reset_async(ip);
	err = lima_gp_soft_reset_async_wait(ip);
	if (err)
		return err;

	err = devm_request_irq(dev->dev, ip->irq, lima_gp_irq_handler,
			       IRQF_SHARED, lima_ip_name(ip), ip);
	if (err) {
		dev_err(dev->dev, "gp %s fail to request irq\n",
			lima_ip_name(ip));
		return err;
	}

	dev->gp_version = gp_read(LIMA_GP_VERSION);

	return 0;
}

void lima_gp_fini(struct lima_ip *ip)
{

}

int lima_gp_pipe_init(struct lima_device *dev)
{
	int frame_size = sizeof(struct drm_lima_gp_frame);
	struct lima_sched_pipe *pipe = dev->pipe + lima_pipe_gp;

	if (!lima_gp_task_slab) {
		lima_gp_task_slab = kmem_cache_create_usercopy(
			"lima_gp_task", sizeof(struct lima_sched_task) + frame_size,
			0, SLAB_HWCACHE_ALIGN, sizeof(struct lima_sched_task),
			frame_size, NULL);
		if (!lima_gp_task_slab)
			return -ENOMEM;
	}
	lima_gp_task_slab_refcnt++;

	pipe->frame_size = frame_size;
	pipe->task_slab = lima_gp_task_slab;

	pipe->task_validate = lima_gp_task_validate;
	pipe->task_run = lima_gp_task_run;
	pipe->task_fini = lima_gp_task_fini;
	pipe->task_error = lima_gp_task_error;
	pipe->task_mmu_error = lima_gp_task_mmu_error;
	pipe->task_recover = lima_gp_task_recover;

	return 0;
}

void lima_gp_pipe_fini(struct lima_device *dev)
{
	if (!--lima_gp_task_slab_refcnt) {
		kmem_cache_destroy(lima_gp_task_slab);
		lima_gp_task_slab = NULL;
	}
}<|MERGE_RESOLUTION|>--- conflicted
+++ resolved
@@ -231,10 +231,6 @@
 	}
 
 	gp_write(LIMA_GP_INT_MASK, LIMA_GP_IRQ_MASK_USED);
-<<<<<<< HEAD
-	gp_write(LIMA_GP_PLBU_ALLOC_END_ADDR,
-		 f[LIMA_GP_PLBU_ALLOC_START_ADDR >> 2] + task->heap->heap_size);
-=======
 	/* Resume from where we stopped, i.e. new start is old end */
 	gp_write(LIMA_GP_PLBU_ALLOC_START_ADDR,
 		 f[LIMA_GP_PLBU_ALLOC_END_ADDR >> 2]);
@@ -242,7 +238,6 @@
 		f[LIMA_GP_PLBU_ALLOC_START_ADDR >> 2] + task->heap->heap_size;
 	gp_write(LIMA_GP_PLBU_ALLOC_END_ADDR,
 		 f[LIMA_GP_PLBU_ALLOC_END_ADDR >> 2]);
->>>>>>> d718e53a
 	gp_write(LIMA_GP_CMD, LIMA_GP_CMD_UPDATE_PLBU_ALLOC);
 	return 0;
 }
