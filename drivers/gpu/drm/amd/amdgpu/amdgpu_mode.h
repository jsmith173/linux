/*
 * Copyright 2000 ATI Technologies Inc., Markham, Ontario, and
 *                VA Linux Systems Inc., Fremont, California.
 * Copyright 2008 Red Hat Inc.
 *
 * Permission is hereby granted, free of charge, to any person obtaining a
 * copy of this software and associated documentation files (the "Software"),
 * to deal in the Software without restriction, including without limitation
 * the rights to use, copy, modify, merge, publish, distribute, sublicense,
 * and/or sell copies of the Software, and to permit persons to whom the
 * Software is furnished to do so, subject to the following conditions:
 *
 * The above copyright notice and this permission notice shall be included in
 * all copies or substantial portions of the Software.
 *
 * THE SOFTWARE IS PROVIDED "AS IS", WITHOUT WARRANTY OF ANY KIND, EXPRESS OR
 * IMPLIED, INCLUDING BUT NOT LIMITED TO THE WARRANTIES OF MERCHANTABILITY,
 * FITNESS FOR A PARTICULAR PURPOSE AND NONINFRINGEMENT.  IN NO EVENT SHALL
 * THE COPYRIGHT HOLDER(S) OR AUTHOR(S) BE LIABLE FOR ANY CLAIM, DAMAGES OR
 * OTHER LIABILITY, WHETHER IN AN ACTION OF CONTRACT, TORT OR OTHERWISE,
 * ARISING FROM, OUT OF OR IN CONNECTION WITH THE SOFTWARE OR THE USE OR
 * OTHER DEALINGS IN THE SOFTWARE.
 *
 * Original Authors:
 *   Kevin E. Martin, Rickard E. Faith, Alan Hourihane
 *
 * Kernel port Author: Dave Airlie
 */

#ifndef AMDGPU_MODE_H
#define AMDGPU_MODE_H

#include <drm/drm_crtc.h>
#include <drm/drm_edid.h>
#include <drm/drm_encoder.h>
#include <drm/drm_dp_helper.h>
#include <drm/drm_fixed.h>
#include <drm/drm_crtc_helper.h>
#include <drm/drm_fb_helper.h>
#include <drm/drm_plane_helper.h>
#include <linux/i2c.h>
#include <linux/i2c-algo-bit.h>
#include <linux/hrtimer.h>
#include "amdgpu_irq.h"

#include <drm/drm_dp_mst_helper.h>
#include "modules/inc/mod_freesync.h"

struct amdgpu_bo;
struct amdgpu_device;
struct amdgpu_encoder;
struct amdgpu_router;
struct amdgpu_hpd;

#define to_amdgpu_crtc(x) container_of(x, struct amdgpu_crtc, base)
#define to_amdgpu_connector(x) container_of(x, struct amdgpu_connector, base)
#define to_amdgpu_encoder(x) container_of(x, struct amdgpu_encoder, base)
#define to_amdgpu_framebuffer(x) container_of(x, struct amdgpu_framebuffer, base)

#define to_dm_plane_state(x)	container_of(x, struct dm_plane_state, base);

#define AMDGPU_MAX_HPD_PINS 6
#define AMDGPU_MAX_CRTCS 6
#define AMDGPU_MAX_PLANES 6
#define AMDGPU_MAX_AFMT_BLOCKS 9

enum amdgpu_rmx_type {
	RMX_OFF,
	RMX_FULL,
	RMX_CENTER,
	RMX_ASPECT
};

enum amdgpu_underscan_type {
	UNDERSCAN_OFF,
	UNDERSCAN_ON,
	UNDERSCAN_AUTO,
};

#define AMDGPU_HPD_CONNECT_INT_DELAY_IN_MS 50
#define AMDGPU_HPD_DISCONNECT_INT_DELAY_IN_MS 10

enum amdgpu_hpd_id {
	AMDGPU_HPD_1 = 0,
	AMDGPU_HPD_2,
	AMDGPU_HPD_3,
	AMDGPU_HPD_4,
	AMDGPU_HPD_5,
	AMDGPU_HPD_6,
	AMDGPU_HPD_NONE = 0xff,
};

enum amdgpu_crtc_irq {
	AMDGPU_CRTC_IRQ_VBLANK1 = 0,
	AMDGPU_CRTC_IRQ_VBLANK2,
	AMDGPU_CRTC_IRQ_VBLANK3,
	AMDGPU_CRTC_IRQ_VBLANK4,
	AMDGPU_CRTC_IRQ_VBLANK5,
	AMDGPU_CRTC_IRQ_VBLANK6,
	AMDGPU_CRTC_IRQ_VLINE1,
	AMDGPU_CRTC_IRQ_VLINE2,
	AMDGPU_CRTC_IRQ_VLINE3,
	AMDGPU_CRTC_IRQ_VLINE4,
	AMDGPU_CRTC_IRQ_VLINE5,
	AMDGPU_CRTC_IRQ_VLINE6,
	AMDGPU_CRTC_IRQ_NONE = 0xff
};

enum amdgpu_pageflip_irq {
	AMDGPU_PAGEFLIP_IRQ_D1 = 0,
	AMDGPU_PAGEFLIP_IRQ_D2,
	AMDGPU_PAGEFLIP_IRQ_D3,
	AMDGPU_PAGEFLIP_IRQ_D4,
	AMDGPU_PAGEFLIP_IRQ_D5,
	AMDGPU_PAGEFLIP_IRQ_D6,
	AMDGPU_PAGEFLIP_IRQ_NONE = 0xff
};

enum amdgpu_flip_status {
	AMDGPU_FLIP_NONE,
	AMDGPU_FLIP_PENDING,
	AMDGPU_FLIP_SUBMITTED
};

#define AMDGPU_MAX_I2C_BUS 16

/* amdgpu gpio-based i2c
 * 1. "mask" reg and bits
 *    grabs the gpio pins for software use
 *    0=not held  1=held
 * 2. "a" reg and bits
 *    output pin value
 *    0=low 1=high
 * 3. "en" reg and bits
 *    sets the pin direction
 *    0=input 1=output
 * 4. "y" reg and bits
 *    input pin value
 *    0=low 1=high
 */
struct amdgpu_i2c_bus_rec {
	bool valid;
	/* id used by atom */
	uint8_t i2c_id;
	/* id used by atom */
	enum amdgpu_hpd_id hpd;
	/* can be used with hw i2c engine */
	bool hw_capable;
	/* uses multi-media i2c engine */
	bool mm_i2c;
	/* regs and bits */
	uint32_t mask_clk_reg;
	uint32_t mask_data_reg;
	uint32_t a_clk_reg;
	uint32_t a_data_reg;
	uint32_t en_clk_reg;
	uint32_t en_data_reg;
	uint32_t y_clk_reg;
	uint32_t y_data_reg;
	uint32_t mask_clk_mask;
	uint32_t mask_data_mask;
	uint32_t a_clk_mask;
	uint32_t a_data_mask;
	uint32_t en_clk_mask;
	uint32_t en_data_mask;
	uint32_t y_clk_mask;
	uint32_t y_data_mask;
};

#define AMDGPU_MAX_BIOS_CONNECTOR 16

/* pll flags */
#define AMDGPU_PLL_USE_BIOS_DIVS        (1 << 0)
#define AMDGPU_PLL_NO_ODD_POST_DIV      (1 << 1)
#define AMDGPU_PLL_USE_REF_DIV          (1 << 2)
#define AMDGPU_PLL_LEGACY               (1 << 3)
#define AMDGPU_PLL_PREFER_LOW_REF_DIV   (1 << 4)
#define AMDGPU_PLL_PREFER_HIGH_REF_DIV  (1 << 5)
#define AMDGPU_PLL_PREFER_LOW_FB_DIV    (1 << 6)
#define AMDGPU_PLL_PREFER_HIGH_FB_DIV   (1 << 7)
#define AMDGPU_PLL_PREFER_LOW_POST_DIV  (1 << 8)
#define AMDGPU_PLL_PREFER_HIGH_POST_DIV (1 << 9)
#define AMDGPU_PLL_USE_FRAC_FB_DIV      (1 << 10)
#define AMDGPU_PLL_PREFER_CLOSEST_LOWER (1 << 11)
#define AMDGPU_PLL_USE_POST_DIV         (1 << 12)
#define AMDGPU_PLL_IS_LCD               (1 << 13)
#define AMDGPU_PLL_PREFER_MINM_OVER_MAXP (1 << 14)

struct amdgpu_pll {
	/* reference frequency */
	uint32_t reference_freq;

	/* fixed dividers */
	uint32_t reference_div;
	uint32_t post_div;

	/* pll in/out limits */
	uint32_t pll_in_min;
	uint32_t pll_in_max;
	uint32_t pll_out_min;
	uint32_t pll_out_max;
	uint32_t lcd_pll_out_min;
	uint32_t lcd_pll_out_max;
	uint32_t best_vco;

	/* divider limits */
	uint32_t min_ref_div;
	uint32_t max_ref_div;
	uint32_t min_post_div;
	uint32_t max_post_div;
	uint32_t min_feedback_div;
	uint32_t max_feedback_div;
	uint32_t min_frac_feedback_div;
	uint32_t max_frac_feedback_div;

	/* flags for the current clock */
	uint32_t flags;

	/* pll id */
	uint32_t id;
};

struct amdgpu_i2c_chan {
	struct i2c_adapter adapter;
	struct drm_device *dev;
	struct i2c_algo_bit_data bit;
	struct amdgpu_i2c_bus_rec rec;
	struct drm_dp_aux aux;
	bool has_aux;
	struct mutex mutex;
};

struct amdgpu_fbdev;

struct amdgpu_afmt {
	bool enabled;
	int offset;
	bool last_buffer_filled_status;
	int id;
	struct amdgpu_audio_pin *pin;
};

/*
 * Audio
 */
struct amdgpu_audio_pin {
	int			channels;
	int			rate;
	int			bits_per_sample;
	u8			status_bits;
	u8			category_code;
	u32			offset;
	bool			connected;
	u32			id;
};

struct amdgpu_audio {
	bool enabled;
	struct amdgpu_audio_pin pin[AMDGPU_MAX_AFMT_BLOCKS];
	int num_pins;
};

struct amdgpu_display_funcs {
	/* display watermarks */
	void (*bandwidth_update)(struct amdgpu_device *adev);
	/* get frame count */
	u32 (*vblank_get_counter)(struct amdgpu_device *adev, int crtc);
	/* set backlight level */
	void (*backlight_set_level)(struct amdgpu_encoder *amdgpu_encoder,
				    u8 level);
	/* get backlight level */
	u8 (*backlight_get_level)(struct amdgpu_encoder *amdgpu_encoder);
	/* hotplug detect */
	bool (*hpd_sense)(struct amdgpu_device *adev, enum amdgpu_hpd_id hpd);
	void (*hpd_set_polarity)(struct amdgpu_device *adev,
				 enum amdgpu_hpd_id hpd);
	u32 (*hpd_get_gpio_reg)(struct amdgpu_device *adev);
	/* pageflipping */
	void (*page_flip)(struct amdgpu_device *adev,
			  int crtc_id, u64 crtc_base, bool async);
	int (*page_flip_get_scanoutpos)(struct amdgpu_device *adev, int crtc,
					u32 *vbl, u32 *position);
	/* display topology setup */
	void (*add_encoder)(struct amdgpu_device *adev,
			    uint32_t encoder_enum,
			    uint32_t supported_device,
			    u16 caps);
	void (*add_connector)(struct amdgpu_device *adev,
			      uint32_t connector_id,
			      uint32_t supported_device,
			      int connector_type,
			      struct amdgpu_i2c_bus_rec *i2c_bus,
			      uint16_t connector_object_id,
			      struct amdgpu_hpd *hpd,
			      struct amdgpu_router *router);


};

struct amdgpu_framebuffer {
	struct drm_framebuffer base;

	/* caching for later use */
	uint64_t address;
};

struct amdgpu_fbdev {
	struct drm_fb_helper helper;
	struct amdgpu_framebuffer rfb;
	struct list_head fbdev_list;
	struct amdgpu_device *adev;
};

struct amdgpu_mode_info {
	struct atom_context *atom_context;
	struct card_info *atom_card_info;
	bool mode_config_initialized;
	struct amdgpu_crtc *crtcs[AMDGPU_MAX_CRTCS];
	struct drm_plane *planes[AMDGPU_MAX_PLANES];
	struct amdgpu_afmt *afmt[AMDGPU_MAX_AFMT_BLOCKS];
	/* DVI-I properties */
	struct drm_property *coherent_mode_property;
	/* DAC enable load detect */
	struct drm_property *load_detect_property;
	/* underscan */
	struct drm_property *underscan_property;
	struct drm_property *underscan_hborder_property;
	struct drm_property *underscan_vborder_property;
	/* audio */
	struct drm_property *audio_property;
	/* FMT dithering */
	struct drm_property *dither_property;
	/* maximum number of bits per channel for monitor color */
	struct drm_property *max_bpc_property;
<<<<<<< HEAD
=======
	/* Adaptive Backlight Modulation (power feature) */
	struct drm_property *abm_level_property;
>>>>>>> 2c486cc4
	/* hardcoded DFP edid from BIOS */
	struct edid *bios_hardcoded_edid;
	int bios_hardcoded_edid_size;

	/* pointer to fbdev info structure */
	struct amdgpu_fbdev *rfbdev;
	/* firmware flags */
	u16 firmware_flags;
	/* pointer to backlight encoder */
	struct amdgpu_encoder *bl_encoder;
	u8 bl_level; /* saved backlight level */
	struct amdgpu_audio	audio; /* audio stuff */
	int			num_crtc; /* number of crtcs */
	int			num_hpd; /* number of hpd pins */
	int			num_dig; /* number of dig blocks */
	int			disp_priority;
	const struct amdgpu_display_funcs *funcs;
	const enum drm_plane_type *plane_type;
};

#define AMDGPU_MAX_BL_LEVEL 0xFF

#if defined(CONFIG_BACKLIGHT_CLASS_DEVICE) || defined(CONFIG_BACKLIGHT_CLASS_DEVICE_MODULE)

struct amdgpu_backlight_privdata {
	struct amdgpu_encoder *encoder;
	uint8_t negative;
};

#endif

struct amdgpu_atom_ss {
	uint16_t percentage;
	uint16_t percentage_divider;
	uint8_t type;
	uint16_t step;
	uint8_t delay;
	uint8_t range;
	uint8_t refdiv;
	/* asic_ss */
	uint16_t rate;
	uint16_t amount;
};

struct amdgpu_crtc {
	struct drm_crtc base;
	int crtc_id;
	bool enabled;
	bool can_tile;
	uint32_t crtc_offset;
	struct drm_gem_object *cursor_bo;
	uint64_t cursor_addr;
	int cursor_x;
	int cursor_y;
	int cursor_hot_x;
	int cursor_hot_y;
	int cursor_width;
	int cursor_height;
	int max_cursor_width;
	int max_cursor_height;
	enum amdgpu_rmx_type rmx_type;
	u8 h_border;
	u8 v_border;
	fixed20_12 vsc;
	fixed20_12 hsc;
	struct drm_display_mode native_mode;
	u32 pll_id;
	/* page flipping */
	struct amdgpu_flip_work *pflip_works;
	enum amdgpu_flip_status pflip_status;
	int deferred_flip_completion;
	/* pll sharing */
	struct amdgpu_atom_ss ss;
	bool ss_enabled;
	u32 adjusted_clock;
	int bpc;
	u32 pll_reference_div;
	u32 pll_post_div;
	u32 pll_flags;
	struct drm_encoder *encoder;
	struct drm_connector *connector;
	/* for dpm */
	u32 line_time;
	u32 wm_low;
	u32 wm_high;
	u32 lb_vblank_lead_lines;
	struct drm_display_mode hw_mode;
	/* for virtual dce */
	struct hrtimer vblank_timer;
	enum amdgpu_interrupt_state vsync_timer_enabled;

	int otg_inst;
	struct drm_pending_vblank_event *event;
};

struct amdgpu_encoder_atom_dig {
	bool linkb;
	/* atom dig */
	bool coherent_mode;
	int dig_encoder; /* -1 disabled, 0 DIGA, 1 DIGB, etc. */
	/* atom lvds/edp */
	uint32_t lcd_misc;
	uint16_t panel_pwr_delay;
	uint32_t lcd_ss_id;
	/* panel mode */
	struct drm_display_mode native_mode;
	struct backlight_device *bl_dev;
	int dpms_mode;
	uint8_t backlight_level;
	int panel_mode;
	struct amdgpu_afmt *afmt;
};

struct amdgpu_encoder {
	struct drm_encoder base;
	uint32_t encoder_enum;
	uint32_t encoder_id;
	uint32_t devices;
	uint32_t active_device;
	uint32_t flags;
	uint32_t pixel_clock;
	enum amdgpu_rmx_type rmx_type;
	enum amdgpu_underscan_type underscan_type;
	uint32_t underscan_hborder;
	uint32_t underscan_vborder;
	struct drm_display_mode native_mode;
	void *enc_priv;
	int audio_polling_active;
	bool is_ext_encoder;
	u16 caps;
};

struct amdgpu_connector_atom_dig {
	/* displayport */
	u8 dpcd[DP_RECEIVER_CAP_SIZE];
	u8 dp_sink_type;
	int dp_clock;
	int dp_lane_count;
	bool edp_on;
};

struct amdgpu_gpio_rec {
	bool valid;
	u8 id;
	u32 reg;
	u32 mask;
	u32 shift;
};

struct amdgpu_hpd {
	enum amdgpu_hpd_id hpd;
	u8 plugged_state;
	struct amdgpu_gpio_rec gpio;
};

struct amdgpu_router {
	u32 router_id;
	struct amdgpu_i2c_bus_rec i2c_info;
	u8 i2c_addr;
	/* i2c mux */
	bool ddc_valid;
	u8 ddc_mux_type;
	u8 ddc_mux_control_pin;
	u8 ddc_mux_state;
	/* clock/data mux */
	bool cd_valid;
	u8 cd_mux_type;
	u8 cd_mux_control_pin;
	u8 cd_mux_state;
};

enum amdgpu_connector_audio {
	AMDGPU_AUDIO_DISABLE = 0,
	AMDGPU_AUDIO_ENABLE = 1,
	AMDGPU_AUDIO_AUTO = 2
};

enum amdgpu_connector_dither {
	AMDGPU_FMT_DITHER_DISABLE = 0,
	AMDGPU_FMT_DITHER_ENABLE = 1,
};

struct amdgpu_dm_dp_aux {
	struct drm_dp_aux aux;
	struct ddc_service *ddc_service;
};

struct amdgpu_i2c_adapter {
	struct i2c_adapter base;

	struct ddc_service *ddc_service;
};

#define TO_DM_AUX(x) container_of((x), struct amdgpu_dm_dp_aux, aux)

struct amdgpu_connector {
	struct drm_connector base;
	uint32_t connector_id;
	uint32_t devices;
	struct amdgpu_i2c_chan *ddc_bus;
	/* some systems have an hdmi and vga port with a shared ddc line */
	bool shared_ddc;
	bool use_digital;
	/* we need to mind the EDID between detect
	   and get modes due to analog/digital/tvencoder */
	struct edid *edid;
	void *con_priv;
	bool dac_load_detect;
	bool detected_by_load; /* if the connection status was determined by load */
	uint16_t connector_object_id;
	struct amdgpu_hpd hpd;
	struct amdgpu_router router;
	struct amdgpu_i2c_chan *router_bus;
	enum amdgpu_connector_audio audio;
	enum amdgpu_connector_dither dither;
	unsigned pixelclock_for_modeset;
};

/* TODO: start to use this struct and remove same field from base one */
struct amdgpu_mst_connector {
	struct amdgpu_connector base;

	struct drm_dp_mst_topology_mgr mst_mgr;
	struct amdgpu_dm_dp_aux dm_dp_aux;
	struct drm_dp_mst_port *port;
	struct amdgpu_connector *mst_port;
	bool is_mst_connector;
	struct amdgpu_encoder *mst_encoder;
};

#define ENCODER_MODE_IS_DP(em) (((em) == ATOM_ENCODER_MODE_DP) || \
				((em) == ATOM_ENCODER_MODE_DP_MST))

/* Driver internal use only flags of amdgpu_display_get_crtc_scanoutpos() */
#define DRM_SCANOUTPOS_VALID        (1 << 0)
#define DRM_SCANOUTPOS_IN_VBLANK    (1 << 1)
#define DRM_SCANOUTPOS_ACCURATE     (1 << 2)
#define USE_REAL_VBLANKSTART		(1 << 30)
#define GET_DISTANCE_TO_VBLANKSTART	(1 << 31)

void amdgpu_link_encoder_connector(struct drm_device *dev);

struct drm_connector *
amdgpu_get_connector_for_encoder(struct drm_encoder *encoder);
struct drm_connector *
amdgpu_get_connector_for_encoder_init(struct drm_encoder *encoder);
bool amdgpu_dig_monitor_is_duallink(struct drm_encoder *encoder,
				    u32 pixel_clock);

u16 amdgpu_encoder_get_dp_bridge_encoder_id(struct drm_encoder *encoder);
struct drm_encoder *amdgpu_get_external_encoder(struct drm_encoder *encoder);

bool amdgpu_display_ddc_probe(struct amdgpu_connector *amdgpu_connector,
			      bool use_aux);

void amdgpu_encoder_set_active_device(struct drm_encoder *encoder);

int amdgpu_display_get_crtc_scanoutpos(struct drm_device *dev,
			unsigned int pipe, unsigned int flags, int *vpos,
			int *hpos, ktime_t *stime, ktime_t *etime,
			const struct drm_display_mode *mode);

int amdgpu_display_framebuffer_init(struct drm_device *dev,
				    struct amdgpu_framebuffer *rfb,
				    const struct drm_mode_fb_cmd2 *mode_cmd,
				    struct drm_gem_object *obj);

int amdgpufb_remove(struct drm_device *dev, struct drm_framebuffer *fb);

void amdgpu_enc_destroy(struct drm_encoder *encoder);
void amdgpu_copy_fb(struct drm_device *dev, struct drm_gem_object *dst_obj);
bool amdgpu_display_crtc_scaling_mode_fixup(struct drm_crtc *crtc,
				const struct drm_display_mode *mode,
				struct drm_display_mode *adjusted_mode);
void amdgpu_panel_mode_fixup(struct drm_encoder *encoder,
			     struct drm_display_mode *adjusted_mode);
int amdgpu_display_crtc_idx_to_irq_type(struct amdgpu_device *adev, int crtc);

/* fbdev layer */
int amdgpu_fbdev_init(struct amdgpu_device *adev);
void amdgpu_fbdev_fini(struct amdgpu_device *adev);
void amdgpu_fbdev_set_suspend(struct amdgpu_device *adev, int state);
int amdgpu_fbdev_total_size(struct amdgpu_device *adev);
bool amdgpu_fbdev_robj_is_fb(struct amdgpu_device *adev, struct amdgpu_bo *robj);

int amdgpu_align_pitch(struct amdgpu_device *adev, int width, int bpp, bool tiled);

/* amdgpu_display.c */
void amdgpu_display_print_display_setup(struct drm_device *dev);
int amdgpu_display_modeset_create_props(struct amdgpu_device *adev);
int amdgpu_display_crtc_set_config(struct drm_mode_set *set,
				   struct drm_modeset_acquire_ctx *ctx);
int amdgpu_display_crtc_page_flip_target(struct drm_crtc *crtc,
				struct drm_framebuffer *fb,
				struct drm_pending_vblank_event *event,
				uint32_t page_flip_flags, uint32_t target,
				struct drm_modeset_acquire_ctx *ctx);
extern const struct drm_mode_config_funcs amdgpu_mode_funcs;

#endif<|MERGE_RESOLUTION|>--- conflicted
+++ resolved
@@ -332,11 +332,8 @@
 	struct drm_property *dither_property;
 	/* maximum number of bits per channel for monitor color */
 	struct drm_property *max_bpc_property;
-<<<<<<< HEAD
-=======
 	/* Adaptive Backlight Modulation (power feature) */
 	struct drm_property *abm_level_property;
->>>>>>> 2c486cc4
 	/* hardcoded DFP edid from BIOS */
 	struct edid *bios_hardcoded_edid;
 	int bios_hardcoded_edid_size;
