/*
 * Copyright © 2012 Intel Corporation
 *
 * Permission is hereby granted, free of charge, to any person obtaining a
 * copy of this software and associated documentation files (the "Software"),
 * to deal in the Software without restriction, including without limitation
 * the rights to use, copy, modify, merge, publish, distribute, sublicense,
 * and/or sell copies of the Software, and to permit persons to whom the
 * Software is furnished to do so, subject to the following conditions:
 *
 * The above copyright notice and this permission notice (including the next
 * paragraph) shall be included in all copies or substantial portions of the
 * Software.
 *
 * THE SOFTWARE IS PROVIDED "AS IS", WITHOUT WARRANTY OF ANY KIND, EXPRESS OR
 * IMPLIED, INCLUDING BUT NOT LIMITED TO THE WARRANTIES OF MERCHANTABILITY,
 * FITNESS FOR A PARTICULAR PURPOSE AND NONINFRINGEMENT.  IN NO EVENT SHALL
 * THE AUTHORS OR COPYRIGHT HOLDERS BE LIABLE FOR ANY CLAIM, DAMAGES OR OTHER
 * LIABILITY, WHETHER IN AN ACTION OF CONTRACT, TORT OR OTHERWISE, ARISING
 * FROM, OUT OF OR IN CONNECTION WITH THE SOFTWARE OR THE USE OR OTHER DEALINGS
 * IN THE SOFTWARE.
 *
 * Authors:
 *    Eugeni Dodonov <eugeni.dodonov@intel.com>
 *
 */

#include <linux/cpufreq.h>
#include <drm/drm_plane_helper.h>
#include "i915_drv.h"
#include "intel_drv.h"
#include "../../../platform/x86/intel_ips.h"
#include <linux/module.h>
#include <drm/drm_atomic_helper.h>

/**
 * DOC: RC6
 *
 * RC6 is a special power stage which allows the GPU to enter an very
 * low-voltage mode when idle, using down to 0V while at this stage.  This
 * stage is entered automatically when the GPU is idle when RC6 support is
 * enabled, and as soon as new workload arises GPU wakes up automatically as well.
 *
 * There are different RC6 modes available in Intel GPU, which differentiate
 * among each other with the latency required to enter and leave RC6 and
 * voltage consumed by the GPU in different states.
 *
 * The combination of the following flags define which states GPU is allowed
 * to enter, while RC6 is the normal RC6 state, RC6p is the deep RC6, and
 * RC6pp is deepest RC6. Their support by hardware varies according to the
 * GPU, BIOS, chipset and platform. RC6 is usually the safest one and the one
 * which brings the most power savings; deeper states save more power, but
 * require higher latency to switch to and wake up.
 */
#define INTEL_RC6_ENABLE			(1<<0)
#define INTEL_RC6p_ENABLE			(1<<1)
#define INTEL_RC6pp_ENABLE			(1<<2)

static void gen9_init_clock_gating(struct drm_i915_private *dev_priv)
{
	/* See Bspec note for PSR2_CTL bit 31, Wa#828:skl,bxt,kbl */
	I915_WRITE(CHICKEN_PAR1_1,
		   I915_READ(CHICKEN_PAR1_1) | SKL_EDP_PSR_FIX_RDWRAP);

	I915_WRITE(GEN8_CONFIG0,
		   I915_READ(GEN8_CONFIG0) | GEN9_DEFAULT_FIXES);

	/* WaEnableChickenDCPR:skl,bxt,kbl,glk */
	I915_WRITE(GEN8_CHICKEN_DCPR_1,
		   I915_READ(GEN8_CHICKEN_DCPR_1) | MASK_WAKEMEM);

	/* WaFbcTurnOffFbcWatermark:skl,bxt,kbl */
	/* WaFbcWakeMemOn:skl,bxt,kbl,glk */
	I915_WRITE(DISP_ARB_CTL, I915_READ(DISP_ARB_CTL) |
		   DISP_FBC_WM_DIS |
		   DISP_FBC_MEMORY_WAKE);

	/* WaFbcHighMemBwCorruptionAvoidance:skl,bxt,kbl */
	I915_WRITE(ILK_DPFC_CHICKEN, I915_READ(ILK_DPFC_CHICKEN) |
		   ILK_DPFC_DISABLE_DUMMY0);
}

static void bxt_init_clock_gating(struct drm_i915_private *dev_priv)
{
	gen9_init_clock_gating(dev_priv);

	/* WaDisableSDEUnitClockGating:bxt */
	I915_WRITE(GEN8_UCGCTL6, I915_READ(GEN8_UCGCTL6) |
		   GEN8_SDEUNIT_CLOCK_GATE_DISABLE);

	/*
	 * FIXME:
	 * GEN8_HDCUNIT_CLOCK_GATE_DISABLE_HDCREQ applies on 3x6 GT SKUs only.
	 */
	I915_WRITE(GEN8_UCGCTL6, I915_READ(GEN8_UCGCTL6) |
		   GEN8_HDCUNIT_CLOCK_GATE_DISABLE_HDCREQ);

	/*
	 * Wa: Backlight PWM may stop in the asserted state, causing backlight
	 * to stay fully on.
	 */
	I915_WRITE(GEN9_CLKGATE_DIS_0, I915_READ(GEN9_CLKGATE_DIS_0) |
		   PWM1_GATING_DIS | PWM2_GATING_DIS);
}

static void glk_init_clock_gating(struct drm_i915_private *dev_priv)
{
	gen9_init_clock_gating(dev_priv);

	/*
	 * WaDisablePWMClockGating:glk
	 * Backlight PWM may stop in the asserted state, causing backlight
	 * to stay fully on.
	 */
	I915_WRITE(GEN9_CLKGATE_DIS_0, I915_READ(GEN9_CLKGATE_DIS_0) |
		   PWM1_GATING_DIS | PWM2_GATING_DIS);

	/* WaDDIIOTimeout:glk */
	if (IS_GLK_REVID(dev_priv, 0, GLK_REVID_A1)) {
		u32 val = I915_READ(CHICKEN_MISC_2);
		val &= ~(GLK_CL0_PWR_DOWN |
			 GLK_CL1_PWR_DOWN |
			 GLK_CL2_PWR_DOWN);
		I915_WRITE(CHICKEN_MISC_2, val);
	}

}

static void i915_pineview_get_mem_freq(struct drm_i915_private *dev_priv)
{
	u32 tmp;

	tmp = I915_READ(CLKCFG);

	switch (tmp & CLKCFG_FSB_MASK) {
	case CLKCFG_FSB_533:
		dev_priv->fsb_freq = 533; /* 133*4 */
		break;
	case CLKCFG_FSB_800:
		dev_priv->fsb_freq = 800; /* 200*4 */
		break;
	case CLKCFG_FSB_667:
		dev_priv->fsb_freq =  667; /* 167*4 */
		break;
	case CLKCFG_FSB_400:
		dev_priv->fsb_freq = 400; /* 100*4 */
		break;
	}

	switch (tmp & CLKCFG_MEM_MASK) {
	case CLKCFG_MEM_533:
		dev_priv->mem_freq = 533;
		break;
	case CLKCFG_MEM_667:
		dev_priv->mem_freq = 667;
		break;
	case CLKCFG_MEM_800:
		dev_priv->mem_freq = 800;
		break;
	}

	/* detect pineview DDR3 setting */
	tmp = I915_READ(CSHRDDR3CTL);
	dev_priv->is_ddr3 = (tmp & CSHRDDR3CTL_DDR3) ? 1 : 0;
}

static void i915_ironlake_get_mem_freq(struct drm_i915_private *dev_priv)
{
	u16 ddrpll, csipll;

	ddrpll = I915_READ16(DDRMPLL1);
	csipll = I915_READ16(CSIPLL0);

	switch (ddrpll & 0xff) {
	case 0xc:
		dev_priv->mem_freq = 800;
		break;
	case 0x10:
		dev_priv->mem_freq = 1066;
		break;
	case 0x14:
		dev_priv->mem_freq = 1333;
		break;
	case 0x18:
		dev_priv->mem_freq = 1600;
		break;
	default:
		DRM_DEBUG_DRIVER("unknown memory frequency 0x%02x\n",
				 ddrpll & 0xff);
		dev_priv->mem_freq = 0;
		break;
	}

	dev_priv->ips.r_t = dev_priv->mem_freq;

	switch (csipll & 0x3ff) {
	case 0x00c:
		dev_priv->fsb_freq = 3200;
		break;
	case 0x00e:
		dev_priv->fsb_freq = 3733;
		break;
	case 0x010:
		dev_priv->fsb_freq = 4266;
		break;
	case 0x012:
		dev_priv->fsb_freq = 4800;
		break;
	case 0x014:
		dev_priv->fsb_freq = 5333;
		break;
	case 0x016:
		dev_priv->fsb_freq = 5866;
		break;
	case 0x018:
		dev_priv->fsb_freq = 6400;
		break;
	default:
		DRM_DEBUG_DRIVER("unknown fsb frequency 0x%04x\n",
				 csipll & 0x3ff);
		dev_priv->fsb_freq = 0;
		break;
	}

	if (dev_priv->fsb_freq == 3200) {
		dev_priv->ips.c_m = 0;
	} else if (dev_priv->fsb_freq > 3200 && dev_priv->fsb_freq <= 4800) {
		dev_priv->ips.c_m = 1;
	} else {
		dev_priv->ips.c_m = 2;
	}
}

static const struct cxsr_latency cxsr_latency_table[] = {
	{1, 0, 800, 400, 3382, 33382, 3983, 33983},    /* DDR2-400 SC */
	{1, 0, 800, 667, 3354, 33354, 3807, 33807},    /* DDR2-667 SC */
	{1, 0, 800, 800, 3347, 33347, 3763, 33763},    /* DDR2-800 SC */
	{1, 1, 800, 667, 6420, 36420, 6873, 36873},    /* DDR3-667 SC */
	{1, 1, 800, 800, 5902, 35902, 6318, 36318},    /* DDR3-800 SC */

	{1, 0, 667, 400, 3400, 33400, 4021, 34021},    /* DDR2-400 SC */
	{1, 0, 667, 667, 3372, 33372, 3845, 33845},    /* DDR2-667 SC */
	{1, 0, 667, 800, 3386, 33386, 3822, 33822},    /* DDR2-800 SC */
	{1, 1, 667, 667, 6438, 36438, 6911, 36911},    /* DDR3-667 SC */
	{1, 1, 667, 800, 5941, 35941, 6377, 36377},    /* DDR3-800 SC */

	{1, 0, 400, 400, 3472, 33472, 4173, 34173},    /* DDR2-400 SC */
	{1, 0, 400, 667, 3443, 33443, 3996, 33996},    /* DDR2-667 SC */
	{1, 0, 400, 800, 3430, 33430, 3946, 33946},    /* DDR2-800 SC */
	{1, 1, 400, 667, 6509, 36509, 7062, 37062},    /* DDR3-667 SC */
	{1, 1, 400, 800, 5985, 35985, 6501, 36501},    /* DDR3-800 SC */

	{0, 0, 800, 400, 3438, 33438, 4065, 34065},    /* DDR2-400 SC */
	{0, 0, 800, 667, 3410, 33410, 3889, 33889},    /* DDR2-667 SC */
	{0, 0, 800, 800, 3403, 33403, 3845, 33845},    /* DDR2-800 SC */
	{0, 1, 800, 667, 6476, 36476, 6955, 36955},    /* DDR3-667 SC */
	{0, 1, 800, 800, 5958, 35958, 6400, 36400},    /* DDR3-800 SC */

	{0, 0, 667, 400, 3456, 33456, 4103, 34106},    /* DDR2-400 SC */
	{0, 0, 667, 667, 3428, 33428, 3927, 33927},    /* DDR2-667 SC */
	{0, 0, 667, 800, 3443, 33443, 3905, 33905},    /* DDR2-800 SC */
	{0, 1, 667, 667, 6494, 36494, 6993, 36993},    /* DDR3-667 SC */
	{0, 1, 667, 800, 5998, 35998, 6460, 36460},    /* DDR3-800 SC */

	{0, 0, 400, 400, 3528, 33528, 4255, 34255},    /* DDR2-400 SC */
	{0, 0, 400, 667, 3500, 33500, 4079, 34079},    /* DDR2-667 SC */
	{0, 0, 400, 800, 3487, 33487, 4029, 34029},    /* DDR2-800 SC */
	{0, 1, 400, 667, 6566, 36566, 7145, 37145},    /* DDR3-667 SC */
	{0, 1, 400, 800, 6042, 36042, 6584, 36584},    /* DDR3-800 SC */
};

static const struct cxsr_latency *intel_get_cxsr_latency(bool is_desktop,
							 bool is_ddr3,
							 int fsb,
							 int mem)
{
	const struct cxsr_latency *latency;
	int i;

	if (fsb == 0 || mem == 0)
		return NULL;

	for (i = 0; i < ARRAY_SIZE(cxsr_latency_table); i++) {
		latency = &cxsr_latency_table[i];
		if (is_desktop == latency->is_desktop &&
		    is_ddr3 == latency->is_ddr3 &&
		    fsb == latency->fsb_freq && mem == latency->mem_freq)
			return latency;
	}

	DRM_DEBUG_KMS("Unknown FSB/MEM found, disable CxSR\n");

	return NULL;
}

static void chv_set_memory_dvfs(struct drm_i915_private *dev_priv, bool enable)
{
	u32 val;

	mutex_lock(&dev_priv->rps.hw_lock);

	val = vlv_punit_read(dev_priv, PUNIT_REG_DDR_SETUP2);
	if (enable)
		val &= ~FORCE_DDR_HIGH_FREQ;
	else
		val |= FORCE_DDR_HIGH_FREQ;
	val &= ~FORCE_DDR_LOW_FREQ;
	val |= FORCE_DDR_FREQ_REQ_ACK;
	vlv_punit_write(dev_priv, PUNIT_REG_DDR_SETUP2, val);

	if (wait_for((vlv_punit_read(dev_priv, PUNIT_REG_DDR_SETUP2) &
		      FORCE_DDR_FREQ_REQ_ACK) == 0, 3))
		DRM_ERROR("timed out waiting for Punit DDR DVFS request\n");

	mutex_unlock(&dev_priv->rps.hw_lock);
}

static void chv_set_memory_pm5(struct drm_i915_private *dev_priv, bool enable)
{
	u32 val;

	mutex_lock(&dev_priv->rps.hw_lock);

	val = vlv_punit_read(dev_priv, PUNIT_REG_DSPFREQ);
	if (enable)
		val |= DSP_MAXFIFO_PM5_ENABLE;
	else
		val &= ~DSP_MAXFIFO_PM5_ENABLE;
	vlv_punit_write(dev_priv, PUNIT_REG_DSPFREQ, val);

	mutex_unlock(&dev_priv->rps.hw_lock);
}

#define FW_WM(value, plane) \
	(((value) << DSPFW_ ## plane ## _SHIFT) & DSPFW_ ## plane ## _MASK)

static bool _intel_set_memory_cxsr(struct drm_i915_private *dev_priv, bool enable)
{
	bool was_enabled;
	u32 val;

	if (IS_VALLEYVIEW(dev_priv) || IS_CHERRYVIEW(dev_priv)) {
		was_enabled = I915_READ(FW_BLC_SELF_VLV) & FW_CSPWRDWNEN;
		I915_WRITE(FW_BLC_SELF_VLV, enable ? FW_CSPWRDWNEN : 0);
		POSTING_READ(FW_BLC_SELF_VLV);
	} else if (IS_G4X(dev_priv) || IS_I965GM(dev_priv)) {
		was_enabled = I915_READ(FW_BLC_SELF) & FW_BLC_SELF_EN;
		I915_WRITE(FW_BLC_SELF, enable ? FW_BLC_SELF_EN : 0);
		POSTING_READ(FW_BLC_SELF);
	} else if (IS_PINEVIEW(dev_priv)) {
		val = I915_READ(DSPFW3);
		was_enabled = val & PINEVIEW_SELF_REFRESH_EN;
		if (enable)
			val |= PINEVIEW_SELF_REFRESH_EN;
		else
			val &= ~PINEVIEW_SELF_REFRESH_EN;
		I915_WRITE(DSPFW3, val);
		POSTING_READ(DSPFW3);
	} else if (IS_I945G(dev_priv) || IS_I945GM(dev_priv)) {
		was_enabled = I915_READ(FW_BLC_SELF) & FW_BLC_SELF_EN;
		val = enable ? _MASKED_BIT_ENABLE(FW_BLC_SELF_EN) :
			       _MASKED_BIT_DISABLE(FW_BLC_SELF_EN);
		I915_WRITE(FW_BLC_SELF, val);
		POSTING_READ(FW_BLC_SELF);
	} else if (IS_I915GM(dev_priv)) {
		/*
		 * FIXME can't find a bit like this for 915G, and
		 * and yet it does have the related watermark in
		 * FW_BLC_SELF. What's going on?
		 */
		was_enabled = I915_READ(INSTPM) & INSTPM_SELF_EN;
		val = enable ? _MASKED_BIT_ENABLE(INSTPM_SELF_EN) :
			       _MASKED_BIT_DISABLE(INSTPM_SELF_EN);
		I915_WRITE(INSTPM, val);
		POSTING_READ(INSTPM);
	} else {
		return false;
	}

	trace_intel_memory_cxsr(dev_priv, was_enabled, enable);

	DRM_DEBUG_KMS("memory self-refresh is %s (was %s)\n",
		      enableddisabled(enable),
		      enableddisabled(was_enabled));

	return was_enabled;
}

/**
 * intel_set_memory_cxsr - Configure CxSR state
 * @dev_priv: i915 device
 * @enable: Allow vs. disallow CxSR
 *
 * Allow or disallow the system to enter a special CxSR
 * (C-state self refresh) state. What typically happens in CxSR mode
 * is that several display FIFOs may get combined into a single larger
 * FIFO for a particular plane (so called max FIFO mode) to allow the
 * system to defer memory fetches longer, and the memory will enter
 * self refresh.
 *
 * Note that enabling CxSR does not guarantee that the system enter
 * this special mode, nor does it guarantee that the system stays
 * in that mode once entered. So this just allows/disallows the system
 * to autonomously utilize the CxSR mode. Other factors such as core
 * C-states will affect when/if the system actually enters/exits the
 * CxSR mode.
 *
 * Note that on VLV/CHV this actually only controls the max FIFO mode,
 * and the system is free to enter/exit memory self refresh at any time
 * even when the use of CxSR has been disallowed.
 *
 * While the system is actually in the CxSR/max FIFO mode, some plane
 * control registers will not get latched on vblank. Thus in order to
 * guarantee the system will respond to changes in the plane registers
 * we must always disallow CxSR prior to making changes to those registers.
 * Unfortunately the system will re-evaluate the CxSR conditions at
 * frame start which happens after vblank start (which is when the plane
 * registers would get latched), so we can't proceed with the plane update
 * during the same frame where we disallowed CxSR.
 *
 * Certain platforms also have a deeper HPLL SR mode. Fortunately the
 * HPLL SR mode depends on CxSR itself, so we don't have to hand hold
 * the hardware w.r.t. HPLL SR when writing to plane registers.
 * Disallowing just CxSR is sufficient.
 */
bool intel_set_memory_cxsr(struct drm_i915_private *dev_priv, bool enable)
{
	bool ret;

	mutex_lock(&dev_priv->wm.wm_mutex);
	ret = _intel_set_memory_cxsr(dev_priv, enable);
	if (IS_VALLEYVIEW(dev_priv) || IS_CHERRYVIEW(dev_priv))
		dev_priv->wm.vlv.cxsr = enable;
	else if (IS_G4X(dev_priv))
		dev_priv->wm.g4x.cxsr = enable;
	mutex_unlock(&dev_priv->wm.wm_mutex);

	return ret;
}

/*
 * Latency for FIFO fetches is dependent on several factors:
 *   - memory configuration (speed, channels)
 *   - chipset
 *   - current MCH state
 * It can be fairly high in some situations, so here we assume a fairly
 * pessimal value.  It's a tradeoff between extra memory fetches (if we
 * set this value too high, the FIFO will fetch frequently to stay full)
 * and power consumption (set it too low to save power and we might see
 * FIFO underruns and display "flicker").
 *
 * A value of 5us seems to be a good balance; safe for very low end
 * platforms but not overly aggressive on lower latency configs.
 */
static const int pessimal_latency_ns = 5000;

#define VLV_FIFO_START(dsparb, dsparb2, lo_shift, hi_shift) \
	((((dsparb) >> (lo_shift)) & 0xff) | ((((dsparb2) >> (hi_shift)) & 0x1) << 8))

static void vlv_get_fifo_size(struct intel_crtc_state *crtc_state)
{
	struct intel_crtc *crtc = to_intel_crtc(crtc_state->base.crtc);
	struct drm_i915_private *dev_priv = to_i915(crtc->base.dev);
	struct vlv_fifo_state *fifo_state = &crtc_state->wm.vlv.fifo_state;
	enum pipe pipe = crtc->pipe;
	int sprite0_start, sprite1_start;

	switch (pipe) {
		uint32_t dsparb, dsparb2, dsparb3;
	case PIPE_A:
		dsparb = I915_READ(DSPARB);
		dsparb2 = I915_READ(DSPARB2);
		sprite0_start = VLV_FIFO_START(dsparb, dsparb2, 0, 0);
		sprite1_start = VLV_FIFO_START(dsparb, dsparb2, 8, 4);
		break;
	case PIPE_B:
		dsparb = I915_READ(DSPARB);
		dsparb2 = I915_READ(DSPARB2);
		sprite0_start = VLV_FIFO_START(dsparb, dsparb2, 16, 8);
		sprite1_start = VLV_FIFO_START(dsparb, dsparb2, 24, 12);
		break;
	case PIPE_C:
		dsparb2 = I915_READ(DSPARB2);
		dsparb3 = I915_READ(DSPARB3);
		sprite0_start = VLV_FIFO_START(dsparb3, dsparb2, 0, 16);
		sprite1_start = VLV_FIFO_START(dsparb3, dsparb2, 8, 20);
		break;
	default:
		MISSING_CASE(pipe);
		return;
	}

	fifo_state->plane[PLANE_PRIMARY] = sprite0_start;
	fifo_state->plane[PLANE_SPRITE0] = sprite1_start - sprite0_start;
	fifo_state->plane[PLANE_SPRITE1] = 511 - sprite1_start;
	fifo_state->plane[PLANE_CURSOR] = 63;
}

static int i9xx_get_fifo_size(struct drm_i915_private *dev_priv, int plane)
{
	uint32_t dsparb = I915_READ(DSPARB);
	int size;

	size = dsparb & 0x7f;
	if (plane)
		size = ((dsparb >> DSPARB_CSTART_SHIFT) & 0x7f) - size;

	DRM_DEBUG_KMS("FIFO size - (0x%08x) %s: %d\n", dsparb,
		      plane ? "B" : "A", size);

	return size;
}

static int i830_get_fifo_size(struct drm_i915_private *dev_priv, int plane)
{
	uint32_t dsparb = I915_READ(DSPARB);
	int size;

	size = dsparb & 0x1ff;
	if (plane)
		size = ((dsparb >> DSPARB_BEND_SHIFT) & 0x1ff) - size;
	size >>= 1; /* Convert to cachelines */

	DRM_DEBUG_KMS("FIFO size - (0x%08x) %s: %d\n", dsparb,
		      plane ? "B" : "A", size);

	return size;
}

static int i845_get_fifo_size(struct drm_i915_private *dev_priv, int plane)
{
	uint32_t dsparb = I915_READ(DSPARB);
	int size;

	size = dsparb & 0x7f;
	size >>= 2; /* Convert to cachelines */

	DRM_DEBUG_KMS("FIFO size - (0x%08x) %s: %d\n", dsparb,
		      plane ? "B" : "A",
		      size);

	return size;
}

/* Pineview has different values for various configs */
static const struct intel_watermark_params pineview_display_wm = {
	.fifo_size = PINEVIEW_DISPLAY_FIFO,
	.max_wm = PINEVIEW_MAX_WM,
	.default_wm = PINEVIEW_DFT_WM,
	.guard_size = PINEVIEW_GUARD_WM,
	.cacheline_size = PINEVIEW_FIFO_LINE_SIZE,
};
static const struct intel_watermark_params pineview_display_hplloff_wm = {
	.fifo_size = PINEVIEW_DISPLAY_FIFO,
	.max_wm = PINEVIEW_MAX_WM,
	.default_wm = PINEVIEW_DFT_HPLLOFF_WM,
	.guard_size = PINEVIEW_GUARD_WM,
	.cacheline_size = PINEVIEW_FIFO_LINE_SIZE,
};
static const struct intel_watermark_params pineview_cursor_wm = {
	.fifo_size = PINEVIEW_CURSOR_FIFO,
	.max_wm = PINEVIEW_CURSOR_MAX_WM,
	.default_wm = PINEVIEW_CURSOR_DFT_WM,
	.guard_size = PINEVIEW_CURSOR_GUARD_WM,
	.cacheline_size = PINEVIEW_FIFO_LINE_SIZE,
};
static const struct intel_watermark_params pineview_cursor_hplloff_wm = {
	.fifo_size = PINEVIEW_CURSOR_FIFO,
	.max_wm = PINEVIEW_CURSOR_MAX_WM,
	.default_wm = PINEVIEW_CURSOR_DFT_WM,
	.guard_size = PINEVIEW_CURSOR_GUARD_WM,
	.cacheline_size = PINEVIEW_FIFO_LINE_SIZE,
};
static const struct intel_watermark_params i965_cursor_wm_info = {
	.fifo_size = I965_CURSOR_FIFO,
	.max_wm = I965_CURSOR_MAX_WM,
	.default_wm = I965_CURSOR_DFT_WM,
	.guard_size = 2,
	.cacheline_size = I915_FIFO_LINE_SIZE,
};
static const struct intel_watermark_params i945_wm_info = {
	.fifo_size = I945_FIFO_SIZE,
	.max_wm = I915_MAX_WM,
	.default_wm = 1,
	.guard_size = 2,
	.cacheline_size = I915_FIFO_LINE_SIZE,
};
static const struct intel_watermark_params i915_wm_info = {
	.fifo_size = I915_FIFO_SIZE,
	.max_wm = I915_MAX_WM,
	.default_wm = 1,
	.guard_size = 2,
	.cacheline_size = I915_FIFO_LINE_SIZE,
};
static const struct intel_watermark_params i830_a_wm_info = {
	.fifo_size = I855GM_FIFO_SIZE,
	.max_wm = I915_MAX_WM,
	.default_wm = 1,
	.guard_size = 2,
	.cacheline_size = I830_FIFO_LINE_SIZE,
};
static const struct intel_watermark_params i830_bc_wm_info = {
	.fifo_size = I855GM_FIFO_SIZE,
	.max_wm = I915_MAX_WM/2,
	.default_wm = 1,
	.guard_size = 2,
	.cacheline_size = I830_FIFO_LINE_SIZE,
};
static const struct intel_watermark_params i845_wm_info = {
	.fifo_size = I830_FIFO_SIZE,
	.max_wm = I915_MAX_WM,
	.default_wm = 1,
	.guard_size = 2,
	.cacheline_size = I830_FIFO_LINE_SIZE,
};

/**
 * intel_wm_method1 - Method 1 / "small buffer" watermark formula
 * @pixel_rate: Pipe pixel rate in kHz
 * @cpp: Plane bytes per pixel
 * @latency: Memory wakeup latency in 0.1us units
 *
 * Compute the watermark using the method 1 or "small buffer"
 * formula. The caller may additonally add extra cachelines
 * to account for TLB misses and clock crossings.
 *
 * This method is concerned with the short term drain rate
 * of the FIFO, ie. it does not account for blanking periods
 * which would effectively reduce the average drain rate across
 * a longer period. The name "small" refers to the fact the
 * FIFO is relatively small compared to the amount of data
 * fetched.
 *
 * The FIFO level vs. time graph might look something like:
 *
 *   |\   |\
 *   | \  | \
 * __---__---__ (- plane active, _ blanking)
 * -> time
 *
 * or perhaps like this:
 *
 *   |\|\  |\|\
 * __----__----__ (- plane active, _ blanking)
 * -> time
 *
 * Returns:
 * The watermark in bytes
 */
static unsigned int intel_wm_method1(unsigned int pixel_rate,
				     unsigned int cpp,
				     unsigned int latency)
{
	uint64_t ret;

	ret = (uint64_t) pixel_rate * cpp * latency;
	ret = DIV_ROUND_UP_ULL(ret, 10000);

	return ret;
}

/**
 * intel_wm_method2 - Method 2 / "large buffer" watermark formula
 * @pixel_rate: Pipe pixel rate in kHz
 * @htotal: Pipe horizontal total
 * @width: Plane width in pixels
 * @cpp: Plane bytes per pixel
 * @latency: Memory wakeup latency in 0.1us units
 *
 * Compute the watermark using the method 2 or "large buffer"
 * formula. The caller may additonally add extra cachelines
 * to account for TLB misses and clock crossings.
 *
 * This method is concerned with the long term drain rate
 * of the FIFO, ie. it does account for blanking periods
 * which effectively reduce the average drain rate across
 * a longer period. The name "large" refers to the fact the
 * FIFO is relatively large compared to the amount of data
 * fetched.
 *
 * The FIFO level vs. time graph might look something like:
 *
 *    |\___       |\___
 *    |    \___   |    \___
 *    |        \  |        \
 * __ --__--__--__--__--__--__ (- plane active, _ blanking)
 * -> time
 *
 * Returns:
 * The watermark in bytes
 */
static unsigned int intel_wm_method2(unsigned int pixel_rate,
				     unsigned int htotal,
				     unsigned int width,
				     unsigned int cpp,
				     unsigned int latency)
{
	unsigned int ret;

	/*
	 * FIXME remove once all users are computing
	 * watermarks in the correct place.
	 */
	if (WARN_ON_ONCE(htotal == 0))
		htotal = 1;

	ret = (latency * pixel_rate) / (htotal * 10000);
	ret = (ret + 1) * width * cpp;

	return ret;
}

/**
 * intel_calculate_wm - calculate watermark level
 * @pixel_rate: pixel clock
 * @wm: chip FIFO params
 * @cpp: bytes per pixel
 * @latency_ns: memory latency for the platform
 *
 * Calculate the watermark level (the level at which the display plane will
 * start fetching from memory again).  Each chip has a different display
 * FIFO size and allocation, so the caller needs to figure that out and pass
 * in the correct intel_watermark_params structure.
 *
 * As the pixel clock runs, the FIFO will be drained at a rate that depends
 * on the pixel size.  When it reaches the watermark level, it'll start
 * fetching FIFO line sized based chunks from memory until the FIFO fills
 * past the watermark point.  If the FIFO drains completely, a FIFO underrun
 * will occur, and a display engine hang could result.
 */
static unsigned int intel_calculate_wm(int pixel_rate,
				       const struct intel_watermark_params *wm,
				       int fifo_size, int cpp,
				       unsigned int latency_ns)
{
	int entries, wm_size;

	/*
	 * Note: we need to make sure we don't overflow for various clock &
	 * latency values.
	 * clocks go from a few thousand to several hundred thousand.
	 * latency is usually a few thousand
	 */
	entries = intel_wm_method1(pixel_rate, cpp,
				   latency_ns / 100);
	entries = DIV_ROUND_UP(entries, wm->cacheline_size) +
		wm->guard_size;
	DRM_DEBUG_KMS("FIFO entries required for mode: %d\n", entries);

	wm_size = fifo_size - entries;
	DRM_DEBUG_KMS("FIFO watermark level: %d\n", wm_size);

	/* Don't promote wm_size to unsigned... */
	if (wm_size > wm->max_wm)
		wm_size = wm->max_wm;
	if (wm_size <= 0)
		wm_size = wm->default_wm;

	/*
	 * Bspec seems to indicate that the value shouldn't be lower than
	 * 'burst size + 1'. Certainly 830 is quite unhappy with low values.
	 * Lets go for 8 which is the burst size since certain platforms
	 * already use a hardcoded 8 (which is what the spec says should be
	 * done).
	 */
	if (wm_size <= 8)
		wm_size = 8;

	return wm_size;
}

static bool is_disabling(int old, int new, int threshold)
{
	return old >= threshold && new < threshold;
}

static bool is_enabling(int old, int new, int threshold)
{
	return old < threshold && new >= threshold;
}

static int intel_wm_num_levels(struct drm_i915_private *dev_priv)
{
	return dev_priv->wm.max_level + 1;
}

static bool intel_wm_plane_visible(const struct intel_crtc_state *crtc_state,
				   const struct intel_plane_state *plane_state)
{
	struct intel_plane *plane = to_intel_plane(plane_state->base.plane);

	/* FIXME check the 'enable' instead */
	if (!crtc_state->base.active)
		return false;

	/*
	 * Treat cursor with fb as always visible since cursor updates
	 * can happen faster than the vrefresh rate, and the current
	 * watermark code doesn't handle that correctly. Cursor updates
	 * which set/clear the fb or change the cursor size are going
	 * to get throttled by intel_legacy_cursor_update() to work
	 * around this problem with the watermark code.
	 */
	if (plane->id == PLANE_CURSOR)
		return plane_state->base.fb != NULL;
	else
		return plane_state->base.visible;
}

static struct intel_crtc *single_enabled_crtc(struct drm_i915_private *dev_priv)
{
	struct intel_crtc *crtc, *enabled = NULL;

	for_each_intel_crtc(&dev_priv->drm, crtc) {
		if (intel_crtc_active(crtc)) {
			if (enabled)
				return NULL;
			enabled = crtc;
		}
	}

	return enabled;
}

static void pineview_update_wm(struct intel_crtc *unused_crtc)
{
	struct drm_i915_private *dev_priv = to_i915(unused_crtc->base.dev);
	struct intel_crtc *crtc;
	const struct cxsr_latency *latency;
	u32 reg;
	unsigned int wm;

	latency = intel_get_cxsr_latency(IS_PINEVIEW_G(dev_priv),
					 dev_priv->is_ddr3,
					 dev_priv->fsb_freq,
					 dev_priv->mem_freq);
	if (!latency) {
		DRM_DEBUG_KMS("Unknown FSB/MEM found, disable CxSR\n");
		intel_set_memory_cxsr(dev_priv, false);
		return;
	}

	crtc = single_enabled_crtc(dev_priv);
	if (crtc) {
		const struct drm_display_mode *adjusted_mode =
			&crtc->config->base.adjusted_mode;
		const struct drm_framebuffer *fb =
			crtc->base.primary->state->fb;
		int cpp = fb->format->cpp[0];
		int clock = adjusted_mode->crtc_clock;

		/* Display SR */
		wm = intel_calculate_wm(clock, &pineview_display_wm,
					pineview_display_wm.fifo_size,
					cpp, latency->display_sr);
		reg = I915_READ(DSPFW1);
		reg &= ~DSPFW_SR_MASK;
		reg |= FW_WM(wm, SR);
		I915_WRITE(DSPFW1, reg);
		DRM_DEBUG_KMS("DSPFW1 register is %x\n", reg);

		/* cursor SR */
		wm = intel_calculate_wm(clock, &pineview_cursor_wm,
					pineview_display_wm.fifo_size,
					4, latency->cursor_sr);
		reg = I915_READ(DSPFW3);
		reg &= ~DSPFW_CURSOR_SR_MASK;
		reg |= FW_WM(wm, CURSOR_SR);
		I915_WRITE(DSPFW3, reg);

		/* Display HPLL off SR */
		wm = intel_calculate_wm(clock, &pineview_display_hplloff_wm,
					pineview_display_hplloff_wm.fifo_size,
					cpp, latency->display_hpll_disable);
		reg = I915_READ(DSPFW3);
		reg &= ~DSPFW_HPLL_SR_MASK;
		reg |= FW_WM(wm, HPLL_SR);
		I915_WRITE(DSPFW3, reg);

		/* cursor HPLL off SR */
		wm = intel_calculate_wm(clock, &pineview_cursor_hplloff_wm,
					pineview_display_hplloff_wm.fifo_size,
					4, latency->cursor_hpll_disable);
		reg = I915_READ(DSPFW3);
		reg &= ~DSPFW_HPLL_CURSOR_MASK;
		reg |= FW_WM(wm, HPLL_CURSOR);
		I915_WRITE(DSPFW3, reg);
		DRM_DEBUG_KMS("DSPFW3 register is %x\n", reg);

		intel_set_memory_cxsr(dev_priv, true);
	} else {
		intel_set_memory_cxsr(dev_priv, false);
	}
}

/*
 * Documentation says:
 * "If the line size is small, the TLB fetches can get in the way of the
 *  data fetches, causing some lag in the pixel data return which is not
 *  accounted for in the above formulas. The following adjustment only
 *  needs to be applied if eight whole lines fit in the buffer at once.
 *  The WM is adjusted upwards by the difference between the FIFO size
 *  and the size of 8 whole lines. This adjustment is always performed
 *  in the actual pixel depth regardless of whether FBC is enabled or not."
 */
static int g4x_tlb_miss_wa(int fifo_size, int width, int cpp)
{
	int tlb_miss = fifo_size * 64 - width * cpp * 8;

	return max(0, tlb_miss);
}

static void g4x_write_wm_values(struct drm_i915_private *dev_priv,
				const struct g4x_wm_values *wm)
{
	enum pipe pipe;

	for_each_pipe(dev_priv, pipe)
		trace_g4x_wm(intel_get_crtc_for_pipe(dev_priv, pipe), wm);

	I915_WRITE(DSPFW1,
		   FW_WM(wm->sr.plane, SR) |
		   FW_WM(wm->pipe[PIPE_B].plane[PLANE_CURSOR], CURSORB) |
		   FW_WM(wm->pipe[PIPE_B].plane[PLANE_PRIMARY], PLANEB) |
		   FW_WM(wm->pipe[PIPE_A].plane[PLANE_PRIMARY], PLANEA));
	I915_WRITE(DSPFW2,
		   (wm->fbc_en ? DSPFW_FBC_SR_EN : 0) |
		   FW_WM(wm->sr.fbc, FBC_SR) |
		   FW_WM(wm->hpll.fbc, FBC_HPLL_SR) |
		   FW_WM(wm->pipe[PIPE_B].plane[PLANE_SPRITE0], SPRITEB) |
		   FW_WM(wm->pipe[PIPE_A].plane[PLANE_CURSOR], CURSORA) |
		   FW_WM(wm->pipe[PIPE_A].plane[PLANE_SPRITE0], SPRITEA));
	I915_WRITE(DSPFW3,
		   (wm->hpll_en ? DSPFW_HPLL_SR_EN : 0) |
		   FW_WM(wm->sr.cursor, CURSOR_SR) |
		   FW_WM(wm->hpll.cursor, HPLL_CURSOR) |
		   FW_WM(wm->hpll.plane, HPLL_SR));

	POSTING_READ(DSPFW1);
}

#define FW_WM_VLV(value, plane) \
	(((value) << DSPFW_ ## plane ## _SHIFT) & DSPFW_ ## plane ## _MASK_VLV)

static void vlv_write_wm_values(struct drm_i915_private *dev_priv,
				const struct vlv_wm_values *wm)
{
	enum pipe pipe;

	for_each_pipe(dev_priv, pipe) {
		trace_vlv_wm(intel_get_crtc_for_pipe(dev_priv, pipe), wm);

		I915_WRITE(VLV_DDL(pipe),
			   (wm->ddl[pipe].plane[PLANE_CURSOR] << DDL_CURSOR_SHIFT) |
			   (wm->ddl[pipe].plane[PLANE_SPRITE1] << DDL_SPRITE_SHIFT(1)) |
			   (wm->ddl[pipe].plane[PLANE_SPRITE0] << DDL_SPRITE_SHIFT(0)) |
			   (wm->ddl[pipe].plane[PLANE_PRIMARY] << DDL_PLANE_SHIFT));
	}

	/*
	 * Zero the (unused) WM1 watermarks, and also clear all the
	 * high order bits so that there are no out of bounds values
	 * present in the registers during the reprogramming.
	 */
	I915_WRITE(DSPHOWM, 0);
	I915_WRITE(DSPHOWM1, 0);
	I915_WRITE(DSPFW4, 0);
	I915_WRITE(DSPFW5, 0);
	I915_WRITE(DSPFW6, 0);

	I915_WRITE(DSPFW1,
		   FW_WM(wm->sr.plane, SR) |
		   FW_WM(wm->pipe[PIPE_B].plane[PLANE_CURSOR], CURSORB) |
		   FW_WM_VLV(wm->pipe[PIPE_B].plane[PLANE_PRIMARY], PLANEB) |
		   FW_WM_VLV(wm->pipe[PIPE_A].plane[PLANE_PRIMARY], PLANEA));
	I915_WRITE(DSPFW2,
		   FW_WM_VLV(wm->pipe[PIPE_A].plane[PLANE_SPRITE1], SPRITEB) |
		   FW_WM(wm->pipe[PIPE_A].plane[PLANE_CURSOR], CURSORA) |
		   FW_WM_VLV(wm->pipe[PIPE_A].plane[PLANE_SPRITE0], SPRITEA));
	I915_WRITE(DSPFW3,
		   FW_WM(wm->sr.cursor, CURSOR_SR));

	if (IS_CHERRYVIEW(dev_priv)) {
		I915_WRITE(DSPFW7_CHV,
			   FW_WM_VLV(wm->pipe[PIPE_B].plane[PLANE_SPRITE1], SPRITED) |
			   FW_WM_VLV(wm->pipe[PIPE_B].plane[PLANE_SPRITE0], SPRITEC));
		I915_WRITE(DSPFW8_CHV,
			   FW_WM_VLV(wm->pipe[PIPE_C].plane[PLANE_SPRITE1], SPRITEF) |
			   FW_WM_VLV(wm->pipe[PIPE_C].plane[PLANE_SPRITE0], SPRITEE));
		I915_WRITE(DSPFW9_CHV,
			   FW_WM_VLV(wm->pipe[PIPE_C].plane[PLANE_PRIMARY], PLANEC) |
			   FW_WM(wm->pipe[PIPE_C].plane[PLANE_CURSOR], CURSORC));
		I915_WRITE(DSPHOWM,
			   FW_WM(wm->sr.plane >> 9, SR_HI) |
			   FW_WM(wm->pipe[PIPE_C].plane[PLANE_SPRITE1] >> 8, SPRITEF_HI) |
			   FW_WM(wm->pipe[PIPE_C].plane[PLANE_SPRITE0] >> 8, SPRITEE_HI) |
			   FW_WM(wm->pipe[PIPE_C].plane[PLANE_PRIMARY] >> 8, PLANEC_HI) |
			   FW_WM(wm->pipe[PIPE_B].plane[PLANE_SPRITE1] >> 8, SPRITED_HI) |
			   FW_WM(wm->pipe[PIPE_B].plane[PLANE_SPRITE0] >> 8, SPRITEC_HI) |
			   FW_WM(wm->pipe[PIPE_B].plane[PLANE_PRIMARY] >> 8, PLANEB_HI) |
			   FW_WM(wm->pipe[PIPE_A].plane[PLANE_SPRITE1] >> 8, SPRITEB_HI) |
			   FW_WM(wm->pipe[PIPE_A].plane[PLANE_SPRITE0] >> 8, SPRITEA_HI) |
			   FW_WM(wm->pipe[PIPE_A].plane[PLANE_PRIMARY] >> 8, PLANEA_HI));
	} else {
		I915_WRITE(DSPFW7,
			   FW_WM_VLV(wm->pipe[PIPE_B].plane[PLANE_SPRITE1], SPRITED) |
			   FW_WM_VLV(wm->pipe[PIPE_B].plane[PLANE_SPRITE0], SPRITEC));
		I915_WRITE(DSPHOWM,
			   FW_WM(wm->sr.plane >> 9, SR_HI) |
			   FW_WM(wm->pipe[PIPE_B].plane[PLANE_SPRITE1] >> 8, SPRITED_HI) |
			   FW_WM(wm->pipe[PIPE_B].plane[PLANE_SPRITE0] >> 8, SPRITEC_HI) |
			   FW_WM(wm->pipe[PIPE_B].plane[PLANE_PRIMARY] >> 8, PLANEB_HI) |
			   FW_WM(wm->pipe[PIPE_A].plane[PLANE_SPRITE1] >> 8, SPRITEB_HI) |
			   FW_WM(wm->pipe[PIPE_A].plane[PLANE_SPRITE0] >> 8, SPRITEA_HI) |
			   FW_WM(wm->pipe[PIPE_A].plane[PLANE_PRIMARY] >> 8, PLANEA_HI));
	}

	POSTING_READ(DSPFW1);
}

#undef FW_WM_VLV

static void g4x_setup_wm_latency(struct drm_i915_private *dev_priv)
{
	/* all latencies in usec */
	dev_priv->wm.pri_latency[G4X_WM_LEVEL_NORMAL] = 5;
	dev_priv->wm.pri_latency[G4X_WM_LEVEL_SR] = 12;
	dev_priv->wm.pri_latency[G4X_WM_LEVEL_HPLL] = 35;

	dev_priv->wm.max_level = G4X_WM_LEVEL_HPLL;
}

static int g4x_plane_fifo_size(enum plane_id plane_id, int level)
{
	/*
	 * DSPCNTR[13] supposedly controls whether the
	 * primary plane can use the FIFO space otherwise
	 * reserved for the sprite plane. It's not 100% clear
	 * what the actual FIFO size is, but it looks like we
	 * can happily set both primary and sprite watermarks
	 * up to 127 cachelines. So that would seem to mean
	 * that either DSPCNTR[13] doesn't do anything, or that
	 * the total FIFO is >= 256 cachelines in size. Either
	 * way, we don't seem to have to worry about this
	 * repartitioning as the maximum watermark value the
	 * register can hold for each plane is lower than the
	 * minimum FIFO size.
	 */
	switch (plane_id) {
	case PLANE_CURSOR:
		return 63;
	case PLANE_PRIMARY:
		return level == G4X_WM_LEVEL_NORMAL ? 127 : 511;
	case PLANE_SPRITE0:
		return level == G4X_WM_LEVEL_NORMAL ? 127 : 0;
	default:
		MISSING_CASE(plane_id);
		return 0;
	}
}

static int g4x_fbc_fifo_size(int level)
{
	switch (level) {
	case G4X_WM_LEVEL_SR:
		return 7;
	case G4X_WM_LEVEL_HPLL:
		return 15;
	default:
		MISSING_CASE(level);
		return 0;
	}
}

static uint16_t g4x_compute_wm(const struct intel_crtc_state *crtc_state,
			       const struct intel_plane_state *plane_state,
			       int level)
{
	struct intel_plane *plane = to_intel_plane(plane_state->base.plane);
	struct drm_i915_private *dev_priv = to_i915(plane->base.dev);
	const struct drm_display_mode *adjusted_mode =
		&crtc_state->base.adjusted_mode;
	int clock, htotal, cpp, width, wm;
	int latency = dev_priv->wm.pri_latency[level] * 10;

	if (latency == 0)
		return USHRT_MAX;

	if (!intel_wm_plane_visible(crtc_state, plane_state))
		return 0;

	/*
	 * Not 100% sure which way ELK should go here as the
	 * spec only says CL/CTG should assume 32bpp and BW
	 * doesn't need to. But as these things followed the
	 * mobile vs. desktop lines on gen3 as well, let's
	 * assume ELK doesn't need this.
	 *
	 * The spec also fails to list such a restriction for
	 * the HPLL watermark, which seems a little strange.
	 * Let's use 32bpp for the HPLL watermark as well.
	 */
	if (IS_GM45(dev_priv) && plane->id == PLANE_PRIMARY &&
	    level != G4X_WM_LEVEL_NORMAL)
		cpp = 4;
	else
		cpp = plane_state->base.fb->format->cpp[0];

	clock = adjusted_mode->crtc_clock;
	htotal = adjusted_mode->crtc_htotal;

	if (plane->id == PLANE_CURSOR)
		width = plane_state->base.crtc_w;
	else
		width = drm_rect_width(&plane_state->base.dst);

	if (plane->id == PLANE_CURSOR) {
		wm = intel_wm_method2(clock, htotal, width, cpp, latency);
	} else if (plane->id == PLANE_PRIMARY &&
		   level == G4X_WM_LEVEL_NORMAL) {
		wm = intel_wm_method1(clock, cpp, latency);
	} else {
		int small, large;

		small = intel_wm_method1(clock, cpp, latency);
		large = intel_wm_method2(clock, htotal, width, cpp, latency);

		wm = min(small, large);
	}

	wm += g4x_tlb_miss_wa(g4x_plane_fifo_size(plane->id, level),
			      width, cpp);

	wm = DIV_ROUND_UP(wm, 64) + 2;

	return min_t(int, wm, USHRT_MAX);
}

static bool g4x_raw_plane_wm_set(struct intel_crtc_state *crtc_state,
				 int level, enum plane_id plane_id, u16 value)
{
	struct drm_i915_private *dev_priv = to_i915(crtc_state->base.crtc->dev);
	bool dirty = false;

	for (; level < intel_wm_num_levels(dev_priv); level++) {
		struct g4x_pipe_wm *raw = &crtc_state->wm.g4x.raw[level];

		dirty |= raw->plane[plane_id] != value;
		raw->plane[plane_id] = value;
	}

	return dirty;
}

static bool g4x_raw_fbc_wm_set(struct intel_crtc_state *crtc_state,
			       int level, u16 value)
{
	struct drm_i915_private *dev_priv = to_i915(crtc_state->base.crtc->dev);
	bool dirty = false;

	/* NORMAL level doesn't have an FBC watermark */
	level = max(level, G4X_WM_LEVEL_SR);

	for (; level < intel_wm_num_levels(dev_priv); level++) {
		struct g4x_pipe_wm *raw = &crtc_state->wm.g4x.raw[level];

		dirty |= raw->fbc != value;
		raw->fbc = value;
	}

	return dirty;
}

static uint32_t ilk_compute_fbc_wm(const struct intel_crtc_state *cstate,
				   const struct intel_plane_state *pstate,
				   uint32_t pri_val);

static bool g4x_raw_plane_wm_compute(struct intel_crtc_state *crtc_state,
				     const struct intel_plane_state *plane_state)
{
	struct intel_plane *plane = to_intel_plane(plane_state->base.plane);
	int num_levels = intel_wm_num_levels(to_i915(plane->base.dev));
	enum plane_id plane_id = plane->id;
	bool dirty = false;
	int level;

	if (!intel_wm_plane_visible(crtc_state, plane_state)) {
		dirty |= g4x_raw_plane_wm_set(crtc_state, 0, plane_id, 0);
		if (plane_id == PLANE_PRIMARY)
			dirty |= g4x_raw_fbc_wm_set(crtc_state, 0, 0);
		goto out;
	}

	for (level = 0; level < num_levels; level++) {
		struct g4x_pipe_wm *raw = &crtc_state->wm.g4x.raw[level];
		int wm, max_wm;

		wm = g4x_compute_wm(crtc_state, plane_state, level);
		max_wm = g4x_plane_fifo_size(plane_id, level);

		if (wm > max_wm)
			break;

		dirty |= raw->plane[plane_id] != wm;
		raw->plane[plane_id] = wm;

		if (plane_id != PLANE_PRIMARY ||
		    level == G4X_WM_LEVEL_NORMAL)
			continue;

		wm = ilk_compute_fbc_wm(crtc_state, plane_state,
					raw->plane[plane_id]);
		max_wm = g4x_fbc_fifo_size(level);

		/*
		 * FBC wm is not mandatory as we
		 * can always just disable its use.
		 */
		if (wm > max_wm)
			wm = USHRT_MAX;

		dirty |= raw->fbc != wm;
		raw->fbc = wm;
	}

	/* mark watermarks as invalid */
	dirty |= g4x_raw_plane_wm_set(crtc_state, level, plane_id, USHRT_MAX);

	if (plane_id == PLANE_PRIMARY)
		dirty |= g4x_raw_fbc_wm_set(crtc_state, level, USHRT_MAX);

 out:
	if (dirty) {
		DRM_DEBUG_KMS("%s watermarks: normal=%d, SR=%d, HPLL=%d\n",
			      plane->base.name,
			      crtc_state->wm.g4x.raw[G4X_WM_LEVEL_NORMAL].plane[plane_id],
			      crtc_state->wm.g4x.raw[G4X_WM_LEVEL_SR].plane[plane_id],
			      crtc_state->wm.g4x.raw[G4X_WM_LEVEL_HPLL].plane[plane_id]);

		if (plane_id == PLANE_PRIMARY)
			DRM_DEBUG_KMS("FBC watermarks: SR=%d, HPLL=%d\n",
				      crtc_state->wm.g4x.raw[G4X_WM_LEVEL_SR].fbc,
				      crtc_state->wm.g4x.raw[G4X_WM_LEVEL_HPLL].fbc);
	}

	return dirty;
}

static bool g4x_raw_plane_wm_is_valid(const struct intel_crtc_state *crtc_state,
				      enum plane_id plane_id, int level)
{
	const struct g4x_pipe_wm *raw = &crtc_state->wm.g4x.raw[level];

	return raw->plane[plane_id] <= g4x_plane_fifo_size(plane_id, level);
}

static bool g4x_raw_crtc_wm_is_valid(const struct intel_crtc_state *crtc_state,
				     int level)
{
	struct drm_i915_private *dev_priv = to_i915(crtc_state->base.crtc->dev);

	if (level > dev_priv->wm.max_level)
		return false;

	return g4x_raw_plane_wm_is_valid(crtc_state, PLANE_PRIMARY, level) &&
		g4x_raw_plane_wm_is_valid(crtc_state, PLANE_SPRITE0, level) &&
		g4x_raw_plane_wm_is_valid(crtc_state, PLANE_CURSOR, level);
}

/* mark all levels starting from 'level' as invalid */
static void g4x_invalidate_wms(struct intel_crtc *crtc,
			       struct g4x_wm_state *wm_state, int level)
{
	if (level <= G4X_WM_LEVEL_NORMAL) {
		enum plane_id plane_id;

		for_each_plane_id_on_crtc(crtc, plane_id)
			wm_state->wm.plane[plane_id] = USHRT_MAX;
	}

	if (level <= G4X_WM_LEVEL_SR) {
		wm_state->cxsr = false;
		wm_state->sr.cursor = USHRT_MAX;
		wm_state->sr.plane = USHRT_MAX;
		wm_state->sr.fbc = USHRT_MAX;
	}

	if (level <= G4X_WM_LEVEL_HPLL) {
		wm_state->hpll_en = false;
		wm_state->hpll.cursor = USHRT_MAX;
		wm_state->hpll.plane = USHRT_MAX;
		wm_state->hpll.fbc = USHRT_MAX;
	}
}

static int g4x_compute_pipe_wm(struct intel_crtc_state *crtc_state)
{
	struct intel_crtc *crtc = to_intel_crtc(crtc_state->base.crtc);
	struct intel_atomic_state *state =
		to_intel_atomic_state(crtc_state->base.state);
	struct g4x_wm_state *wm_state = &crtc_state->wm.g4x.optimal;
	int num_active_planes = hweight32(crtc_state->active_planes &
					  ~BIT(PLANE_CURSOR));
	const struct g4x_pipe_wm *raw;
	struct intel_plane_state *plane_state;
	struct intel_plane *plane;
	enum plane_id plane_id;
	int i, level;
	unsigned int dirty = 0;

	for_each_intel_plane_in_state(state, plane, plane_state, i) {
		const struct intel_plane_state *old_plane_state =
			to_intel_plane_state(plane->base.state);

		if (plane_state->base.crtc != &crtc->base &&
		    old_plane_state->base.crtc != &crtc->base)
			continue;

		if (g4x_raw_plane_wm_compute(crtc_state, plane_state))
			dirty |= BIT(plane->id);
	}

	if (!dirty)
		return 0;

	level = G4X_WM_LEVEL_NORMAL;
	if (!g4x_raw_crtc_wm_is_valid(crtc_state, level))
		goto out;

	raw = &crtc_state->wm.g4x.raw[level];
	for_each_plane_id_on_crtc(crtc, plane_id)
		wm_state->wm.plane[plane_id] = raw->plane[plane_id];

	level = G4X_WM_LEVEL_SR;

	if (!g4x_raw_crtc_wm_is_valid(crtc_state, level))
		goto out;

	raw = &crtc_state->wm.g4x.raw[level];
	wm_state->sr.plane = raw->plane[PLANE_PRIMARY];
	wm_state->sr.cursor = raw->plane[PLANE_CURSOR];
	wm_state->sr.fbc = raw->fbc;

	wm_state->cxsr = num_active_planes == BIT(PLANE_PRIMARY);

	level = G4X_WM_LEVEL_HPLL;

	if (!g4x_raw_crtc_wm_is_valid(crtc_state, level))
		goto out;

	raw = &crtc_state->wm.g4x.raw[level];
	wm_state->hpll.plane = raw->plane[PLANE_PRIMARY];
	wm_state->hpll.cursor = raw->plane[PLANE_CURSOR];
	wm_state->hpll.fbc = raw->fbc;

	wm_state->hpll_en = wm_state->cxsr;

	level++;

 out:
	if (level == G4X_WM_LEVEL_NORMAL)
		return -EINVAL;

	/* invalidate the higher levels */
	g4x_invalidate_wms(crtc, wm_state, level);

	/*
	 * Determine if the FBC watermark(s) can be used. IF
	 * this isn't the case we prefer to disable the FBC
	 ( watermark(s) rather than disable the SR/HPLL
	 * level(s) entirely.
	 */
	wm_state->fbc_en = level > G4X_WM_LEVEL_NORMAL;

	if (level >= G4X_WM_LEVEL_SR &&
	    wm_state->sr.fbc > g4x_fbc_fifo_size(G4X_WM_LEVEL_SR))
		wm_state->fbc_en = false;
	else if (level >= G4X_WM_LEVEL_HPLL &&
		 wm_state->hpll.fbc > g4x_fbc_fifo_size(G4X_WM_LEVEL_HPLL))
		wm_state->fbc_en = false;

	return 0;
}

static int g4x_compute_intermediate_wm(struct drm_device *dev,
				       struct intel_crtc *crtc,
				       struct intel_crtc_state *crtc_state)
{
	struct g4x_wm_state *intermediate = &crtc_state->wm.g4x.intermediate;
	const struct g4x_wm_state *optimal = &crtc_state->wm.g4x.optimal;
	const struct g4x_wm_state *active = &crtc->wm.active.g4x;
	enum plane_id plane_id;

	intermediate->cxsr = optimal->cxsr && active->cxsr &&
		!crtc_state->disable_cxsr;
	intermediate->hpll_en = optimal->hpll_en && active->hpll_en &&
		!crtc_state->disable_cxsr;
	intermediate->fbc_en = optimal->fbc_en && active->fbc_en;

	for_each_plane_id_on_crtc(crtc, plane_id) {
		intermediate->wm.plane[plane_id] =
			max(optimal->wm.plane[plane_id],
			    active->wm.plane[plane_id]);

		WARN_ON(intermediate->wm.plane[plane_id] >
			g4x_plane_fifo_size(plane_id, G4X_WM_LEVEL_NORMAL));
	}

	intermediate->sr.plane = max(optimal->sr.plane,
				     active->sr.plane);
	intermediate->sr.cursor = max(optimal->sr.cursor,
				      active->sr.cursor);
	intermediate->sr.fbc = max(optimal->sr.fbc,
				   active->sr.fbc);

	intermediate->hpll.plane = max(optimal->hpll.plane,
				       active->hpll.plane);
	intermediate->hpll.cursor = max(optimal->hpll.cursor,
					active->hpll.cursor);
	intermediate->hpll.fbc = max(optimal->hpll.fbc,
				     active->hpll.fbc);

	WARN_ON((intermediate->sr.plane >
		 g4x_plane_fifo_size(PLANE_PRIMARY, G4X_WM_LEVEL_SR) ||
		 intermediate->sr.cursor >
		 g4x_plane_fifo_size(PLANE_CURSOR, G4X_WM_LEVEL_SR)) &&
		intermediate->cxsr);
	WARN_ON((intermediate->sr.plane >
		 g4x_plane_fifo_size(PLANE_PRIMARY, G4X_WM_LEVEL_HPLL) ||
		 intermediate->sr.cursor >
		 g4x_plane_fifo_size(PLANE_CURSOR, G4X_WM_LEVEL_HPLL)) &&
		intermediate->hpll_en);

	WARN_ON(intermediate->sr.fbc > g4x_fbc_fifo_size(1) &&
		intermediate->fbc_en && intermediate->cxsr);
	WARN_ON(intermediate->hpll.fbc > g4x_fbc_fifo_size(2) &&
		intermediate->fbc_en && intermediate->hpll_en);

	/*
	 * If our intermediate WM are identical to the final WM, then we can
	 * omit the post-vblank programming; only update if it's different.
	 */
	if (memcmp(intermediate, optimal, sizeof(*intermediate)) != 0)
		crtc_state->wm.need_postvbl_update = true;

	return 0;
}

static void g4x_merge_wm(struct drm_i915_private *dev_priv,
			 struct g4x_wm_values *wm)
{
	struct intel_crtc *crtc;
	int num_active_crtcs = 0;

	wm->cxsr = true;
	wm->hpll_en = true;
	wm->fbc_en = true;

	for_each_intel_crtc(&dev_priv->drm, crtc) {
		const struct g4x_wm_state *wm_state = &crtc->wm.active.g4x;

		if (!crtc->active)
			continue;

		if (!wm_state->cxsr)
			wm->cxsr = false;
		if (!wm_state->hpll_en)
			wm->hpll_en = false;
		if (!wm_state->fbc_en)
			wm->fbc_en = false;

		num_active_crtcs++;
	}

	if (num_active_crtcs != 1) {
		wm->cxsr = false;
		wm->hpll_en = false;
		wm->fbc_en = false;
	}

	for_each_intel_crtc(&dev_priv->drm, crtc) {
		const struct g4x_wm_state *wm_state = &crtc->wm.active.g4x;
		enum pipe pipe = crtc->pipe;

		wm->pipe[pipe] = wm_state->wm;
		if (crtc->active && wm->cxsr)
			wm->sr = wm_state->sr;
		if (crtc->active && wm->hpll_en)
			wm->hpll = wm_state->hpll;
	}
}

static void g4x_program_watermarks(struct drm_i915_private *dev_priv)
{
	struct g4x_wm_values *old_wm = &dev_priv->wm.g4x;
	struct g4x_wm_values new_wm = {};

	g4x_merge_wm(dev_priv, &new_wm);

	if (memcmp(old_wm, &new_wm, sizeof(new_wm)) == 0)
		return;

	if (is_disabling(old_wm->cxsr, new_wm.cxsr, true))
		_intel_set_memory_cxsr(dev_priv, false);

	g4x_write_wm_values(dev_priv, &new_wm);

	if (is_enabling(old_wm->cxsr, new_wm.cxsr, true))
		_intel_set_memory_cxsr(dev_priv, true);

	*old_wm = new_wm;
}

static void g4x_initial_watermarks(struct intel_atomic_state *state,
				   struct intel_crtc_state *crtc_state)
{
	struct drm_i915_private *dev_priv = to_i915(crtc_state->base.crtc->dev);
	struct intel_crtc *crtc = to_intel_crtc(crtc_state->base.crtc);

	mutex_lock(&dev_priv->wm.wm_mutex);
	crtc->wm.active.g4x = crtc_state->wm.g4x.intermediate;
	g4x_program_watermarks(dev_priv);
	mutex_unlock(&dev_priv->wm.wm_mutex);
}

static void g4x_optimize_watermarks(struct intel_atomic_state *state,
				    struct intel_crtc_state *crtc_state)
{
	struct drm_i915_private *dev_priv = to_i915(crtc_state->base.crtc->dev);
	struct intel_crtc *intel_crtc = to_intel_crtc(crtc_state->base.crtc);

	if (!crtc_state->wm.need_postvbl_update)
		return;

	mutex_lock(&dev_priv->wm.wm_mutex);
	intel_crtc->wm.active.g4x = crtc_state->wm.g4x.optimal;
	g4x_program_watermarks(dev_priv);
	mutex_unlock(&dev_priv->wm.wm_mutex);
}

/* latency must be in 0.1us units. */
static unsigned int vlv_wm_method2(unsigned int pixel_rate,
				   unsigned int htotal,
				   unsigned int width,
				   unsigned int cpp,
				   unsigned int latency)
{
	unsigned int ret;

	ret = intel_wm_method2(pixel_rate, htotal,
			       width, cpp, latency);
	ret = DIV_ROUND_UP(ret, 64);

	return ret;
}

static void vlv_setup_wm_latency(struct drm_i915_private *dev_priv)
{
	/* all latencies in usec */
	dev_priv->wm.pri_latency[VLV_WM_LEVEL_PM2] = 3;

	dev_priv->wm.max_level = VLV_WM_LEVEL_PM2;

	if (IS_CHERRYVIEW(dev_priv)) {
		dev_priv->wm.pri_latency[VLV_WM_LEVEL_PM5] = 12;
		dev_priv->wm.pri_latency[VLV_WM_LEVEL_DDR_DVFS] = 33;

		dev_priv->wm.max_level = VLV_WM_LEVEL_DDR_DVFS;
	}
}

static uint16_t vlv_compute_wm_level(const struct intel_crtc_state *crtc_state,
				     const struct intel_plane_state *plane_state,
				     int level)
{
	struct intel_plane *plane = to_intel_plane(plane_state->base.plane);
	struct drm_i915_private *dev_priv = to_i915(plane->base.dev);
	const struct drm_display_mode *adjusted_mode =
		&crtc_state->base.adjusted_mode;
	int clock, htotal, cpp, width, wm;

	if (dev_priv->wm.pri_latency[level] == 0)
		return USHRT_MAX;

	if (!intel_wm_plane_visible(crtc_state, plane_state))
		return 0;

	cpp = plane_state->base.fb->format->cpp[0];
	clock = adjusted_mode->crtc_clock;
	htotal = adjusted_mode->crtc_htotal;
	width = crtc_state->pipe_src_w;

	if (plane->id == PLANE_CURSOR) {
		/*
		 * FIXME the formula gives values that are
		 * too big for the cursor FIFO, and hence we
		 * would never be able to use cursors. For
		 * now just hardcode the watermark.
		 */
		wm = 63;
	} else {
		wm = vlv_wm_method2(clock, htotal, width, cpp,
				    dev_priv->wm.pri_latency[level] * 10);
	}

	return min_t(int, wm, USHRT_MAX);
}

static bool vlv_need_sprite0_fifo_workaround(unsigned int active_planes)
{
	return (active_planes & (BIT(PLANE_SPRITE0) |
				 BIT(PLANE_SPRITE1))) == BIT(PLANE_SPRITE1);
}

static int vlv_compute_fifo(struct intel_crtc_state *crtc_state)
{
	struct intel_crtc *crtc = to_intel_crtc(crtc_state->base.crtc);
	const struct g4x_pipe_wm *raw =
		&crtc_state->wm.vlv.raw[VLV_WM_LEVEL_PM2];
	struct vlv_fifo_state *fifo_state = &crtc_state->wm.vlv.fifo_state;
	unsigned int active_planes = crtc_state->active_planes & ~BIT(PLANE_CURSOR);
	int num_active_planes = hweight32(active_planes);
	const int fifo_size = 511;
	int fifo_extra, fifo_left = fifo_size;
	int sprite0_fifo_extra = 0;
	unsigned int total_rate;
	enum plane_id plane_id;

	/*
	 * When enabling sprite0 after sprite1 has already been enabled
	 * we tend to get an underrun unless sprite0 already has some
	 * FIFO space allcoated. Hence we always allocate at least one
	 * cacheline for sprite0 whenever sprite1 is enabled.
	 *
	 * All other plane enable sequences appear immune to this problem.
	 */
	if (vlv_need_sprite0_fifo_workaround(active_planes))
		sprite0_fifo_extra = 1;

	total_rate = raw->plane[PLANE_PRIMARY] +
		raw->plane[PLANE_SPRITE0] +
		raw->plane[PLANE_SPRITE1] +
		sprite0_fifo_extra;

	if (total_rate > fifo_size)
		return -EINVAL;

	if (total_rate == 0)
		total_rate = 1;

	for_each_plane_id_on_crtc(crtc, plane_id) {
		unsigned int rate;

		if ((active_planes & BIT(plane_id)) == 0) {
			fifo_state->plane[plane_id] = 0;
			continue;
		}

		rate = raw->plane[plane_id];
		fifo_state->plane[plane_id] = fifo_size * rate / total_rate;
		fifo_left -= fifo_state->plane[plane_id];
	}

	fifo_state->plane[PLANE_SPRITE0] += sprite0_fifo_extra;
	fifo_left -= sprite0_fifo_extra;

	fifo_state->plane[PLANE_CURSOR] = 63;

	fifo_extra = DIV_ROUND_UP(fifo_left, num_active_planes ?: 1);

	/* spread the remainder evenly */
	for_each_plane_id_on_crtc(crtc, plane_id) {
		int plane_extra;

		if (fifo_left == 0)
			break;

		if ((active_planes & BIT(plane_id)) == 0)
			continue;

		plane_extra = min(fifo_extra, fifo_left);
		fifo_state->plane[plane_id] += plane_extra;
		fifo_left -= plane_extra;
	}

	WARN_ON(active_planes != 0 && fifo_left != 0);

	/* give it all to the first plane if none are active */
	if (active_planes == 0) {
		WARN_ON(fifo_left != fifo_size);
		fifo_state->plane[PLANE_PRIMARY] = fifo_left;
	}

	return 0;
}

/* mark all levels starting from 'level' as invalid */
static void vlv_invalidate_wms(struct intel_crtc *crtc,
			       struct vlv_wm_state *wm_state, int level)
{
	struct drm_i915_private *dev_priv = to_i915(crtc->base.dev);

	for (; level < intel_wm_num_levels(dev_priv); level++) {
		enum plane_id plane_id;

		for_each_plane_id_on_crtc(crtc, plane_id)
			wm_state->wm[level].plane[plane_id] = USHRT_MAX;

		wm_state->sr[level].cursor = USHRT_MAX;
		wm_state->sr[level].plane = USHRT_MAX;
	}
}

static u16 vlv_invert_wm_value(u16 wm, u16 fifo_size)
{
	if (wm > fifo_size)
		return USHRT_MAX;
	else
		return fifo_size - wm;
}

/*
 * Starting from 'level' set all higher
 * levels to 'value' in the "raw" watermarks.
 */
static bool vlv_raw_plane_wm_set(struct intel_crtc_state *crtc_state,
				 int level, enum plane_id plane_id, u16 value)
{
	struct drm_i915_private *dev_priv = to_i915(crtc_state->base.crtc->dev);
	int num_levels = intel_wm_num_levels(dev_priv);
	bool dirty = false;

	for (; level < num_levels; level++) {
		struct g4x_pipe_wm *raw = &crtc_state->wm.vlv.raw[level];

		dirty |= raw->plane[plane_id] != value;
		raw->plane[plane_id] = value;
	}

	return dirty;
}

static bool vlv_raw_plane_wm_compute(struct intel_crtc_state *crtc_state,
				     const struct intel_plane_state *plane_state)
{
	struct intel_plane *plane = to_intel_plane(plane_state->base.plane);
	enum plane_id plane_id = plane->id;
	int num_levels = intel_wm_num_levels(to_i915(plane->base.dev));
	int level;
	bool dirty = false;

	if (!intel_wm_plane_visible(crtc_state, plane_state)) {
		dirty |= vlv_raw_plane_wm_set(crtc_state, 0, plane_id, 0);
		goto out;
	}

	for (level = 0; level < num_levels; level++) {
		struct g4x_pipe_wm *raw = &crtc_state->wm.vlv.raw[level];
		int wm = vlv_compute_wm_level(crtc_state, plane_state, level);
		int max_wm = plane_id == PLANE_CURSOR ? 63 : 511;

		if (wm > max_wm)
			break;

		dirty |= raw->plane[plane_id] != wm;
		raw->plane[plane_id] = wm;
	}

	/* mark all higher levels as invalid */
	dirty |= vlv_raw_plane_wm_set(crtc_state, level, plane_id, USHRT_MAX);

out:
	if (dirty)
		DRM_DEBUG_KMS("%s watermarks: PM2=%d, PM5=%d, DDR DVFS=%d\n",
			      plane->base.name,
			      crtc_state->wm.vlv.raw[VLV_WM_LEVEL_PM2].plane[plane_id],
			      crtc_state->wm.vlv.raw[VLV_WM_LEVEL_PM5].plane[plane_id],
			      crtc_state->wm.vlv.raw[VLV_WM_LEVEL_DDR_DVFS].plane[plane_id]);

	return dirty;
}

static bool vlv_raw_plane_wm_is_valid(const struct intel_crtc_state *crtc_state,
				      enum plane_id plane_id, int level)
{
	const struct g4x_pipe_wm *raw =
		&crtc_state->wm.vlv.raw[level];
	const struct vlv_fifo_state *fifo_state =
		&crtc_state->wm.vlv.fifo_state;

	return raw->plane[plane_id] <= fifo_state->plane[plane_id];
}

static bool vlv_raw_crtc_wm_is_valid(const struct intel_crtc_state *crtc_state, int level)
{
	return vlv_raw_plane_wm_is_valid(crtc_state, PLANE_PRIMARY, level) &&
		vlv_raw_plane_wm_is_valid(crtc_state, PLANE_SPRITE0, level) &&
		vlv_raw_plane_wm_is_valid(crtc_state, PLANE_SPRITE1, level) &&
		vlv_raw_plane_wm_is_valid(crtc_state, PLANE_CURSOR, level);
}

static int vlv_compute_pipe_wm(struct intel_crtc_state *crtc_state)
{
	struct intel_crtc *crtc = to_intel_crtc(crtc_state->base.crtc);
	struct drm_i915_private *dev_priv = to_i915(crtc->base.dev);
	struct intel_atomic_state *state =
		to_intel_atomic_state(crtc_state->base.state);
	struct vlv_wm_state *wm_state = &crtc_state->wm.vlv.optimal;
	const struct vlv_fifo_state *fifo_state =
		&crtc_state->wm.vlv.fifo_state;
	int num_active_planes = hweight32(crtc_state->active_planes &
					  ~BIT(PLANE_CURSOR));
	bool needs_modeset = drm_atomic_crtc_needs_modeset(&crtc_state->base);
	struct intel_plane_state *plane_state;
	struct intel_plane *plane;
	enum plane_id plane_id;
	int level, ret, i;
	unsigned int dirty = 0;

	for_each_intel_plane_in_state(state, plane, plane_state, i) {
		const struct intel_plane_state *old_plane_state =
			to_intel_plane_state(plane->base.state);

		if (plane_state->base.crtc != &crtc->base &&
		    old_plane_state->base.crtc != &crtc->base)
			continue;

		if (vlv_raw_plane_wm_compute(crtc_state, plane_state))
			dirty |= BIT(plane->id);
	}

	/*
	 * DSPARB registers may have been reset due to the
	 * power well being turned off. Make sure we restore
	 * them to a consistent state even if no primary/sprite
	 * planes are initially active.
	 */
	if (needs_modeset)
		crtc_state->fifo_changed = true;

	if (!dirty)
		return 0;

	/* cursor changes don't warrant a FIFO recompute */
	if (dirty & ~BIT(PLANE_CURSOR)) {
		const struct intel_crtc_state *old_crtc_state =
			to_intel_crtc_state(crtc->base.state);
		const struct vlv_fifo_state *old_fifo_state =
			&old_crtc_state->wm.vlv.fifo_state;

		ret = vlv_compute_fifo(crtc_state);
		if (ret)
			return ret;

		if (needs_modeset ||
		    memcmp(old_fifo_state, fifo_state,
			   sizeof(*fifo_state)) != 0)
			crtc_state->fifo_changed = true;
	}

	/* initially allow all levels */
	wm_state->num_levels = intel_wm_num_levels(dev_priv);
	/*
	 * Note that enabling cxsr with no primary/sprite planes
	 * enabled can wedge the pipe. Hence we only allow cxsr
	 * with exactly one enabled primary/sprite plane.
	 */
	wm_state->cxsr = crtc->pipe != PIPE_C && num_active_planes == 1;

	for (level = 0; level < wm_state->num_levels; level++) {
		const struct g4x_pipe_wm *raw = &crtc_state->wm.vlv.raw[level];
		const int sr_fifo_size = INTEL_INFO(dev_priv)->num_pipes * 512 - 1;

		if (!vlv_raw_crtc_wm_is_valid(crtc_state, level))
			break;

		for_each_plane_id_on_crtc(crtc, plane_id) {
			wm_state->wm[level].plane[plane_id] =
				vlv_invert_wm_value(raw->plane[plane_id],
						    fifo_state->plane[plane_id]);
		}

		wm_state->sr[level].plane =
			vlv_invert_wm_value(max3(raw->plane[PLANE_PRIMARY],
						 raw->plane[PLANE_SPRITE0],
						 raw->plane[PLANE_SPRITE1]),
					    sr_fifo_size);

		wm_state->sr[level].cursor =
			vlv_invert_wm_value(raw->plane[PLANE_CURSOR],
					    63);
	}

	if (level == 0)
		return -EINVAL;

	/* limit to only levels we can actually handle */
	wm_state->num_levels = level;

	/* invalidate the higher levels */
	vlv_invalidate_wms(crtc, wm_state, level);

	return 0;
}

#define VLV_FIFO(plane, value) \
	(((value) << DSPARB_ ## plane ## _SHIFT_VLV) & DSPARB_ ## plane ## _MASK_VLV)

static void vlv_atomic_update_fifo(struct intel_atomic_state *state,
				   struct intel_crtc_state *crtc_state)
{
	struct intel_crtc *crtc = to_intel_crtc(crtc_state->base.crtc);
	struct drm_i915_private *dev_priv = to_i915(crtc->base.dev);
	const struct vlv_fifo_state *fifo_state =
		&crtc_state->wm.vlv.fifo_state;
	int sprite0_start, sprite1_start, fifo_size;

	if (!crtc_state->fifo_changed)
		return;

	sprite0_start = fifo_state->plane[PLANE_PRIMARY];
	sprite1_start = fifo_state->plane[PLANE_SPRITE0] + sprite0_start;
	fifo_size = fifo_state->plane[PLANE_SPRITE1] + sprite1_start;

	WARN_ON(fifo_state->plane[PLANE_CURSOR] != 63);
	WARN_ON(fifo_size != 511);

	trace_vlv_fifo_size(crtc, sprite0_start, sprite1_start, fifo_size);

	/*
	 * uncore.lock serves a double purpose here. It allows us to
	 * use the less expensive I915_{READ,WRITE}_FW() functions, and
	 * it protects the DSPARB registers from getting clobbered by
	 * parallel updates from multiple pipes.
	 *
	 * intel_pipe_update_start() has already disabled interrupts
	 * for us, so a plain spin_lock() is sufficient here.
	 */
	spin_lock(&dev_priv->uncore.lock);

	switch (crtc->pipe) {
		uint32_t dsparb, dsparb2, dsparb3;
	case PIPE_A:
		dsparb = I915_READ_FW(DSPARB);
		dsparb2 = I915_READ_FW(DSPARB2);

		dsparb &= ~(VLV_FIFO(SPRITEA, 0xff) |
			    VLV_FIFO(SPRITEB, 0xff));
		dsparb |= (VLV_FIFO(SPRITEA, sprite0_start) |
			   VLV_FIFO(SPRITEB, sprite1_start));

		dsparb2 &= ~(VLV_FIFO(SPRITEA_HI, 0x1) |
			     VLV_FIFO(SPRITEB_HI, 0x1));
		dsparb2 |= (VLV_FIFO(SPRITEA_HI, sprite0_start >> 8) |
			   VLV_FIFO(SPRITEB_HI, sprite1_start >> 8));

		I915_WRITE_FW(DSPARB, dsparb);
		I915_WRITE_FW(DSPARB2, dsparb2);
		break;
	case PIPE_B:
		dsparb = I915_READ_FW(DSPARB);
		dsparb2 = I915_READ_FW(DSPARB2);

		dsparb &= ~(VLV_FIFO(SPRITEC, 0xff) |
			    VLV_FIFO(SPRITED, 0xff));
		dsparb |= (VLV_FIFO(SPRITEC, sprite0_start) |
			   VLV_FIFO(SPRITED, sprite1_start));

		dsparb2 &= ~(VLV_FIFO(SPRITEC_HI, 0xff) |
			     VLV_FIFO(SPRITED_HI, 0xff));
		dsparb2 |= (VLV_FIFO(SPRITEC_HI, sprite0_start >> 8) |
			   VLV_FIFO(SPRITED_HI, sprite1_start >> 8));

		I915_WRITE_FW(DSPARB, dsparb);
		I915_WRITE_FW(DSPARB2, dsparb2);
		break;
	case PIPE_C:
		dsparb3 = I915_READ_FW(DSPARB3);
		dsparb2 = I915_READ_FW(DSPARB2);

		dsparb3 &= ~(VLV_FIFO(SPRITEE, 0xff) |
			     VLV_FIFO(SPRITEF, 0xff));
		dsparb3 |= (VLV_FIFO(SPRITEE, sprite0_start) |
			    VLV_FIFO(SPRITEF, sprite1_start));

		dsparb2 &= ~(VLV_FIFO(SPRITEE_HI, 0xff) |
			     VLV_FIFO(SPRITEF_HI, 0xff));
		dsparb2 |= (VLV_FIFO(SPRITEE_HI, sprite0_start >> 8) |
			   VLV_FIFO(SPRITEF_HI, sprite1_start >> 8));

		I915_WRITE_FW(DSPARB3, dsparb3);
		I915_WRITE_FW(DSPARB2, dsparb2);
		break;
	default:
		break;
	}

	POSTING_READ_FW(DSPARB);

	spin_unlock(&dev_priv->uncore.lock);
}

#undef VLV_FIFO

static int vlv_compute_intermediate_wm(struct drm_device *dev,
				       struct intel_crtc *crtc,
				       struct intel_crtc_state *crtc_state)
{
	struct vlv_wm_state *intermediate = &crtc_state->wm.vlv.intermediate;
	const struct vlv_wm_state *optimal = &crtc_state->wm.vlv.optimal;
	const struct vlv_wm_state *active = &crtc->wm.active.vlv;
	int level;

	intermediate->num_levels = min(optimal->num_levels, active->num_levels);
	intermediate->cxsr = optimal->cxsr && active->cxsr &&
		!crtc_state->disable_cxsr;

	for (level = 0; level < intermediate->num_levels; level++) {
		enum plane_id plane_id;

		for_each_plane_id_on_crtc(crtc, plane_id) {
			intermediate->wm[level].plane[plane_id] =
				min(optimal->wm[level].plane[plane_id],
				    active->wm[level].plane[plane_id]);
		}

		intermediate->sr[level].plane = min(optimal->sr[level].plane,
						    active->sr[level].plane);
		intermediate->sr[level].cursor = min(optimal->sr[level].cursor,
						     active->sr[level].cursor);
	}

	vlv_invalidate_wms(crtc, intermediate, level);

	/*
	 * If our intermediate WM are identical to the final WM, then we can
	 * omit the post-vblank programming; only update if it's different.
	 */
	if (memcmp(intermediate, optimal, sizeof(*intermediate)) != 0)
		crtc_state->wm.need_postvbl_update = true;

	return 0;
}

static void vlv_merge_wm(struct drm_i915_private *dev_priv,
			 struct vlv_wm_values *wm)
{
	struct intel_crtc *crtc;
	int num_active_crtcs = 0;

	wm->level = dev_priv->wm.max_level;
	wm->cxsr = true;

	for_each_intel_crtc(&dev_priv->drm, crtc) {
		const struct vlv_wm_state *wm_state = &crtc->wm.active.vlv;

		if (!crtc->active)
			continue;

		if (!wm_state->cxsr)
			wm->cxsr = false;

		num_active_crtcs++;
		wm->level = min_t(int, wm->level, wm_state->num_levels - 1);
	}

	if (num_active_crtcs != 1)
		wm->cxsr = false;

	if (num_active_crtcs > 1)
		wm->level = VLV_WM_LEVEL_PM2;

	for_each_intel_crtc(&dev_priv->drm, crtc) {
		const struct vlv_wm_state *wm_state = &crtc->wm.active.vlv;
		enum pipe pipe = crtc->pipe;

		wm->pipe[pipe] = wm_state->wm[wm->level];
		if (crtc->active && wm->cxsr)
			wm->sr = wm_state->sr[wm->level];

		wm->ddl[pipe].plane[PLANE_PRIMARY] = DDL_PRECISION_HIGH | 2;
		wm->ddl[pipe].plane[PLANE_SPRITE0] = DDL_PRECISION_HIGH | 2;
		wm->ddl[pipe].plane[PLANE_SPRITE1] = DDL_PRECISION_HIGH | 2;
		wm->ddl[pipe].plane[PLANE_CURSOR] = DDL_PRECISION_HIGH | 2;
	}
}

static void vlv_program_watermarks(struct drm_i915_private *dev_priv)
{
	struct vlv_wm_values *old_wm = &dev_priv->wm.vlv;
	struct vlv_wm_values new_wm = {};

	vlv_merge_wm(dev_priv, &new_wm);

	if (memcmp(old_wm, &new_wm, sizeof(new_wm)) == 0)
		return;

	if (is_disabling(old_wm->level, new_wm.level, VLV_WM_LEVEL_DDR_DVFS))
		chv_set_memory_dvfs(dev_priv, false);

	if (is_disabling(old_wm->level, new_wm.level, VLV_WM_LEVEL_PM5))
		chv_set_memory_pm5(dev_priv, false);

	if (is_disabling(old_wm->cxsr, new_wm.cxsr, true))
		_intel_set_memory_cxsr(dev_priv, false);

	vlv_write_wm_values(dev_priv, &new_wm);

	if (is_enabling(old_wm->cxsr, new_wm.cxsr, true))
		_intel_set_memory_cxsr(dev_priv, true);

	if (is_enabling(old_wm->level, new_wm.level, VLV_WM_LEVEL_PM5))
		chv_set_memory_pm5(dev_priv, true);

	if (is_enabling(old_wm->level, new_wm.level, VLV_WM_LEVEL_DDR_DVFS))
		chv_set_memory_dvfs(dev_priv, true);

	*old_wm = new_wm;
}

static void vlv_initial_watermarks(struct intel_atomic_state *state,
				   struct intel_crtc_state *crtc_state)
{
	struct drm_i915_private *dev_priv = to_i915(crtc_state->base.crtc->dev);
	struct intel_crtc *crtc = to_intel_crtc(crtc_state->base.crtc);

	mutex_lock(&dev_priv->wm.wm_mutex);
	crtc->wm.active.vlv = crtc_state->wm.vlv.intermediate;
	vlv_program_watermarks(dev_priv);
	mutex_unlock(&dev_priv->wm.wm_mutex);
}

static void vlv_optimize_watermarks(struct intel_atomic_state *state,
				    struct intel_crtc_state *crtc_state)
{
	struct drm_i915_private *dev_priv = to_i915(crtc_state->base.crtc->dev);
	struct intel_crtc *intel_crtc = to_intel_crtc(crtc_state->base.crtc);

	if (!crtc_state->wm.need_postvbl_update)
		return;

	mutex_lock(&dev_priv->wm.wm_mutex);
	intel_crtc->wm.active.vlv = crtc_state->wm.vlv.optimal;
	vlv_program_watermarks(dev_priv);
	mutex_unlock(&dev_priv->wm.wm_mutex);
}

static void i965_update_wm(struct intel_crtc *unused_crtc)
{
	struct drm_i915_private *dev_priv = to_i915(unused_crtc->base.dev);
	struct intel_crtc *crtc;
	int srwm = 1;
	int cursor_sr = 16;
	bool cxsr_enabled;

	/* Calc sr entries for one plane configs */
	crtc = single_enabled_crtc(dev_priv);
	if (crtc) {
		/* self-refresh has much higher latency */
		static const int sr_latency_ns = 12000;
		const struct drm_display_mode *adjusted_mode =
			&crtc->config->base.adjusted_mode;
		const struct drm_framebuffer *fb =
			crtc->base.primary->state->fb;
		int clock = adjusted_mode->crtc_clock;
		int htotal = adjusted_mode->crtc_htotal;
		int hdisplay = crtc->config->pipe_src_w;
		int cpp = fb->format->cpp[0];
		int entries;

		entries = intel_wm_method2(clock, htotal,
					   hdisplay, cpp, sr_latency_ns / 100);
		entries = DIV_ROUND_UP(entries, I915_FIFO_LINE_SIZE);
		srwm = I965_FIFO_SIZE - entries;
		if (srwm < 0)
			srwm = 1;
		srwm &= 0x1ff;
		DRM_DEBUG_KMS("self-refresh entries: %d, wm: %d\n",
			      entries, srwm);

		entries = intel_wm_method2(clock, htotal,
					   crtc->base.cursor->state->crtc_w, 4,
					   sr_latency_ns / 100);
		entries = DIV_ROUND_UP(entries,
				       i965_cursor_wm_info.cacheline_size) +
			i965_cursor_wm_info.guard_size;

		cursor_sr = i965_cursor_wm_info.fifo_size - entries;
		if (cursor_sr > i965_cursor_wm_info.max_wm)
			cursor_sr = i965_cursor_wm_info.max_wm;

		DRM_DEBUG_KMS("self-refresh watermark: display plane %d "
			      "cursor %d\n", srwm, cursor_sr);

		cxsr_enabled = true;
	} else {
		cxsr_enabled = false;
		/* Turn off self refresh if both pipes are enabled */
		intel_set_memory_cxsr(dev_priv, false);
	}

	DRM_DEBUG_KMS("Setting FIFO watermarks - A: 8, B: 8, C: 8, SR %d\n",
		      srwm);

	/* 965 has limitations... */
	I915_WRITE(DSPFW1, FW_WM(srwm, SR) |
		   FW_WM(8, CURSORB) |
		   FW_WM(8, PLANEB) |
		   FW_WM(8, PLANEA));
	I915_WRITE(DSPFW2, FW_WM(8, CURSORA) |
		   FW_WM(8, PLANEC_OLD));
	/* update cursor SR watermark */
	I915_WRITE(DSPFW3, FW_WM(cursor_sr, CURSOR_SR));

	if (cxsr_enabled)
		intel_set_memory_cxsr(dev_priv, true);
}

#undef FW_WM

static void i9xx_update_wm(struct intel_crtc *unused_crtc)
{
	struct drm_i915_private *dev_priv = to_i915(unused_crtc->base.dev);
	const struct intel_watermark_params *wm_info;
	uint32_t fwater_lo;
	uint32_t fwater_hi;
	int cwm, srwm = 1;
	int fifo_size;
	int planea_wm, planeb_wm;
	struct intel_crtc *crtc, *enabled = NULL;

	if (IS_I945GM(dev_priv))
		wm_info = &i945_wm_info;
	else if (!IS_GEN2(dev_priv))
		wm_info = &i915_wm_info;
	else
		wm_info = &i830_a_wm_info;

	fifo_size = dev_priv->display.get_fifo_size(dev_priv, 0);
	crtc = intel_get_crtc_for_plane(dev_priv, 0);
	if (intel_crtc_active(crtc)) {
		const struct drm_display_mode *adjusted_mode =
			&crtc->config->base.adjusted_mode;
		const struct drm_framebuffer *fb =
			crtc->base.primary->state->fb;
		int cpp;

		if (IS_GEN2(dev_priv))
			cpp = 4;
		else
			cpp = fb->format->cpp[0];

		planea_wm = intel_calculate_wm(adjusted_mode->crtc_clock,
					       wm_info, fifo_size, cpp,
					       pessimal_latency_ns);
		enabled = crtc;
	} else {
		planea_wm = fifo_size - wm_info->guard_size;
		if (planea_wm > (long)wm_info->max_wm)
			planea_wm = wm_info->max_wm;
	}

	if (IS_GEN2(dev_priv))
		wm_info = &i830_bc_wm_info;

	fifo_size = dev_priv->display.get_fifo_size(dev_priv, 1);
	crtc = intel_get_crtc_for_plane(dev_priv, 1);
	if (intel_crtc_active(crtc)) {
		const struct drm_display_mode *adjusted_mode =
			&crtc->config->base.adjusted_mode;
		const struct drm_framebuffer *fb =
			crtc->base.primary->state->fb;
		int cpp;

		if (IS_GEN2(dev_priv))
			cpp = 4;
		else
			cpp = fb->format->cpp[0];

		planeb_wm = intel_calculate_wm(adjusted_mode->crtc_clock,
					       wm_info, fifo_size, cpp,
					       pessimal_latency_ns);
		if (enabled == NULL)
			enabled = crtc;
		else
			enabled = NULL;
	} else {
		planeb_wm = fifo_size - wm_info->guard_size;
		if (planeb_wm > (long)wm_info->max_wm)
			planeb_wm = wm_info->max_wm;
	}

	DRM_DEBUG_KMS("FIFO watermarks - A: %d, B: %d\n", planea_wm, planeb_wm);

	if (IS_I915GM(dev_priv) && enabled) {
		struct drm_i915_gem_object *obj;

		obj = intel_fb_obj(enabled->base.primary->state->fb);

		/* self-refresh seems busted with untiled */
		if (!i915_gem_object_is_tiled(obj))
			enabled = NULL;
	}

	/*
	 * Overlay gets an aggressive default since video jitter is bad.
	 */
	cwm = 2;

	/* Play safe and disable self-refresh before adjusting watermarks. */
	intel_set_memory_cxsr(dev_priv, false);

	/* Calc sr entries for one plane configs */
	if (HAS_FW_BLC(dev_priv) && enabled) {
		/* self-refresh has much higher latency */
		static const int sr_latency_ns = 6000;
		const struct drm_display_mode *adjusted_mode =
			&enabled->config->base.adjusted_mode;
		const struct drm_framebuffer *fb =
			enabled->base.primary->state->fb;
		int clock = adjusted_mode->crtc_clock;
		int htotal = adjusted_mode->crtc_htotal;
		int hdisplay = enabled->config->pipe_src_w;
		int cpp;
		int entries;

		if (IS_I915GM(dev_priv) || IS_I945GM(dev_priv))
			cpp = 4;
		else
			cpp = fb->format->cpp[0];

		entries = intel_wm_method2(clock, htotal, hdisplay, cpp,
					   sr_latency_ns / 100);
		entries = DIV_ROUND_UP(entries, wm_info->cacheline_size);
		DRM_DEBUG_KMS("self-refresh entries: %d\n", entries);
		srwm = wm_info->fifo_size - entries;
		if (srwm < 0)
			srwm = 1;

		if (IS_I945G(dev_priv) || IS_I945GM(dev_priv))
			I915_WRITE(FW_BLC_SELF,
				   FW_BLC_SELF_FIFO_MASK | (srwm & 0xff));
		else
			I915_WRITE(FW_BLC_SELF, srwm & 0x3f);
	}

	DRM_DEBUG_KMS("Setting FIFO watermarks - A: %d, B: %d, C: %d, SR %d\n",
		      planea_wm, planeb_wm, cwm, srwm);

	fwater_lo = ((planeb_wm & 0x3f) << 16) | (planea_wm & 0x3f);
	fwater_hi = (cwm & 0x1f);

	/* Set request length to 8 cachelines per fetch */
	fwater_lo = fwater_lo | (1 << 24) | (1 << 8);
	fwater_hi = fwater_hi | (1 << 8);

	I915_WRITE(FW_BLC, fwater_lo);
	I915_WRITE(FW_BLC2, fwater_hi);

	if (enabled)
		intel_set_memory_cxsr(dev_priv, true);
}

static void i845_update_wm(struct intel_crtc *unused_crtc)
{
	struct drm_i915_private *dev_priv = to_i915(unused_crtc->base.dev);
	struct intel_crtc *crtc;
	const struct drm_display_mode *adjusted_mode;
	uint32_t fwater_lo;
	int planea_wm;

	crtc = single_enabled_crtc(dev_priv);
	if (crtc == NULL)
		return;

	adjusted_mode = &crtc->config->base.adjusted_mode;
	planea_wm = intel_calculate_wm(adjusted_mode->crtc_clock,
				       &i845_wm_info,
				       dev_priv->display.get_fifo_size(dev_priv, 0),
				       4, pessimal_latency_ns);
	fwater_lo = I915_READ(FW_BLC) & ~0xfff;
	fwater_lo |= (3<<8) | planea_wm;

	DRM_DEBUG_KMS("Setting FIFO watermarks - A: %d\n", planea_wm);

	I915_WRITE(FW_BLC, fwater_lo);
}

/* latency must be in 0.1us units. */
static unsigned int ilk_wm_method1(unsigned int pixel_rate,
				   unsigned int cpp,
				   unsigned int latency)
{
	unsigned int ret;

	ret = intel_wm_method1(pixel_rate, cpp, latency);
	ret = DIV_ROUND_UP(ret, 64) + 2;

	return ret;
}

/* latency must be in 0.1us units. */
static unsigned int ilk_wm_method2(unsigned int pixel_rate,
				   unsigned int htotal,
				   unsigned int width,
				   unsigned int cpp,
				   unsigned int latency)
{
	unsigned int ret;

	ret = intel_wm_method2(pixel_rate, htotal,
			       width, cpp, latency);
	ret = DIV_ROUND_UP(ret, 64) + 2;

	return ret;
}

static uint32_t ilk_wm_fbc(uint32_t pri_val, uint32_t horiz_pixels,
			   uint8_t cpp)
{
	/*
	 * Neither of these should be possible since this function shouldn't be
	 * called if the CRTC is off or the plane is invisible.  But let's be
	 * extra paranoid to avoid a potential divide-by-zero if we screw up
	 * elsewhere in the driver.
	 */
	if (WARN_ON(!cpp))
		return 0;
	if (WARN_ON(!horiz_pixels))
		return 0;

	return DIV_ROUND_UP(pri_val * 64, horiz_pixels * cpp) + 2;
}

struct ilk_wm_maximums {
	uint16_t pri;
	uint16_t spr;
	uint16_t cur;
	uint16_t fbc;
};

/*
 * For both WM_PIPE and WM_LP.
 * mem_value must be in 0.1us units.
 */
static uint32_t ilk_compute_pri_wm(const struct intel_crtc_state *cstate,
				   const struct intel_plane_state *pstate,
				   uint32_t mem_value,
				   bool is_lp)
{
	uint32_t method1, method2;
	int cpp;

	if (!intel_wm_plane_visible(cstate, pstate))
		return 0;

	cpp = pstate->base.fb->format->cpp[0];

	method1 = ilk_wm_method1(cstate->pixel_rate, cpp, mem_value);

	if (!is_lp)
		return method1;

	method2 = ilk_wm_method2(cstate->pixel_rate,
				 cstate->base.adjusted_mode.crtc_htotal,
				 drm_rect_width(&pstate->base.dst),
				 cpp, mem_value);

	return min(method1, method2);
}

/*
 * For both WM_PIPE and WM_LP.
 * mem_value must be in 0.1us units.
 */
static uint32_t ilk_compute_spr_wm(const struct intel_crtc_state *cstate,
				   const struct intel_plane_state *pstate,
				   uint32_t mem_value)
{
	uint32_t method1, method2;
	int cpp;

	if (!intel_wm_plane_visible(cstate, pstate))
		return 0;

	cpp = pstate->base.fb->format->cpp[0];

	method1 = ilk_wm_method1(cstate->pixel_rate, cpp, mem_value);
	method2 = ilk_wm_method2(cstate->pixel_rate,
				 cstate->base.adjusted_mode.crtc_htotal,
				 drm_rect_width(&pstate->base.dst),
				 cpp, mem_value);
	return min(method1, method2);
}

/*
 * For both WM_PIPE and WM_LP.
 * mem_value must be in 0.1us units.
 */
static uint32_t ilk_compute_cur_wm(const struct intel_crtc_state *cstate,
				   const struct intel_plane_state *pstate,
				   uint32_t mem_value)
{
	int cpp;

	if (!intel_wm_plane_visible(cstate, pstate))
		return 0;

	cpp = pstate->base.fb->format->cpp[0];

	return ilk_wm_method2(cstate->pixel_rate,
			      cstate->base.adjusted_mode.crtc_htotal,
			      pstate->base.crtc_w, cpp, mem_value);
}

/* Only for WM_LP. */
static uint32_t ilk_compute_fbc_wm(const struct intel_crtc_state *cstate,
				   const struct intel_plane_state *pstate,
				   uint32_t pri_val)
{
	int cpp;

	if (!intel_wm_plane_visible(cstate, pstate))
		return 0;

	cpp = pstate->base.fb->format->cpp[0];

	return ilk_wm_fbc(pri_val, drm_rect_width(&pstate->base.dst), cpp);
}

static unsigned int
ilk_display_fifo_size(const struct drm_i915_private *dev_priv)
{
	if (INTEL_GEN(dev_priv) >= 8)
		return 3072;
	else if (INTEL_GEN(dev_priv) >= 7)
		return 768;
	else
		return 512;
}

static unsigned int
ilk_plane_wm_reg_max(const struct drm_i915_private *dev_priv,
		     int level, bool is_sprite)
{
	if (INTEL_GEN(dev_priv) >= 8)
		/* BDW primary/sprite plane watermarks */
		return level == 0 ? 255 : 2047;
	else if (INTEL_GEN(dev_priv) >= 7)
		/* IVB/HSW primary/sprite plane watermarks */
		return level == 0 ? 127 : 1023;
	else if (!is_sprite)
		/* ILK/SNB primary plane watermarks */
		return level == 0 ? 127 : 511;
	else
		/* ILK/SNB sprite plane watermarks */
		return level == 0 ? 63 : 255;
}

static unsigned int
ilk_cursor_wm_reg_max(const struct drm_i915_private *dev_priv, int level)
{
	if (INTEL_GEN(dev_priv) >= 7)
		return level == 0 ? 63 : 255;
	else
		return level == 0 ? 31 : 63;
}

static unsigned int ilk_fbc_wm_reg_max(const struct drm_i915_private *dev_priv)
{
	if (INTEL_GEN(dev_priv) >= 8)
		return 31;
	else
		return 15;
}

/* Calculate the maximum primary/sprite plane watermark */
static unsigned int ilk_plane_wm_max(const struct drm_device *dev,
				     int level,
				     const struct intel_wm_config *config,
				     enum intel_ddb_partitioning ddb_partitioning,
				     bool is_sprite)
{
	struct drm_i915_private *dev_priv = to_i915(dev);
	unsigned int fifo_size = ilk_display_fifo_size(dev_priv);

	/* if sprites aren't enabled, sprites get nothing */
	if (is_sprite && !config->sprites_enabled)
		return 0;

	/* HSW allows LP1+ watermarks even with multiple pipes */
	if (level == 0 || config->num_pipes_active > 1) {
		fifo_size /= INTEL_INFO(dev_priv)->num_pipes;

		/*
		 * For some reason the non self refresh
		 * FIFO size is only half of the self
		 * refresh FIFO size on ILK/SNB.
		 */
		if (INTEL_GEN(dev_priv) <= 6)
			fifo_size /= 2;
	}

	if (config->sprites_enabled) {
		/* level 0 is always calculated with 1:1 split */
		if (level > 0 && ddb_partitioning == INTEL_DDB_PART_5_6) {
			if (is_sprite)
				fifo_size *= 5;
			fifo_size /= 6;
		} else {
			fifo_size /= 2;
		}
	}

	/* clamp to max that the registers can hold */
	return min(fifo_size, ilk_plane_wm_reg_max(dev_priv, level, is_sprite));
}

/* Calculate the maximum cursor plane watermark */
static unsigned int ilk_cursor_wm_max(const struct drm_device *dev,
				      int level,
				      const struct intel_wm_config *config)
{
	/* HSW LP1+ watermarks w/ multiple pipes */
	if (level > 0 && config->num_pipes_active > 1)
		return 64;

	/* otherwise just report max that registers can hold */
	return ilk_cursor_wm_reg_max(to_i915(dev), level);
}

static void ilk_compute_wm_maximums(const struct drm_device *dev,
				    int level,
				    const struct intel_wm_config *config,
				    enum intel_ddb_partitioning ddb_partitioning,
				    struct ilk_wm_maximums *max)
{
	max->pri = ilk_plane_wm_max(dev, level, config, ddb_partitioning, false);
	max->spr = ilk_plane_wm_max(dev, level, config, ddb_partitioning, true);
	max->cur = ilk_cursor_wm_max(dev, level, config);
	max->fbc = ilk_fbc_wm_reg_max(to_i915(dev));
}

static void ilk_compute_wm_reg_maximums(const struct drm_i915_private *dev_priv,
					int level,
					struct ilk_wm_maximums *max)
{
	max->pri = ilk_plane_wm_reg_max(dev_priv, level, false);
	max->spr = ilk_plane_wm_reg_max(dev_priv, level, true);
	max->cur = ilk_cursor_wm_reg_max(dev_priv, level);
	max->fbc = ilk_fbc_wm_reg_max(dev_priv);
}

static bool ilk_validate_wm_level(int level,
				  const struct ilk_wm_maximums *max,
				  struct intel_wm_level *result)
{
	bool ret;

	/* already determined to be invalid? */
	if (!result->enable)
		return false;

	result->enable = result->pri_val <= max->pri &&
			 result->spr_val <= max->spr &&
			 result->cur_val <= max->cur;

	ret = result->enable;

	/*
	 * HACK until we can pre-compute everything,
	 * and thus fail gracefully if LP0 watermarks
	 * are exceeded...
	 */
	if (level == 0 && !result->enable) {
		if (result->pri_val > max->pri)
			DRM_DEBUG_KMS("Primary WM%d too large %u (max %u)\n",
				      level, result->pri_val, max->pri);
		if (result->spr_val > max->spr)
			DRM_DEBUG_KMS("Sprite WM%d too large %u (max %u)\n",
				      level, result->spr_val, max->spr);
		if (result->cur_val > max->cur)
			DRM_DEBUG_KMS("Cursor WM%d too large %u (max %u)\n",
				      level, result->cur_val, max->cur);

		result->pri_val = min_t(uint32_t, result->pri_val, max->pri);
		result->spr_val = min_t(uint32_t, result->spr_val, max->spr);
		result->cur_val = min_t(uint32_t, result->cur_val, max->cur);
		result->enable = true;
	}

	return ret;
}

static void ilk_compute_wm_level(const struct drm_i915_private *dev_priv,
				 const struct intel_crtc *intel_crtc,
				 int level,
				 struct intel_crtc_state *cstate,
				 struct intel_plane_state *pristate,
				 struct intel_plane_state *sprstate,
				 struct intel_plane_state *curstate,
				 struct intel_wm_level *result)
{
	uint16_t pri_latency = dev_priv->wm.pri_latency[level];
	uint16_t spr_latency = dev_priv->wm.spr_latency[level];
	uint16_t cur_latency = dev_priv->wm.cur_latency[level];

	/* WM1+ latency values stored in 0.5us units */
	if (level > 0) {
		pri_latency *= 5;
		spr_latency *= 5;
		cur_latency *= 5;
	}

	if (pristate) {
		result->pri_val = ilk_compute_pri_wm(cstate, pristate,
						     pri_latency, level);
		result->fbc_val = ilk_compute_fbc_wm(cstate, pristate, result->pri_val);
	}

	if (sprstate)
		result->spr_val = ilk_compute_spr_wm(cstate, sprstate, spr_latency);

	if (curstate)
		result->cur_val = ilk_compute_cur_wm(cstate, curstate, cur_latency);

	result->enable = true;
}

static uint32_t
hsw_compute_linetime_wm(const struct intel_crtc_state *cstate)
{
	const struct intel_atomic_state *intel_state =
		to_intel_atomic_state(cstate->base.state);
	const struct drm_display_mode *adjusted_mode =
		&cstate->base.adjusted_mode;
	u32 linetime, ips_linetime;

	if (!cstate->base.active)
		return 0;
	if (WARN_ON(adjusted_mode->crtc_clock == 0))
		return 0;
	if (WARN_ON(intel_state->cdclk.logical.cdclk == 0))
		return 0;

	/* The WM are computed with base on how long it takes to fill a single
	 * row at the given clock rate, multiplied by 8.
	 * */
	linetime = DIV_ROUND_CLOSEST(adjusted_mode->crtc_htotal * 1000 * 8,
				     adjusted_mode->crtc_clock);
	ips_linetime = DIV_ROUND_CLOSEST(adjusted_mode->crtc_htotal * 1000 * 8,
					 intel_state->cdclk.logical.cdclk);

	return PIPE_WM_LINETIME_IPS_LINETIME(ips_linetime) |
	       PIPE_WM_LINETIME_TIME(linetime);
}

static void intel_read_wm_latency(struct drm_i915_private *dev_priv,
				  uint16_t wm[8])
{
	if (IS_GEN9(dev_priv)) {
		uint32_t val;
		int ret, i;
		int level, max_level = ilk_wm_max_level(dev_priv);

		/* read the first set of memory latencies[0:3] */
		val = 0; /* data0 to be programmed to 0 for first set */
		mutex_lock(&dev_priv->rps.hw_lock);
		ret = sandybridge_pcode_read(dev_priv,
					     GEN9_PCODE_READ_MEM_LATENCY,
					     &val);
		mutex_unlock(&dev_priv->rps.hw_lock);

		if (ret) {
			DRM_ERROR("SKL Mailbox read error = %d\n", ret);
			return;
		}

		wm[0] = val & GEN9_MEM_LATENCY_LEVEL_MASK;
		wm[1] = (val >> GEN9_MEM_LATENCY_LEVEL_1_5_SHIFT) &
				GEN9_MEM_LATENCY_LEVEL_MASK;
		wm[2] = (val >> GEN9_MEM_LATENCY_LEVEL_2_6_SHIFT) &
				GEN9_MEM_LATENCY_LEVEL_MASK;
		wm[3] = (val >> GEN9_MEM_LATENCY_LEVEL_3_7_SHIFT) &
				GEN9_MEM_LATENCY_LEVEL_MASK;

		/* read the second set of memory latencies[4:7] */
		val = 1; /* data0 to be programmed to 1 for second set */
		mutex_lock(&dev_priv->rps.hw_lock);
		ret = sandybridge_pcode_read(dev_priv,
					     GEN9_PCODE_READ_MEM_LATENCY,
					     &val);
		mutex_unlock(&dev_priv->rps.hw_lock);
		if (ret) {
			DRM_ERROR("SKL Mailbox read error = %d\n", ret);
			return;
		}

		wm[4] = val & GEN9_MEM_LATENCY_LEVEL_MASK;
		wm[5] = (val >> GEN9_MEM_LATENCY_LEVEL_1_5_SHIFT) &
				GEN9_MEM_LATENCY_LEVEL_MASK;
		wm[6] = (val >> GEN9_MEM_LATENCY_LEVEL_2_6_SHIFT) &
				GEN9_MEM_LATENCY_LEVEL_MASK;
		wm[7] = (val >> GEN9_MEM_LATENCY_LEVEL_3_7_SHIFT) &
				GEN9_MEM_LATENCY_LEVEL_MASK;

		/*
		 * If a level n (n > 1) has a 0us latency, all levels m (m >= n)
		 * need to be disabled. We make sure to sanitize the values out
		 * of the punit to satisfy this requirement.
		 */
		for (level = 1; level <= max_level; level++) {
			if (wm[level] == 0) {
				for (i = level + 1; i <= max_level; i++)
					wm[i] = 0;
				break;
			}
		}

		/*
		 * WaWmMemoryReadLatency:skl,glk
		 *
		 * punit doesn't take into account the read latency so we need
		 * to add 2us to the various latency levels we retrieve from the
		 * punit when level 0 response data us 0us.
		 */
		if (wm[0] == 0) {
			wm[0] += 2;
			for (level = 1; level <= max_level; level++) {
				if (wm[level] == 0)
					break;
				wm[level] += 2;
			}
		}

	} else if (IS_HASWELL(dev_priv) || IS_BROADWELL(dev_priv)) {
		uint64_t sskpd = I915_READ64(MCH_SSKPD);

		wm[0] = (sskpd >> 56) & 0xFF;
		if (wm[0] == 0)
			wm[0] = sskpd & 0xF;
		wm[1] = (sskpd >> 4) & 0xFF;
		wm[2] = (sskpd >> 12) & 0xFF;
		wm[3] = (sskpd >> 20) & 0x1FF;
		wm[4] = (sskpd >> 32) & 0x1FF;
	} else if (INTEL_GEN(dev_priv) >= 6) {
		uint32_t sskpd = I915_READ(MCH_SSKPD);

		wm[0] = (sskpd >> SSKPD_WM0_SHIFT) & SSKPD_WM_MASK;
		wm[1] = (sskpd >> SSKPD_WM1_SHIFT) & SSKPD_WM_MASK;
		wm[2] = (sskpd >> SSKPD_WM2_SHIFT) & SSKPD_WM_MASK;
		wm[3] = (sskpd >> SSKPD_WM3_SHIFT) & SSKPD_WM_MASK;
	} else if (INTEL_GEN(dev_priv) >= 5) {
		uint32_t mltr = I915_READ(MLTR_ILK);

		/* ILK primary LP0 latency is 700 ns */
		wm[0] = 7;
		wm[1] = (mltr >> MLTR_WM1_SHIFT) & ILK_SRLT_MASK;
		wm[2] = (mltr >> MLTR_WM2_SHIFT) & ILK_SRLT_MASK;
	}
}

static void intel_fixup_spr_wm_latency(struct drm_i915_private *dev_priv,
				       uint16_t wm[5])
{
	/* ILK sprite LP0 latency is 1300 ns */
	if (IS_GEN5(dev_priv))
		wm[0] = 13;
}

static void intel_fixup_cur_wm_latency(struct drm_i915_private *dev_priv,
				       uint16_t wm[5])
{
	/* ILK cursor LP0 latency is 1300 ns */
	if (IS_GEN5(dev_priv))
		wm[0] = 13;

	/* WaDoubleCursorLP3Latency:ivb */
	if (IS_IVYBRIDGE(dev_priv))
		wm[3] *= 2;
}

int ilk_wm_max_level(const struct drm_i915_private *dev_priv)
{
	/* how many WM levels are we expecting */
	if (INTEL_GEN(dev_priv) >= 9)
		return 7;
	else if (IS_HASWELL(dev_priv) || IS_BROADWELL(dev_priv))
		return 4;
	else if (INTEL_GEN(dev_priv) >= 6)
		return 3;
	else
		return 2;
}

static void intel_print_wm_latency(struct drm_i915_private *dev_priv,
				   const char *name,
				   const uint16_t wm[8])
{
	int level, max_level = ilk_wm_max_level(dev_priv);

	for (level = 0; level <= max_level; level++) {
		unsigned int latency = wm[level];

		if (latency == 0) {
			DRM_ERROR("%s WM%d latency not provided\n",
				  name, level);
			continue;
		}

		/*
		 * - latencies are in us on gen9.
		 * - before then, WM1+ latency values are in 0.5us units
		 */
		if (IS_GEN9(dev_priv))
			latency *= 10;
		else if (level > 0)
			latency *= 5;

		DRM_DEBUG_KMS("%s WM%d latency %u (%u.%u usec)\n",
			      name, level, wm[level],
			      latency / 10, latency % 10);
	}
}

static bool ilk_increase_wm_latency(struct drm_i915_private *dev_priv,
				    uint16_t wm[5], uint16_t min)
{
	int level, max_level = ilk_wm_max_level(dev_priv);

	if (wm[0] >= min)
		return false;

	wm[0] = max(wm[0], min);
	for (level = 1; level <= max_level; level++)
		wm[level] = max_t(uint16_t, wm[level], DIV_ROUND_UP(min, 5));

	return true;
}

static void snb_wm_latency_quirk(struct drm_i915_private *dev_priv)
{
	bool changed;

	/*
	 * The BIOS provided WM memory latency values are often
	 * inadequate for high resolution displays. Adjust them.
	 */
	changed = ilk_increase_wm_latency(dev_priv, dev_priv->wm.pri_latency, 12) |
		ilk_increase_wm_latency(dev_priv, dev_priv->wm.spr_latency, 12) |
		ilk_increase_wm_latency(dev_priv, dev_priv->wm.cur_latency, 12);

	if (!changed)
		return;

	DRM_DEBUG_KMS("WM latency values increased to avoid potential underruns\n");
	intel_print_wm_latency(dev_priv, "Primary", dev_priv->wm.pri_latency);
	intel_print_wm_latency(dev_priv, "Sprite", dev_priv->wm.spr_latency);
	intel_print_wm_latency(dev_priv, "Cursor", dev_priv->wm.cur_latency);
}

static void ilk_setup_wm_latency(struct drm_i915_private *dev_priv)
{
	intel_read_wm_latency(dev_priv, dev_priv->wm.pri_latency);

	memcpy(dev_priv->wm.spr_latency, dev_priv->wm.pri_latency,
	       sizeof(dev_priv->wm.pri_latency));
	memcpy(dev_priv->wm.cur_latency, dev_priv->wm.pri_latency,
	       sizeof(dev_priv->wm.pri_latency));

	intel_fixup_spr_wm_latency(dev_priv, dev_priv->wm.spr_latency);
	intel_fixup_cur_wm_latency(dev_priv, dev_priv->wm.cur_latency);

	intel_print_wm_latency(dev_priv, "Primary", dev_priv->wm.pri_latency);
	intel_print_wm_latency(dev_priv, "Sprite", dev_priv->wm.spr_latency);
	intel_print_wm_latency(dev_priv, "Cursor", dev_priv->wm.cur_latency);

	if (IS_GEN6(dev_priv))
		snb_wm_latency_quirk(dev_priv);
}

static void skl_setup_wm_latency(struct drm_i915_private *dev_priv)
{
	intel_read_wm_latency(dev_priv, dev_priv->wm.skl_latency);
	intel_print_wm_latency(dev_priv, "Gen9 Plane", dev_priv->wm.skl_latency);
}

static bool ilk_validate_pipe_wm(struct drm_device *dev,
				 struct intel_pipe_wm *pipe_wm)
{
	/* LP0 watermark maximums depend on this pipe alone */
	const struct intel_wm_config config = {
		.num_pipes_active = 1,
		.sprites_enabled = pipe_wm->sprites_enabled,
		.sprites_scaled = pipe_wm->sprites_scaled,
	};
	struct ilk_wm_maximums max;

	/* LP0 watermarks always use 1/2 DDB partitioning */
	ilk_compute_wm_maximums(dev, 0, &config, INTEL_DDB_PART_1_2, &max);

	/* At least LP0 must be valid */
	if (!ilk_validate_wm_level(0, &max, &pipe_wm->wm[0])) {
		DRM_DEBUG_KMS("LP0 watermark invalid\n");
		return false;
	}

	return true;
}

/* Compute new watermarks for the pipe */
static int ilk_compute_pipe_wm(struct intel_crtc_state *cstate)
{
	struct drm_atomic_state *state = cstate->base.state;
	struct intel_crtc *intel_crtc = to_intel_crtc(cstate->base.crtc);
	struct intel_pipe_wm *pipe_wm;
	struct drm_device *dev = state->dev;
	const struct drm_i915_private *dev_priv = to_i915(dev);
	struct intel_plane *intel_plane;
	struct intel_plane_state *pristate = NULL;
	struct intel_plane_state *sprstate = NULL;
	struct intel_plane_state *curstate = NULL;
	int level, max_level = ilk_wm_max_level(dev_priv), usable_level;
	struct ilk_wm_maximums max;

	pipe_wm = &cstate->wm.ilk.optimal;

	for_each_intel_plane_on_crtc(dev, intel_crtc, intel_plane) {
		struct intel_plane_state *ps;

		ps = intel_atomic_get_existing_plane_state(state,
							   intel_plane);
		if (!ps)
			continue;

		if (intel_plane->base.type == DRM_PLANE_TYPE_PRIMARY)
			pristate = ps;
		else if (intel_plane->base.type == DRM_PLANE_TYPE_OVERLAY)
			sprstate = ps;
		else if (intel_plane->base.type == DRM_PLANE_TYPE_CURSOR)
			curstate = ps;
	}

	pipe_wm->pipe_enabled = cstate->base.active;
	if (sprstate) {
		pipe_wm->sprites_enabled = sprstate->base.visible;
		pipe_wm->sprites_scaled = sprstate->base.visible &&
			(drm_rect_width(&sprstate->base.dst) != drm_rect_width(&sprstate->base.src) >> 16 ||
			 drm_rect_height(&sprstate->base.dst) != drm_rect_height(&sprstate->base.src) >> 16);
	}

	usable_level = max_level;

	/* ILK/SNB: LP2+ watermarks only w/o sprites */
	if (INTEL_GEN(dev_priv) <= 6 && pipe_wm->sprites_enabled)
		usable_level = 1;

	/* ILK/SNB/IVB: LP1+ watermarks only w/o scaling */
	if (pipe_wm->sprites_scaled)
		usable_level = 0;

	ilk_compute_wm_level(dev_priv, intel_crtc, 0, cstate,
			     pristate, sprstate, curstate, &pipe_wm->raw_wm[0]);

	memset(&pipe_wm->wm, 0, sizeof(pipe_wm->wm));
	pipe_wm->wm[0] = pipe_wm->raw_wm[0];

	if (IS_HASWELL(dev_priv) || IS_BROADWELL(dev_priv))
		pipe_wm->linetime = hsw_compute_linetime_wm(cstate);

	if (!ilk_validate_pipe_wm(dev, pipe_wm))
		return -EINVAL;

	ilk_compute_wm_reg_maximums(dev_priv, 1, &max);

	for (level = 1; level <= max_level; level++) {
		struct intel_wm_level *wm = &pipe_wm->raw_wm[level];

		ilk_compute_wm_level(dev_priv, intel_crtc, level, cstate,
				     pristate, sprstate, curstate, wm);

		/*
		 * Disable any watermark level that exceeds the
		 * register maximums since such watermarks are
		 * always invalid.
		 */
		if (level > usable_level)
			continue;

		if (ilk_validate_wm_level(level, &max, wm))
			pipe_wm->wm[level] = *wm;
		else
			usable_level = level;
	}

	return 0;
}

/*
 * Build a set of 'intermediate' watermark values that satisfy both the old
 * state and the new state.  These can be programmed to the hardware
 * immediately.
 */
static int ilk_compute_intermediate_wm(struct drm_device *dev,
				       struct intel_crtc *intel_crtc,
				       struct intel_crtc_state *newstate)
{
	struct intel_pipe_wm *a = &newstate->wm.ilk.intermediate;
	struct intel_pipe_wm *b = &intel_crtc->wm.active.ilk;
	int level, max_level = ilk_wm_max_level(to_i915(dev));

	/*
	 * Start with the final, target watermarks, then combine with the
	 * currently active watermarks to get values that are safe both before
	 * and after the vblank.
	 */
	*a = newstate->wm.ilk.optimal;
	a->pipe_enabled |= b->pipe_enabled;
	a->sprites_enabled |= b->sprites_enabled;
	a->sprites_scaled |= b->sprites_scaled;

	for (level = 0; level <= max_level; level++) {
		struct intel_wm_level *a_wm = &a->wm[level];
		const struct intel_wm_level *b_wm = &b->wm[level];

		a_wm->enable &= b_wm->enable;
		a_wm->pri_val = max(a_wm->pri_val, b_wm->pri_val);
		a_wm->spr_val = max(a_wm->spr_val, b_wm->spr_val);
		a_wm->cur_val = max(a_wm->cur_val, b_wm->cur_val);
		a_wm->fbc_val = max(a_wm->fbc_val, b_wm->fbc_val);
	}

	/*
	 * We need to make sure that these merged watermark values are
	 * actually a valid configuration themselves.  If they're not,
	 * there's no safe way to transition from the old state to
	 * the new state, so we need to fail the atomic transaction.
	 */
	if (!ilk_validate_pipe_wm(dev, a))
		return -EINVAL;

	/*
	 * If our intermediate WM are identical to the final WM, then we can
	 * omit the post-vblank programming; only update if it's different.
	 */
	if (memcmp(a, &newstate->wm.ilk.optimal, sizeof(*a)) != 0)
		newstate->wm.need_postvbl_update = true;

	return 0;
}

/*
 * Merge the watermarks from all active pipes for a specific level.
 */
static void ilk_merge_wm_level(struct drm_device *dev,
			       int level,
			       struct intel_wm_level *ret_wm)
{
	const struct intel_crtc *intel_crtc;

	ret_wm->enable = true;

	for_each_intel_crtc(dev, intel_crtc) {
		const struct intel_pipe_wm *active = &intel_crtc->wm.active.ilk;
		const struct intel_wm_level *wm = &active->wm[level];

		if (!active->pipe_enabled)
			continue;

		/*
		 * The watermark values may have been used in the past,
		 * so we must maintain them in the registers for some
		 * time even if the level is now disabled.
		 */
		if (!wm->enable)
			ret_wm->enable = false;

		ret_wm->pri_val = max(ret_wm->pri_val, wm->pri_val);
		ret_wm->spr_val = max(ret_wm->spr_val, wm->spr_val);
		ret_wm->cur_val = max(ret_wm->cur_val, wm->cur_val);
		ret_wm->fbc_val = max(ret_wm->fbc_val, wm->fbc_val);
	}
}

/*
 * Merge all low power watermarks for all active pipes.
 */
static void ilk_wm_merge(struct drm_device *dev,
			 const struct intel_wm_config *config,
			 const struct ilk_wm_maximums *max,
			 struct intel_pipe_wm *merged)
{
	struct drm_i915_private *dev_priv = to_i915(dev);
	int level, max_level = ilk_wm_max_level(dev_priv);
	int last_enabled_level = max_level;

	/* ILK/SNB/IVB: LP1+ watermarks only w/ single pipe */
	if ((INTEL_GEN(dev_priv) <= 6 || IS_IVYBRIDGE(dev_priv)) &&
	    config->num_pipes_active > 1)
		last_enabled_level = 0;

	/* ILK: FBC WM must be disabled always */
	merged->fbc_wm_enabled = INTEL_GEN(dev_priv) >= 6;

	/* merge each WM1+ level */
	for (level = 1; level <= max_level; level++) {
		struct intel_wm_level *wm = &merged->wm[level];

		ilk_merge_wm_level(dev, level, wm);

		if (level > last_enabled_level)
			wm->enable = false;
		else if (!ilk_validate_wm_level(level, max, wm))
			/* make sure all following levels get disabled */
			last_enabled_level = level - 1;

		/*
		 * The spec says it is preferred to disable
		 * FBC WMs instead of disabling a WM level.
		 */
		if (wm->fbc_val > max->fbc) {
			if (wm->enable)
				merged->fbc_wm_enabled = false;
			wm->fbc_val = 0;
		}
	}

	/* ILK: LP2+ must be disabled when FBC WM is disabled but FBC enabled */
	/*
	 * FIXME this is racy. FBC might get enabled later.
	 * What we should check here is whether FBC can be
	 * enabled sometime later.
	 */
	if (IS_GEN5(dev_priv) && !merged->fbc_wm_enabled &&
	    intel_fbc_is_active(dev_priv)) {
		for (level = 2; level <= max_level; level++) {
			struct intel_wm_level *wm = &merged->wm[level];

			wm->enable = false;
		}
	}
}

static int ilk_wm_lp_to_level(int wm_lp, const struct intel_pipe_wm *pipe_wm)
{
	/* LP1,LP2,LP3 levels are either 1,2,3 or 1,3,4 */
	return wm_lp + (wm_lp >= 2 && pipe_wm->wm[4].enable);
}

/* The value we need to program into the WM_LPx latency field */
static unsigned int ilk_wm_lp_latency(struct drm_device *dev, int level)
{
	struct drm_i915_private *dev_priv = to_i915(dev);

	if (IS_HASWELL(dev_priv) || IS_BROADWELL(dev_priv))
		return 2 * level;
	else
		return dev_priv->wm.pri_latency[level];
}

static void ilk_compute_wm_results(struct drm_device *dev,
				   const struct intel_pipe_wm *merged,
				   enum intel_ddb_partitioning partitioning,
				   struct ilk_wm_values *results)
{
	struct drm_i915_private *dev_priv = to_i915(dev);
	struct intel_crtc *intel_crtc;
	int level, wm_lp;

	results->enable_fbc_wm = merged->fbc_wm_enabled;
	results->partitioning = partitioning;

	/* LP1+ register values */
	for (wm_lp = 1; wm_lp <= 3; wm_lp++) {
		const struct intel_wm_level *r;

		level = ilk_wm_lp_to_level(wm_lp, merged);

		r = &merged->wm[level];

		/*
		 * Maintain the watermark values even if the level is
		 * disabled. Doing otherwise could cause underruns.
		 */
		results->wm_lp[wm_lp - 1] =
			(ilk_wm_lp_latency(dev, level) << WM1_LP_LATENCY_SHIFT) |
			(r->pri_val << WM1_LP_SR_SHIFT) |
			r->cur_val;

		if (r->enable)
			results->wm_lp[wm_lp - 1] |= WM1_LP_SR_EN;

		if (INTEL_GEN(dev_priv) >= 8)
			results->wm_lp[wm_lp - 1] |=
				r->fbc_val << WM1_LP_FBC_SHIFT_BDW;
		else
			results->wm_lp[wm_lp - 1] |=
				r->fbc_val << WM1_LP_FBC_SHIFT;

		/*
		 * Always set WM1S_LP_EN when spr_val != 0, even if the
		 * level is disabled. Doing otherwise could cause underruns.
		 */
		if (INTEL_GEN(dev_priv) <= 6 && r->spr_val) {
			WARN_ON(wm_lp != 1);
			results->wm_lp_spr[wm_lp - 1] = WM1S_LP_EN | r->spr_val;
		} else
			results->wm_lp_spr[wm_lp - 1] = r->spr_val;
	}

	/* LP0 register values */
	for_each_intel_crtc(dev, intel_crtc) {
		enum pipe pipe = intel_crtc->pipe;
		const struct intel_wm_level *r =
			&intel_crtc->wm.active.ilk.wm[0];

		if (WARN_ON(!r->enable))
			continue;

		results->wm_linetime[pipe] = intel_crtc->wm.active.ilk.linetime;

		results->wm_pipe[pipe] =
			(r->pri_val << WM0_PIPE_PLANE_SHIFT) |
			(r->spr_val << WM0_PIPE_SPRITE_SHIFT) |
			r->cur_val;
	}
}

/* Find the result with the highest level enabled. Check for enable_fbc_wm in
 * case both are at the same level. Prefer r1 in case they're the same. */
static struct intel_pipe_wm *ilk_find_best_result(struct drm_device *dev,
						  struct intel_pipe_wm *r1,
						  struct intel_pipe_wm *r2)
{
	int level, max_level = ilk_wm_max_level(to_i915(dev));
	int level1 = 0, level2 = 0;

	for (level = 1; level <= max_level; level++) {
		if (r1->wm[level].enable)
			level1 = level;
		if (r2->wm[level].enable)
			level2 = level;
	}

	if (level1 == level2) {
		if (r2->fbc_wm_enabled && !r1->fbc_wm_enabled)
			return r2;
		else
			return r1;
	} else if (level1 > level2) {
		return r1;
	} else {
		return r2;
	}
}

/* dirty bits used to track which watermarks need changes */
#define WM_DIRTY_PIPE(pipe) (1 << (pipe))
#define WM_DIRTY_LINETIME(pipe) (1 << (8 + (pipe)))
#define WM_DIRTY_LP(wm_lp) (1 << (15 + (wm_lp)))
#define WM_DIRTY_LP_ALL (WM_DIRTY_LP(1) | WM_DIRTY_LP(2) | WM_DIRTY_LP(3))
#define WM_DIRTY_FBC (1 << 24)
#define WM_DIRTY_DDB (1 << 25)

static unsigned int ilk_compute_wm_dirty(struct drm_i915_private *dev_priv,
					 const struct ilk_wm_values *old,
					 const struct ilk_wm_values *new)
{
	unsigned int dirty = 0;
	enum pipe pipe;
	int wm_lp;

	for_each_pipe(dev_priv, pipe) {
		if (old->wm_linetime[pipe] != new->wm_linetime[pipe]) {
			dirty |= WM_DIRTY_LINETIME(pipe);
			/* Must disable LP1+ watermarks too */
			dirty |= WM_DIRTY_LP_ALL;
		}

		if (old->wm_pipe[pipe] != new->wm_pipe[pipe]) {
			dirty |= WM_DIRTY_PIPE(pipe);
			/* Must disable LP1+ watermarks too */
			dirty |= WM_DIRTY_LP_ALL;
		}
	}

	if (old->enable_fbc_wm != new->enable_fbc_wm) {
		dirty |= WM_DIRTY_FBC;
		/* Must disable LP1+ watermarks too */
		dirty |= WM_DIRTY_LP_ALL;
	}

	if (old->partitioning != new->partitioning) {
		dirty |= WM_DIRTY_DDB;
		/* Must disable LP1+ watermarks too */
		dirty |= WM_DIRTY_LP_ALL;
	}

	/* LP1+ watermarks already deemed dirty, no need to continue */
	if (dirty & WM_DIRTY_LP_ALL)
		return dirty;

	/* Find the lowest numbered LP1+ watermark in need of an update... */
	for (wm_lp = 1; wm_lp <= 3; wm_lp++) {
		if (old->wm_lp[wm_lp - 1] != new->wm_lp[wm_lp - 1] ||
		    old->wm_lp_spr[wm_lp - 1] != new->wm_lp_spr[wm_lp - 1])
			break;
	}

	/* ...and mark it and all higher numbered LP1+ watermarks as dirty */
	for (; wm_lp <= 3; wm_lp++)
		dirty |= WM_DIRTY_LP(wm_lp);

	return dirty;
}

static bool _ilk_disable_lp_wm(struct drm_i915_private *dev_priv,
			       unsigned int dirty)
{
	struct ilk_wm_values *previous = &dev_priv->wm.hw;
	bool changed = false;

	if (dirty & WM_DIRTY_LP(3) && previous->wm_lp[2] & WM1_LP_SR_EN) {
		previous->wm_lp[2] &= ~WM1_LP_SR_EN;
		I915_WRITE(WM3_LP_ILK, previous->wm_lp[2]);
		changed = true;
	}
	if (dirty & WM_DIRTY_LP(2) && previous->wm_lp[1] & WM1_LP_SR_EN) {
		previous->wm_lp[1] &= ~WM1_LP_SR_EN;
		I915_WRITE(WM2_LP_ILK, previous->wm_lp[1]);
		changed = true;
	}
	if (dirty & WM_DIRTY_LP(1) && previous->wm_lp[0] & WM1_LP_SR_EN) {
		previous->wm_lp[0] &= ~WM1_LP_SR_EN;
		I915_WRITE(WM1_LP_ILK, previous->wm_lp[0]);
		changed = true;
	}

	/*
	 * Don't touch WM1S_LP_EN here.
	 * Doing so could cause underruns.
	 */

	return changed;
}

/*
 * The spec says we shouldn't write when we don't need, because every write
 * causes WMs to be re-evaluated, expending some power.
 */
static void ilk_write_wm_values(struct drm_i915_private *dev_priv,
				struct ilk_wm_values *results)
{
	struct ilk_wm_values *previous = &dev_priv->wm.hw;
	unsigned int dirty;
	uint32_t val;

	dirty = ilk_compute_wm_dirty(dev_priv, previous, results);
	if (!dirty)
		return;

	_ilk_disable_lp_wm(dev_priv, dirty);

	if (dirty & WM_DIRTY_PIPE(PIPE_A))
		I915_WRITE(WM0_PIPEA_ILK, results->wm_pipe[0]);
	if (dirty & WM_DIRTY_PIPE(PIPE_B))
		I915_WRITE(WM0_PIPEB_ILK, results->wm_pipe[1]);
	if (dirty & WM_DIRTY_PIPE(PIPE_C))
		I915_WRITE(WM0_PIPEC_IVB, results->wm_pipe[2]);

	if (dirty & WM_DIRTY_LINETIME(PIPE_A))
		I915_WRITE(PIPE_WM_LINETIME(PIPE_A), results->wm_linetime[0]);
	if (dirty & WM_DIRTY_LINETIME(PIPE_B))
		I915_WRITE(PIPE_WM_LINETIME(PIPE_B), results->wm_linetime[1]);
	if (dirty & WM_DIRTY_LINETIME(PIPE_C))
		I915_WRITE(PIPE_WM_LINETIME(PIPE_C), results->wm_linetime[2]);

	if (dirty & WM_DIRTY_DDB) {
		if (IS_HASWELL(dev_priv) || IS_BROADWELL(dev_priv)) {
			val = I915_READ(WM_MISC);
			if (results->partitioning == INTEL_DDB_PART_1_2)
				val &= ~WM_MISC_DATA_PARTITION_5_6;
			else
				val |= WM_MISC_DATA_PARTITION_5_6;
			I915_WRITE(WM_MISC, val);
		} else {
			val = I915_READ(DISP_ARB_CTL2);
			if (results->partitioning == INTEL_DDB_PART_1_2)
				val &= ~DISP_DATA_PARTITION_5_6;
			else
				val |= DISP_DATA_PARTITION_5_6;
			I915_WRITE(DISP_ARB_CTL2, val);
		}
	}

	if (dirty & WM_DIRTY_FBC) {
		val = I915_READ(DISP_ARB_CTL);
		if (results->enable_fbc_wm)
			val &= ~DISP_FBC_WM_DIS;
		else
			val |= DISP_FBC_WM_DIS;
		I915_WRITE(DISP_ARB_CTL, val);
	}

	if (dirty & WM_DIRTY_LP(1) &&
	    previous->wm_lp_spr[0] != results->wm_lp_spr[0])
		I915_WRITE(WM1S_LP_ILK, results->wm_lp_spr[0]);

	if (INTEL_GEN(dev_priv) >= 7) {
		if (dirty & WM_DIRTY_LP(2) && previous->wm_lp_spr[1] != results->wm_lp_spr[1])
			I915_WRITE(WM2S_LP_IVB, results->wm_lp_spr[1]);
		if (dirty & WM_DIRTY_LP(3) && previous->wm_lp_spr[2] != results->wm_lp_spr[2])
			I915_WRITE(WM3S_LP_IVB, results->wm_lp_spr[2]);
	}

	if (dirty & WM_DIRTY_LP(1) && previous->wm_lp[0] != results->wm_lp[0])
		I915_WRITE(WM1_LP_ILK, results->wm_lp[0]);
	if (dirty & WM_DIRTY_LP(2) && previous->wm_lp[1] != results->wm_lp[1])
		I915_WRITE(WM2_LP_ILK, results->wm_lp[1]);
	if (dirty & WM_DIRTY_LP(3) && previous->wm_lp[2] != results->wm_lp[2])
		I915_WRITE(WM3_LP_ILK, results->wm_lp[2]);

	dev_priv->wm.hw = *results;
}

bool ilk_disable_lp_wm(struct drm_device *dev)
{
	struct drm_i915_private *dev_priv = to_i915(dev);

	return _ilk_disable_lp_wm(dev_priv, WM_DIRTY_LP_ALL);
}

#define SKL_SAGV_BLOCK_TIME	30 /* µs */

/*
 * FIXME: We still don't have the proper code detect if we need to apply the WA,
 * so assume we'll always need it in order to avoid underruns.
 */
static bool skl_needs_memory_bw_wa(struct intel_atomic_state *state)
{
	struct drm_i915_private *dev_priv = to_i915(state->base.dev);

	if (IS_GEN9_BC(dev_priv) || IS_BROXTON(dev_priv))
		return true;

	return false;
}

static bool
intel_has_sagv(struct drm_i915_private *dev_priv)
{
	if (IS_KABYLAKE(dev_priv))
		return true;

	if (IS_SKYLAKE(dev_priv) &&
	    dev_priv->sagv_status != I915_SAGV_NOT_CONTROLLED)
		return true;

	return false;
}

/*
 * SAGV dynamically adjusts the system agent voltage and clock frequencies
 * depending on power and performance requirements. The display engine access
 * to system memory is blocked during the adjustment time. Because of the
 * blocking time, having this enabled can cause full system hangs and/or pipe
 * underruns if we don't meet all of the following requirements:
 *
 *  - <= 1 pipe enabled
 *  - All planes can enable watermarks for latencies >= SAGV engine block time
 *  - We're not using an interlaced display configuration
 */
int
intel_enable_sagv(struct drm_i915_private *dev_priv)
{
	int ret;

	if (!intel_has_sagv(dev_priv))
		return 0;

	if (dev_priv->sagv_status == I915_SAGV_ENABLED)
		return 0;

	DRM_DEBUG_KMS("Enabling the SAGV\n");
	mutex_lock(&dev_priv->rps.hw_lock);

	ret = sandybridge_pcode_write(dev_priv, GEN9_PCODE_SAGV_CONTROL,
				      GEN9_SAGV_ENABLE);

	/* We don't need to wait for the SAGV when enabling */
	mutex_unlock(&dev_priv->rps.hw_lock);

	/*
	 * Some skl systems, pre-release machines in particular,
	 * don't actually have an SAGV.
	 */
	if (IS_SKYLAKE(dev_priv) && ret == -ENXIO) {
		DRM_DEBUG_DRIVER("No SAGV found on system, ignoring\n");
		dev_priv->sagv_status = I915_SAGV_NOT_CONTROLLED;
		return 0;
	} else if (ret < 0) {
		DRM_ERROR("Failed to enable the SAGV\n");
		return ret;
	}

	dev_priv->sagv_status = I915_SAGV_ENABLED;
	return 0;
}

int
intel_disable_sagv(struct drm_i915_private *dev_priv)
{
	int ret;

	if (!intel_has_sagv(dev_priv))
		return 0;

	if (dev_priv->sagv_status == I915_SAGV_DISABLED)
		return 0;

	DRM_DEBUG_KMS("Disabling the SAGV\n");
	mutex_lock(&dev_priv->rps.hw_lock);

	/* bspec says to keep retrying for at least 1 ms */
	ret = skl_pcode_request(dev_priv, GEN9_PCODE_SAGV_CONTROL,
				GEN9_SAGV_DISABLE,
				GEN9_SAGV_IS_DISABLED, GEN9_SAGV_IS_DISABLED,
				1);
	mutex_unlock(&dev_priv->rps.hw_lock);

	/*
	 * Some skl systems, pre-release machines in particular,
	 * don't actually have an SAGV.
	 */
	if (IS_SKYLAKE(dev_priv) && ret == -ENXIO) {
		DRM_DEBUG_DRIVER("No SAGV found on system, ignoring\n");
		dev_priv->sagv_status = I915_SAGV_NOT_CONTROLLED;
		return 0;
	} else if (ret < 0) {
		DRM_ERROR("Failed to disable the SAGV (%d)\n", ret);
		return ret;
	}

	dev_priv->sagv_status = I915_SAGV_DISABLED;
	return 0;
}

bool intel_can_enable_sagv(struct drm_atomic_state *state)
{
	struct drm_device *dev = state->dev;
	struct drm_i915_private *dev_priv = to_i915(dev);
	struct intel_atomic_state *intel_state = to_intel_atomic_state(state);
	struct intel_crtc *crtc;
	struct intel_plane *plane;
	struct intel_crtc_state *cstate;
	enum pipe pipe;
	int level, latency;

	if (!intel_has_sagv(dev_priv))
		return false;

	/*
	 * SKL workaround: bspec recommends we disable the SAGV when we have
	 * more then one pipe enabled
	 *
	 * If there are no active CRTCs, no additional checks need be performed
	 */
	if (hweight32(intel_state->active_crtcs) == 0)
		return true;
	else if (hweight32(intel_state->active_crtcs) > 1)
		return false;

	/* Since we're now guaranteed to only have one active CRTC... */
	pipe = ffs(intel_state->active_crtcs) - 1;
	crtc = intel_get_crtc_for_pipe(dev_priv, pipe);
	cstate = to_intel_crtc_state(crtc->base.state);

	if (crtc->base.state->adjusted_mode.flags & DRM_MODE_FLAG_INTERLACE)
		return false;

	for_each_intel_plane_on_crtc(dev, crtc, plane) {
		struct skl_plane_wm *wm =
			&cstate->wm.skl.optimal.planes[plane->id];

		/* Skip this plane if it's not enabled */
		if (!wm->wm[0].plane_en)
			continue;

		/* Find the highest enabled wm level for this plane */
		for (level = ilk_wm_max_level(dev_priv);
		     !wm->wm[level].plane_en; --level)
		     { }

		latency = dev_priv->wm.skl_latency[level];

		if (skl_needs_memory_bw_wa(intel_state) &&
		    plane->base.state->fb->modifier ==
		    I915_FORMAT_MOD_X_TILED)
			latency += 15;

		/*
		 * If any of the planes on this pipe don't enable wm levels
		 * that incur memory latencies higher then 30µs we can't enable
		 * the SAGV
		 */
		if (latency < SKL_SAGV_BLOCK_TIME)
			return false;
	}

	return true;
}

static void
skl_ddb_get_pipe_allocation_limits(struct drm_device *dev,
				   const struct intel_crtc_state *cstate,
				   struct skl_ddb_entry *alloc, /* out */
				   int *num_active /* out */)
{
	struct drm_atomic_state *state = cstate->base.state;
	struct intel_atomic_state *intel_state = to_intel_atomic_state(state);
	struct drm_i915_private *dev_priv = to_i915(dev);
	struct drm_crtc *for_crtc = cstate->base.crtc;
	unsigned int pipe_size, ddb_size;
	int nth_active_pipe;

	if (WARN_ON(!state) || !cstate->base.active) {
		alloc->start = 0;
		alloc->end = 0;
		*num_active = hweight32(dev_priv->active_crtcs);
		return;
	}

	if (intel_state->active_pipe_changes)
		*num_active = hweight32(intel_state->active_crtcs);
	else
		*num_active = hweight32(dev_priv->active_crtcs);

	ddb_size = INTEL_INFO(dev_priv)->ddb_size;
	WARN_ON(ddb_size == 0);

	ddb_size -= 4; /* 4 blocks for bypass path allocation */

	/*
	 * If the state doesn't change the active CRTC's, then there's
	 * no need to recalculate; the existing pipe allocation limits
	 * should remain unchanged.  Note that we're safe from racing
	 * commits since any racing commit that changes the active CRTC
	 * list would need to grab _all_ crtc locks, including the one
	 * we currently hold.
	 */
	if (!intel_state->active_pipe_changes) {
		/*
		 * alloc may be cleared by clear_intel_crtc_state,
		 * copy from old state to be sure
		 */
		*alloc = to_intel_crtc_state(for_crtc->state)->wm.skl.ddb;
		return;
	}

	nth_active_pipe = hweight32(intel_state->active_crtcs &
				    (drm_crtc_mask(for_crtc) - 1));
	pipe_size = ddb_size / hweight32(intel_state->active_crtcs);
	alloc->start = nth_active_pipe * ddb_size / *num_active;
	alloc->end = alloc->start + pipe_size;
}

static unsigned int skl_cursor_allocation(int num_active)
{
	if (num_active == 1)
		return 32;

	return 8;
}

static void skl_ddb_entry_init_from_hw(struct skl_ddb_entry *entry, u32 reg)
{
	entry->start = reg & 0x3ff;
	entry->end = (reg >> 16) & 0x3ff;
	if (entry->end)
		entry->end += 1;
}

void skl_ddb_get_hw_state(struct drm_i915_private *dev_priv,
			  struct skl_ddb_allocation *ddb /* out */)
{
	struct intel_crtc *crtc;

	memset(ddb, 0, sizeof(*ddb));

	for_each_intel_crtc(&dev_priv->drm, crtc) {
		enum intel_display_power_domain power_domain;
		enum plane_id plane_id;
		enum pipe pipe = crtc->pipe;

		power_domain = POWER_DOMAIN_PIPE(pipe);
		if (!intel_display_power_get_if_enabled(dev_priv, power_domain))
			continue;

		for_each_plane_id_on_crtc(crtc, plane_id) {
			u32 val;

			if (plane_id != PLANE_CURSOR)
				val = I915_READ(PLANE_BUF_CFG(pipe, plane_id));
			else
				val = I915_READ(CUR_BUF_CFG(pipe));

			skl_ddb_entry_init_from_hw(&ddb->plane[pipe][plane_id], val);
		}

		intel_display_power_put(dev_priv, power_domain);
	}
}

/*
 * Determines the downscale amount of a plane for the purposes of watermark calculations.
 * The bspec defines downscale amount as:
 *
 * """
 * Horizontal down scale amount = maximum[1, Horizontal source size /
 *                                           Horizontal destination size]
 * Vertical down scale amount = maximum[1, Vertical source size /
 *                                         Vertical destination size]
 * Total down scale amount = Horizontal down scale amount *
 *                           Vertical down scale amount
 * """
 *
 * Return value is provided in 16.16 fixed point form to retain fractional part.
 * Caller should take care of dividing & rounding off the value.
 */
static uint_fixed_16_16_t
skl_plane_downscale_amount(const struct intel_crtc_state *cstate,
			   const struct intel_plane_state *pstate)
{
	struct intel_plane *plane = to_intel_plane(pstate->base.plane);
	uint32_t src_w, src_h, dst_w, dst_h;
	uint_fixed_16_16_t fp_w_ratio, fp_h_ratio;
	uint_fixed_16_16_t downscale_h, downscale_w;

	if (WARN_ON(!intel_wm_plane_visible(cstate, pstate)))
		return u32_to_fixed_16_16(0);

	/* n.b., src is 16.16 fixed point, dst is whole integer */
	if (plane->id == PLANE_CURSOR) {
<<<<<<< HEAD
		/*
		 * Cursors only support 0/180 degree rotation,
		 * hence no need to account for rotation here.
		 */
		src_w = pstate->base.src_w;
		src_h = pstate->base.src_h;
		dst_w = pstate->base.crtc_w;
		dst_h = pstate->base.crtc_h;
	} else {
		/*
		 * Src coordinates are already rotated by 270 degrees for
		 * the 90/270 degree plane rotation cases (to match the
		 * GTT mapping), hence no need to account for rotation here.
		 */
		src_w = drm_rect_width(&pstate->base.src);
		src_h = drm_rect_height(&pstate->base.src);
=======
		src_w = pstate->base.src_w >> 16;
		src_h = pstate->base.src_h >> 16;
		dst_w = pstate->base.crtc_w;
		dst_h = pstate->base.crtc_h;
	} else {
		src_w = drm_rect_width(&pstate->base.src) >> 16;
		src_h = drm_rect_height(&pstate->base.src) >> 16;
>>>>>>> 8c52f364
		dst_w = drm_rect_width(&pstate->base.dst);
		dst_h = drm_rect_height(&pstate->base.dst);
	}

<<<<<<< HEAD
	downscale_h = max(src_h / dst_h, (uint32_t)DRM_PLANE_HELPER_NO_SCALING);
	downscale_w = max(src_w / dst_w, (uint32_t)DRM_PLANE_HELPER_NO_SCALING);
=======
	if (drm_rotation_90_or_270(pstate->base.rotation))
		swap(dst_w, dst_h);

	fp_w_ratio = fixed_16_16_div(src_w, dst_w);
	fp_h_ratio = fixed_16_16_div(src_h, dst_h);
	downscale_w = max_fixed_16_16(fp_w_ratio, u32_to_fixed_16_16(1));
	downscale_h = max_fixed_16_16(fp_h_ratio, u32_to_fixed_16_16(1));
>>>>>>> 8c52f364

	return mul_fixed16(downscale_w, downscale_h);
}

static unsigned int
skl_plane_relative_data_rate(const struct intel_crtc_state *cstate,
			     const struct drm_plane_state *pstate,
			     int y)
{
	struct intel_plane *plane = to_intel_plane(pstate->plane);
	struct intel_plane_state *intel_pstate = to_intel_plane_state(pstate);
	uint32_t data_rate;
	uint32_t width = 0, height = 0;
	struct drm_framebuffer *fb;
	u32 format;
	uint_fixed_16_16_t down_scale_amount;

	if (!intel_pstate->base.visible)
		return 0;

	fb = pstate->fb;
	format = fb->format->format;

	if (plane->id == PLANE_CURSOR)
		return 0;
	if (y && format != DRM_FORMAT_NV12)
		return 0;

	/*
	 * Src coordinates are already rotated by 270 degrees for
	 * the 90/270 degree plane rotation cases (to match the
	 * GTT mapping), hence no need to account for rotation here.
	 */
	width = drm_rect_width(&intel_pstate->base.src) >> 16;
	height = drm_rect_height(&intel_pstate->base.src) >> 16;

	/* for planar format */
	if (format == DRM_FORMAT_NV12) {
		if (y)  /* y-plane data rate */
			data_rate = width * height *
				fb->format->cpp[0];
		else    /* uv-plane data rate */
			data_rate = (width / 2) * (height / 2) *
				fb->format->cpp[1];
	} else {
		/* for packed formats */
		data_rate = width * height * fb->format->cpp[0];
	}

	down_scale_amount = skl_plane_downscale_amount(cstate, intel_pstate);

	return mul_round_up_u32_fixed16(data_rate, down_scale_amount);
}

/*
 * We don't overflow 32 bits. Worst case is 3 planes enabled, each fetching
 * a 8192x4096@32bpp framebuffer:
 *   3 * 4096 * 8192  * 4 < 2^32
 */
static unsigned int
skl_get_total_relative_data_rate(struct intel_crtc_state *intel_cstate,
				 unsigned *plane_data_rate,
				 unsigned *plane_y_data_rate)
{
	struct drm_crtc_state *cstate = &intel_cstate->base;
	struct drm_atomic_state *state = cstate->state;
	struct drm_plane *plane;
	const struct drm_plane_state *pstate;
	unsigned int total_data_rate = 0;

	if (WARN_ON(!state))
		return 0;

	/* Calculate and cache data rate for each plane */
	drm_atomic_crtc_state_for_each_plane_state(plane, pstate, cstate) {
		enum plane_id plane_id = to_intel_plane(plane)->id;
		unsigned int rate;

		/* packed/uv */
		rate = skl_plane_relative_data_rate(intel_cstate,
						    pstate, 0);
		plane_data_rate[plane_id] = rate;

		total_data_rate += rate;

		/* y-plane */
		rate = skl_plane_relative_data_rate(intel_cstate,
						    pstate, 1);
		plane_y_data_rate[plane_id] = rate;

		total_data_rate += rate;
	}

	return total_data_rate;
}

static uint16_t
skl_ddb_min_alloc(const struct drm_plane_state *pstate,
		  const int y)
{
	struct drm_framebuffer *fb = pstate->fb;
	struct intel_plane_state *intel_pstate = to_intel_plane_state(pstate);
	uint32_t src_w, src_h;
	uint32_t min_scanlines = 8;
	uint8_t plane_bpp;

	if (WARN_ON(!fb))
		return 0;

	/* For packed formats, no y-plane, return 0 */
	if (y && fb->format->format != DRM_FORMAT_NV12)
		return 0;

	/* For Non Y-tile return 8-blocks */
	if (fb->modifier != I915_FORMAT_MOD_Y_TILED &&
	    fb->modifier != I915_FORMAT_MOD_Yf_TILED)
		return 8;

	/*
	 * Src coordinates are already rotated by 270 degrees for
	 * the 90/270 degree plane rotation cases (to match the
	 * GTT mapping), hence no need to account for rotation here.
	 */
	src_w = drm_rect_width(&intel_pstate->base.src) >> 16;
	src_h = drm_rect_height(&intel_pstate->base.src) >> 16;

	/* Halve UV plane width and height for NV12 */
	if (fb->format->format == DRM_FORMAT_NV12 && !y) {
		src_w /= 2;
		src_h /= 2;
	}

	if (fb->format->format == DRM_FORMAT_NV12 && !y)
		plane_bpp = fb->format->cpp[1];
	else
		plane_bpp = fb->format->cpp[0];

	if (drm_rotation_90_or_270(pstate->rotation)) {
		switch (plane_bpp) {
		case 1:
			min_scanlines = 32;
			break;
		case 2:
			min_scanlines = 16;
			break;
		case 4:
			min_scanlines = 8;
			break;
		case 8:
			min_scanlines = 4;
			break;
		default:
			WARN(1, "Unsupported pixel depth %u for rotation",
			     plane_bpp);
			min_scanlines = 32;
		}
	}

	return DIV_ROUND_UP((4 * src_w * plane_bpp), 512) * min_scanlines/4 + 3;
}

static void
skl_ddb_calc_min(const struct intel_crtc_state *cstate, int num_active,
		 uint16_t *minimum, uint16_t *y_minimum)
{
	const struct drm_plane_state *pstate;
	struct drm_plane *plane;

	drm_atomic_crtc_state_for_each_plane_state(plane, pstate, &cstate->base) {
		enum plane_id plane_id = to_intel_plane(plane)->id;

		if (plane_id == PLANE_CURSOR)
			continue;

		if (!pstate->visible)
			continue;

		minimum[plane_id] = skl_ddb_min_alloc(pstate, 0);
		y_minimum[plane_id] = skl_ddb_min_alloc(pstate, 1);
	}

	minimum[PLANE_CURSOR] = skl_cursor_allocation(num_active);
}

static int
skl_allocate_pipe_ddb(struct intel_crtc_state *cstate,
		      struct skl_ddb_allocation *ddb /* out */)
{
	struct drm_atomic_state *state = cstate->base.state;
	struct drm_crtc *crtc = cstate->base.crtc;
	struct drm_device *dev = crtc->dev;
	struct intel_crtc *intel_crtc = to_intel_crtc(crtc);
	enum pipe pipe = intel_crtc->pipe;
	struct skl_ddb_entry *alloc = &cstate->wm.skl.ddb;
	uint16_t alloc_size, start;
	uint16_t minimum[I915_MAX_PLANES] = {};
	uint16_t y_minimum[I915_MAX_PLANES] = {};
	unsigned int total_data_rate;
	enum plane_id plane_id;
	int num_active;
	unsigned plane_data_rate[I915_MAX_PLANES] = {};
	unsigned plane_y_data_rate[I915_MAX_PLANES] = {};
	uint16_t total_min_blocks = 0;

	/* Clear the partitioning for disabled planes. */
	memset(ddb->plane[pipe], 0, sizeof(ddb->plane[pipe]));
	memset(ddb->y_plane[pipe], 0, sizeof(ddb->y_plane[pipe]));

	if (WARN_ON(!state))
		return 0;

	if (!cstate->base.active) {
		alloc->start = alloc->end = 0;
		return 0;
	}

	skl_ddb_get_pipe_allocation_limits(dev, cstate, alloc, &num_active);
	alloc_size = skl_ddb_entry_size(alloc);
	if (alloc_size == 0)
		return 0;

	skl_ddb_calc_min(cstate, num_active, minimum, y_minimum);

	/*
	 * 1. Allocate the mininum required blocks for each active plane
	 * and allocate the cursor, it doesn't require extra allocation
	 * proportional to the data rate.
	 */

	for_each_plane_id_on_crtc(intel_crtc, plane_id) {
		total_min_blocks += minimum[plane_id];
		total_min_blocks += y_minimum[plane_id];
	}

	if (total_min_blocks > alloc_size) {
		DRM_DEBUG_KMS("Requested display configuration exceeds system DDB limitations");
		DRM_DEBUG_KMS("minimum required %d/%d\n", total_min_blocks,
							alloc_size);
		return -EINVAL;
	}

	alloc_size -= total_min_blocks;
	ddb->plane[pipe][PLANE_CURSOR].start = alloc->end - minimum[PLANE_CURSOR];
	ddb->plane[pipe][PLANE_CURSOR].end = alloc->end;

	/*
	 * 2. Distribute the remaining space in proportion to the amount of
	 * data each plane needs to fetch from memory.
	 *
	 * FIXME: we may not allocate every single block here.
	 */
	total_data_rate = skl_get_total_relative_data_rate(cstate,
							   plane_data_rate,
							   plane_y_data_rate);
	if (total_data_rate == 0)
		return 0;

	start = alloc->start;
	for_each_plane_id_on_crtc(intel_crtc, plane_id) {
		unsigned int data_rate, y_data_rate;
		uint16_t plane_blocks, y_plane_blocks = 0;

		if (plane_id == PLANE_CURSOR)
			continue;

		data_rate = plane_data_rate[plane_id];

		/*
		 * allocation for (packed formats) or (uv-plane part of planar format):
		 * promote the expression to 64 bits to avoid overflowing, the
		 * result is < available as data_rate / total_data_rate < 1
		 */
		plane_blocks = minimum[plane_id];
		plane_blocks += div_u64((uint64_t)alloc_size * data_rate,
					total_data_rate);

		/* Leave disabled planes at (0,0) */
		if (data_rate) {
			ddb->plane[pipe][plane_id].start = start;
			ddb->plane[pipe][plane_id].end = start + plane_blocks;
		}

		start += plane_blocks;

		/*
		 * allocation for y_plane part of planar format:
		 */
		y_data_rate = plane_y_data_rate[plane_id];

		y_plane_blocks = y_minimum[plane_id];
		y_plane_blocks += div_u64((uint64_t)alloc_size * y_data_rate,
					total_data_rate);

		if (y_data_rate) {
			ddb->y_plane[pipe][plane_id].start = start;
			ddb->y_plane[pipe][plane_id].end = start + y_plane_blocks;
		}

		start += y_plane_blocks;
	}

	return 0;
}

/*
 * The max latency should be 257 (max the punit can code is 255 and we add 2us
 * for the read latency) and cpp should always be <= 8, so that
 * should allow pixel_rate up to ~2 GHz which seems sufficient since max
 * 2xcdclk is 1350 MHz and the pixel rate should never exceed that.
*/
static uint_fixed_16_16_t skl_wm_method1(uint32_t pixel_rate, uint8_t cpp,
					 uint32_t latency)
{
	uint32_t wm_intermediate_val;
	uint_fixed_16_16_t ret;

	if (latency == 0)
		return FP_16_16_MAX;

	wm_intermediate_val = latency * pixel_rate * cpp;
	ret = fixed_16_16_div_u64(wm_intermediate_val, 1000 * 512);
	return ret;
}

static uint_fixed_16_16_t skl_wm_method2(uint32_t pixel_rate,
			uint32_t pipe_htotal,
			uint32_t latency,
			uint_fixed_16_16_t plane_blocks_per_line)
{
	uint32_t wm_intermediate_val;
	uint_fixed_16_16_t ret;

	if (latency == 0)
		return FP_16_16_MAX;

	wm_intermediate_val = latency * pixel_rate;
	wm_intermediate_val = DIV_ROUND_UP(wm_intermediate_val,
					   pipe_htotal * 1000);
	ret = mul_u32_fixed_16_16(wm_intermediate_val, plane_blocks_per_line);
	return ret;
}

static uint_fixed_16_16_t
intel_get_linetime_us(struct intel_crtc_state *cstate)
{
	uint32_t pixel_rate;
	uint32_t crtc_htotal;
	uint_fixed_16_16_t linetime_us;

	if (!cstate->base.active)
		return u32_to_fixed_16_16(0);

	pixel_rate = cstate->pixel_rate;

	if (WARN_ON(pixel_rate == 0))
		return u32_to_fixed_16_16(0);

	crtc_htotal = cstate->base.adjusted_mode.crtc_htotal;
	linetime_us = fixed_16_16_div_u64(crtc_htotal * 1000, pixel_rate);

	return linetime_us;
}

static uint32_t
skl_adjusted_plane_pixel_rate(const struct intel_crtc_state *cstate,
			      const struct intel_plane_state *pstate)
{
	uint64_t adjusted_pixel_rate;
	uint_fixed_16_16_t downscale_amount;

	/* Shouldn't reach here on disabled planes... */
	if (WARN_ON(!intel_wm_plane_visible(cstate, pstate)))
		return 0;

	/*
	 * Adjusted plane pixel rate is just the pipe's adjusted pixel rate
	 * with additional adjustments for plane-specific scaling.
	 */
	adjusted_pixel_rate = cstate->pixel_rate;
	downscale_amount = skl_plane_downscale_amount(cstate, pstate);

	return mul_round_up_u32_fixed16(adjusted_pixel_rate,
					    downscale_amount);
}

static int skl_compute_plane_wm(const struct drm_i915_private *dev_priv,
				struct intel_crtc_state *cstate,
				const struct intel_plane_state *intel_pstate,
				uint16_t ddb_allocation,
				int level,
				uint16_t *out_blocks, /* out */
				uint8_t *out_lines, /* out */
				bool *enabled /* out */)
{
	struct intel_plane *plane = to_intel_plane(intel_pstate->base.plane);
	const struct drm_plane_state *pstate = &intel_pstate->base;
	const struct drm_framebuffer *fb = pstate->fb;
	uint32_t latency = dev_priv->wm.skl_latency[level];
	uint_fixed_16_16_t method1, method2;
	uint_fixed_16_16_t plane_blocks_per_line;
	uint_fixed_16_16_t selected_result;
	uint32_t interm_pbpl;
	uint32_t plane_bytes_per_line;
	uint32_t res_blocks, res_lines;
	uint8_t cpp;
	uint32_t width = 0, height = 0;
	uint32_t plane_pixel_rate;
	uint_fixed_16_16_t y_tile_minimum;
	uint32_t y_min_scanlines;
	struct intel_atomic_state *state =
		to_intel_atomic_state(cstate->base.state);
	bool apply_memory_bw_wa = skl_needs_memory_bw_wa(state);
	bool y_tiled, x_tiled;

	if (latency == 0 ||
	    !intel_wm_plane_visible(cstate, intel_pstate)) {
		*enabled = false;
		return 0;
	}

	y_tiled = fb->modifier == I915_FORMAT_MOD_Y_TILED ||
		  fb->modifier == I915_FORMAT_MOD_Yf_TILED;
	x_tiled = fb->modifier == I915_FORMAT_MOD_X_TILED;

	/* Display WA #1141: kbl. */
	if (IS_KABYLAKE(dev_priv) && dev_priv->ipc_enabled)
		latency += 4;

	if (apply_memory_bw_wa && x_tiled)
		latency += 15;

	if (plane->id == PLANE_CURSOR) {
		width = intel_pstate->base.crtc_w;
		height = intel_pstate->base.crtc_h;
	} else {
		/*
		 * Src coordinates are already rotated by 270 degrees for
		 * the 90/270 degree plane rotation cases (to match the
		 * GTT mapping), hence no need to account for rotation here.
		 */
		width = drm_rect_width(&intel_pstate->base.src) >> 16;
		height = drm_rect_height(&intel_pstate->base.src) >> 16;
	}

	cpp = fb->format->cpp[0];
	plane_pixel_rate = skl_adjusted_plane_pixel_rate(cstate, intel_pstate);

	if (drm_rotation_90_or_270(pstate->rotation)) {
		int cpp = (fb->format->format == DRM_FORMAT_NV12) ?
			fb->format->cpp[1] :
			fb->format->cpp[0];

		switch (cpp) {
		case 1:
			y_min_scanlines = 16;
			break;
		case 2:
			y_min_scanlines = 8;
			break;
		case 4:
			y_min_scanlines = 4;
			break;
		default:
			MISSING_CASE(cpp);
			return -EINVAL;
		}
	} else {
		y_min_scanlines = 4;
	}

	if (apply_memory_bw_wa)
		y_min_scanlines *= 2;

	plane_bytes_per_line = width * cpp;
	if (y_tiled) {
		interm_pbpl = DIV_ROUND_UP(plane_bytes_per_line *
					   y_min_scanlines, 512);
		plane_blocks_per_line = fixed_16_16_div(interm_pbpl,
							y_min_scanlines);
	} else if (x_tiled) {
		interm_pbpl = DIV_ROUND_UP(plane_bytes_per_line, 512);
		plane_blocks_per_line = u32_to_fixed_16_16(interm_pbpl);
	} else {
		interm_pbpl = DIV_ROUND_UP(plane_bytes_per_line, 512) + 1;
		plane_blocks_per_line = u32_to_fixed_16_16(interm_pbpl);
	}

	method1 = skl_wm_method1(plane_pixel_rate, cpp, latency);
	method2 = skl_wm_method2(plane_pixel_rate,
				 cstate->base.adjusted_mode.crtc_htotal,
				 latency,
				 plane_blocks_per_line);

	y_tile_minimum = mul_u32_fixed_16_16(y_min_scanlines,
					     plane_blocks_per_line);

	if (y_tiled) {
		selected_result = max_fixed_16_16(method2, y_tile_minimum);
	} else {
		uint32_t linetime_us;

		linetime_us = fixed_16_16_to_u32_round_up(
				intel_get_linetime_us(cstate));
		if ((cpp * cstate->base.adjusted_mode.crtc_htotal / 512 < 1) &&
		    (plane_bytes_per_line / 512 < 1))
			selected_result = method2;
		else if ((ddb_allocation && ddb_allocation /
			fixed_16_16_to_u32_round_up(plane_blocks_per_line)) >= 1)
			selected_result = min_fixed_16_16(method1, method2);
		else if (latency >= linetime_us)
			selected_result = min_fixed_16_16(method1, method2);
		else
			selected_result = method1;
	}

	res_blocks = fixed_16_16_to_u32_round_up(selected_result) + 1;
	res_lines = div_round_up_fixed16(selected_result,
					 plane_blocks_per_line);

	if (level >= 1 && level <= 7) {
		if (y_tiled) {
			res_blocks += fixed_16_16_to_u32_round_up(y_tile_minimum);
			res_lines += y_min_scanlines;
		} else {
			res_blocks++;
		}
	}

	if (res_blocks >= ddb_allocation || res_lines > 31) {
		*enabled = false;

		/*
		 * If there are no valid level 0 watermarks, then we can't
		 * support this display configuration.
		 */
		if (level) {
			return 0;
		} else {
			struct drm_plane *plane = pstate->plane;

			DRM_DEBUG_KMS("Requested display configuration exceeds system watermark limitations\n");
			DRM_DEBUG_KMS("[PLANE:%d:%s] blocks required = %u/%u, lines required = %u/31\n",
				      plane->base.id, plane->name,
				      res_blocks, ddb_allocation, res_lines);
			return -EINVAL;
		}
	}

	*out_blocks = res_blocks;
	*out_lines = res_lines;
	*enabled = true;

	return 0;
}

static int
skl_compute_wm_levels(const struct drm_i915_private *dev_priv,
		      struct skl_ddb_allocation *ddb,
		      struct intel_crtc_state *cstate,
		      const struct intel_plane_state *intel_pstate,
		      struct skl_plane_wm *wm)
{
	struct intel_crtc *intel_crtc = to_intel_crtc(cstate->base.crtc);
	struct drm_plane *plane = intel_pstate->base.plane;
	struct intel_plane *intel_plane = to_intel_plane(plane);
	uint16_t ddb_blocks;
	enum pipe pipe = intel_crtc->pipe;
	int level, max_level = ilk_wm_max_level(dev_priv);
	int ret;

	if (WARN_ON(!intel_pstate->base.fb))
		return -EINVAL;

	ddb_blocks = skl_ddb_entry_size(&ddb->plane[pipe][intel_plane->id]);

	for (level = 0; level <= max_level; level++) {
		struct skl_wm_level *result = &wm->wm[level];

		ret = skl_compute_plane_wm(dev_priv,
					   cstate,
					   intel_pstate,
					   ddb_blocks,
					   level,
					   &result->plane_res_b,
					   &result->plane_res_l,
					   &result->plane_en);
		if (ret)
			return ret;
	}

	return 0;
}

static uint32_t
skl_compute_linetime_wm(struct intel_crtc_state *cstate)
{
	struct drm_atomic_state *state = cstate->base.state;
	struct drm_i915_private *dev_priv = to_i915(state->dev);
	uint_fixed_16_16_t linetime_us;
	uint32_t linetime_wm;

	linetime_us = intel_get_linetime_us(cstate);

	if (is_fixed16_zero(linetime_us))
		return 0;

	linetime_wm = fixed_16_16_to_u32_round_up(mul_u32_fixed_16_16(8,
				linetime_us));

	/* Display WA #1135: bxt. */
	if (IS_BROXTON(dev_priv) && dev_priv->ipc_enabled)
		linetime_wm = DIV_ROUND_UP(linetime_wm, 2);

	return linetime_wm;
}

static void skl_compute_transition_wm(struct intel_crtc_state *cstate,
				      struct skl_wm_level *trans_wm /* out */)
{
	if (!cstate->base.active)
		return;

	/* Until we know more, just disable transition WMs */
	trans_wm->plane_en = false;
}

static int skl_build_pipe_wm(struct intel_crtc_state *cstate,
			     struct skl_ddb_allocation *ddb,
			     struct skl_pipe_wm *pipe_wm)
{
	struct drm_device *dev = cstate->base.crtc->dev;
	struct drm_crtc_state *crtc_state = &cstate->base;
	const struct drm_i915_private *dev_priv = to_i915(dev);
	struct drm_plane *plane;
	const struct drm_plane_state *pstate;
	struct skl_plane_wm *wm;
	int ret;

	/*
	 * We'll only calculate watermarks for planes that are actually
	 * enabled, so make sure all other planes are set as disabled.
	 */
	memset(pipe_wm->planes, 0, sizeof(pipe_wm->planes));

	drm_atomic_crtc_state_for_each_plane_state(plane, pstate, crtc_state) {
		const struct intel_plane_state *intel_pstate =
						to_intel_plane_state(pstate);
		enum plane_id plane_id = to_intel_plane(plane)->id;

		wm = &pipe_wm->planes[plane_id];

		ret = skl_compute_wm_levels(dev_priv, ddb, cstate,
					    intel_pstate, wm);
		if (ret)
			return ret;
		skl_compute_transition_wm(cstate, &wm->trans_wm);
	}
	pipe_wm->linetime = skl_compute_linetime_wm(cstate);

	return 0;
}

static void skl_ddb_entry_write(struct drm_i915_private *dev_priv,
				i915_reg_t reg,
				const struct skl_ddb_entry *entry)
{
	if (entry->end)
		I915_WRITE(reg, (entry->end - 1) << 16 | entry->start);
	else
		I915_WRITE(reg, 0);
}

static void skl_write_wm_level(struct drm_i915_private *dev_priv,
			       i915_reg_t reg,
			       const struct skl_wm_level *level)
{
	uint32_t val = 0;

	if (level->plane_en) {
		val |= PLANE_WM_EN;
		val |= level->plane_res_b;
		val |= level->plane_res_l << PLANE_WM_LINES_SHIFT;
	}

	I915_WRITE(reg, val);
}

static void skl_write_plane_wm(struct intel_crtc *intel_crtc,
			       const struct skl_plane_wm *wm,
			       const struct skl_ddb_allocation *ddb,
			       enum plane_id plane_id)
{
	struct drm_crtc *crtc = &intel_crtc->base;
	struct drm_device *dev = crtc->dev;
	struct drm_i915_private *dev_priv = to_i915(dev);
	int level, max_level = ilk_wm_max_level(dev_priv);
	enum pipe pipe = intel_crtc->pipe;

	for (level = 0; level <= max_level; level++) {
		skl_write_wm_level(dev_priv, PLANE_WM(pipe, plane_id, level),
				   &wm->wm[level]);
	}
	skl_write_wm_level(dev_priv, PLANE_WM_TRANS(pipe, plane_id),
			   &wm->trans_wm);

	skl_ddb_entry_write(dev_priv, PLANE_BUF_CFG(pipe, plane_id),
			    &ddb->plane[pipe][plane_id]);
	skl_ddb_entry_write(dev_priv, PLANE_NV12_BUF_CFG(pipe, plane_id),
			    &ddb->y_plane[pipe][plane_id]);
}

static void skl_write_cursor_wm(struct intel_crtc *intel_crtc,
				const struct skl_plane_wm *wm,
				const struct skl_ddb_allocation *ddb)
{
	struct drm_crtc *crtc = &intel_crtc->base;
	struct drm_device *dev = crtc->dev;
	struct drm_i915_private *dev_priv = to_i915(dev);
	int level, max_level = ilk_wm_max_level(dev_priv);
	enum pipe pipe = intel_crtc->pipe;

	for (level = 0; level <= max_level; level++) {
		skl_write_wm_level(dev_priv, CUR_WM(pipe, level),
				   &wm->wm[level]);
	}
	skl_write_wm_level(dev_priv, CUR_WM_TRANS(pipe), &wm->trans_wm);

	skl_ddb_entry_write(dev_priv, CUR_BUF_CFG(pipe),
			    &ddb->plane[pipe][PLANE_CURSOR]);
}

bool skl_wm_level_equals(const struct skl_wm_level *l1,
			 const struct skl_wm_level *l2)
{
	if (l1->plane_en != l2->plane_en)
		return false;

	/* If both planes aren't enabled, the rest shouldn't matter */
	if (!l1->plane_en)
		return true;

	return (l1->plane_res_l == l2->plane_res_l &&
		l1->plane_res_b == l2->plane_res_b);
}

static inline bool skl_ddb_entries_overlap(const struct skl_ddb_entry *a,
					   const struct skl_ddb_entry *b)
{
	return a->start < b->end && b->start < a->end;
}

bool skl_ddb_allocation_overlaps(const struct skl_ddb_entry **entries,
				 const struct skl_ddb_entry *ddb,
				 int ignore)
{
	int i;

	for (i = 0; i < I915_MAX_PIPES; i++)
		if (i != ignore && entries[i] &&
		    skl_ddb_entries_overlap(ddb, entries[i]))
			return true;

	return false;
}

static int skl_update_pipe_wm(struct drm_crtc_state *cstate,
			      const struct skl_pipe_wm *old_pipe_wm,
			      struct skl_pipe_wm *pipe_wm, /* out */
			      struct skl_ddb_allocation *ddb, /* out */
			      bool *changed /* out */)
{
	struct intel_crtc_state *intel_cstate = to_intel_crtc_state(cstate);
	int ret;

	ret = skl_build_pipe_wm(intel_cstate, ddb, pipe_wm);
	if (ret)
		return ret;

	if (!memcmp(old_pipe_wm, pipe_wm, sizeof(*pipe_wm)))
		*changed = false;
	else
		*changed = true;

	return 0;
}

static uint32_t
pipes_modified(struct drm_atomic_state *state)
{
	struct drm_crtc *crtc;
	struct drm_crtc_state *cstate;
	uint32_t i, ret = 0;

	for_each_new_crtc_in_state(state, crtc, cstate, i)
		ret |= drm_crtc_mask(crtc);

	return ret;
}

static int
skl_ddb_add_affected_planes(struct intel_crtc_state *cstate)
{
	struct drm_atomic_state *state = cstate->base.state;
	struct drm_device *dev = state->dev;
	struct drm_crtc *crtc = cstate->base.crtc;
	struct intel_crtc *intel_crtc = to_intel_crtc(crtc);
	struct drm_i915_private *dev_priv = to_i915(dev);
	struct intel_atomic_state *intel_state = to_intel_atomic_state(state);
	struct skl_ddb_allocation *new_ddb = &intel_state->wm_results.ddb;
	struct skl_ddb_allocation *cur_ddb = &dev_priv->wm.skl_hw.ddb;
	struct drm_plane_state *plane_state;
	struct drm_plane *plane;
	enum pipe pipe = intel_crtc->pipe;

	WARN_ON(!drm_atomic_get_existing_crtc_state(state, crtc));

	drm_for_each_plane_mask(plane, dev, cstate->base.plane_mask) {
		enum plane_id plane_id = to_intel_plane(plane)->id;

		if (skl_ddb_entry_equal(&cur_ddb->plane[pipe][plane_id],
					&new_ddb->plane[pipe][plane_id]) &&
		    skl_ddb_entry_equal(&cur_ddb->y_plane[pipe][plane_id],
					&new_ddb->y_plane[pipe][plane_id]))
			continue;

		plane_state = drm_atomic_get_plane_state(state, plane);
		if (IS_ERR(plane_state))
			return PTR_ERR(plane_state);
	}

	return 0;
}

static int
skl_compute_ddb(struct drm_atomic_state *state)
{
	struct drm_device *dev = state->dev;
	struct drm_i915_private *dev_priv = to_i915(dev);
	struct intel_atomic_state *intel_state = to_intel_atomic_state(state);
	struct intel_crtc *intel_crtc;
	struct skl_ddb_allocation *ddb = &intel_state->wm_results.ddb;
	uint32_t realloc_pipes = pipes_modified(state);
	int ret;

	/*
	 * If this is our first atomic update following hardware readout,
	 * we can't trust the DDB that the BIOS programmed for us.  Let's
	 * pretend that all pipes switched active status so that we'll
	 * ensure a full DDB recompute.
	 */
	if (dev_priv->wm.distrust_bios_wm) {
		ret = drm_modeset_lock(&dev->mode_config.connection_mutex,
				       state->acquire_ctx);
		if (ret)
			return ret;

		intel_state->active_pipe_changes = ~0;

		/*
		 * We usually only initialize intel_state->active_crtcs if we
		 * we're doing a modeset; make sure this field is always
		 * initialized during the sanitization process that happens
		 * on the first commit too.
		 */
		if (!intel_state->modeset)
			intel_state->active_crtcs = dev_priv->active_crtcs;
	}

	/*
	 * If the modeset changes which CRTC's are active, we need to
	 * recompute the DDB allocation for *all* active pipes, even
	 * those that weren't otherwise being modified in any way by this
	 * atomic commit.  Due to the shrinking of the per-pipe allocations
	 * when new active CRTC's are added, it's possible for a pipe that
	 * we were already using and aren't changing at all here to suddenly
	 * become invalid if its DDB needs exceeds its new allocation.
	 *
	 * Note that if we wind up doing a full DDB recompute, we can't let
	 * any other display updates race with this transaction, so we need
	 * to grab the lock on *all* CRTC's.
	 */
	if (intel_state->active_pipe_changes) {
		realloc_pipes = ~0;
		intel_state->wm_results.dirty_pipes = ~0;
	}

	/*
	 * We're not recomputing for the pipes not included in the commit, so
	 * make sure we start with the current state.
	 */
	memcpy(ddb, &dev_priv->wm.skl_hw.ddb, sizeof(*ddb));

	for_each_intel_crtc_mask(dev, intel_crtc, realloc_pipes) {
		struct intel_crtc_state *cstate;

		cstate = intel_atomic_get_crtc_state(state, intel_crtc);
		if (IS_ERR(cstate))
			return PTR_ERR(cstate);

		ret = skl_allocate_pipe_ddb(cstate, ddb);
		if (ret)
			return ret;

		ret = skl_ddb_add_affected_planes(cstate);
		if (ret)
			return ret;
	}

	return 0;
}

static void
skl_copy_wm_for_pipe(struct skl_wm_values *dst,
		     struct skl_wm_values *src,
		     enum pipe pipe)
{
	memcpy(dst->ddb.y_plane[pipe], src->ddb.y_plane[pipe],
	       sizeof(dst->ddb.y_plane[pipe]));
	memcpy(dst->ddb.plane[pipe], src->ddb.plane[pipe],
	       sizeof(dst->ddb.plane[pipe]));
}

static void
skl_print_wm_changes(const struct drm_atomic_state *state)
{
	const struct drm_device *dev = state->dev;
	const struct drm_i915_private *dev_priv = to_i915(dev);
	const struct intel_atomic_state *intel_state =
		to_intel_atomic_state(state);
	const struct drm_crtc *crtc;
	const struct drm_crtc_state *cstate;
	const struct intel_plane *intel_plane;
	const struct skl_ddb_allocation *old_ddb = &dev_priv->wm.skl_hw.ddb;
	const struct skl_ddb_allocation *new_ddb = &intel_state->wm_results.ddb;
	int i;

	for_each_new_crtc_in_state(state, crtc, cstate, i) {
		const struct intel_crtc *intel_crtc = to_intel_crtc(crtc);
		enum pipe pipe = intel_crtc->pipe;

		for_each_intel_plane_on_crtc(dev, intel_crtc, intel_plane) {
			enum plane_id plane_id = intel_plane->id;
			const struct skl_ddb_entry *old, *new;

			old = &old_ddb->plane[pipe][plane_id];
			new = &new_ddb->plane[pipe][plane_id];

			if (skl_ddb_entry_equal(old, new))
				continue;

			DRM_DEBUG_ATOMIC("[PLANE:%d:%s] ddb (%d - %d) -> (%d - %d)\n",
					 intel_plane->base.base.id,
					 intel_plane->base.name,
					 old->start, old->end,
					 new->start, new->end);
		}
	}
}

static int
skl_compute_wm(struct drm_atomic_state *state)
{
	struct drm_crtc *crtc;
	struct drm_crtc_state *cstate;
	struct intel_atomic_state *intel_state = to_intel_atomic_state(state);
	struct skl_wm_values *results = &intel_state->wm_results;
	struct drm_device *dev = state->dev;
	struct skl_pipe_wm *pipe_wm;
	bool changed = false;
	int ret, i;

	/*
	 * When we distrust bios wm we always need to recompute to set the
	 * expected DDB allocations for each CRTC.
	 */
	if (to_i915(dev)->wm.distrust_bios_wm)
		changed = true;

	/*
	 * If this transaction isn't actually touching any CRTC's, don't
	 * bother with watermark calculation.  Note that if we pass this
	 * test, we're guaranteed to hold at least one CRTC state mutex,
	 * which means we can safely use values like dev_priv->active_crtcs
	 * since any racing commits that want to update them would need to
	 * hold _all_ CRTC state mutexes.
	 */
	for_each_new_crtc_in_state(state, crtc, cstate, i)
		changed = true;

	if (!changed)
		return 0;

	/* Clear all dirty flags */
	results->dirty_pipes = 0;

	ret = skl_compute_ddb(state);
	if (ret)
		return ret;

	/*
	 * Calculate WM's for all pipes that are part of this transaction.
	 * Note that the DDB allocation above may have added more CRTC's that
	 * weren't otherwise being modified (and set bits in dirty_pipes) if
	 * pipe allocations had to change.
	 *
	 * FIXME:  Now that we're doing this in the atomic check phase, we
	 * should allow skl_update_pipe_wm() to return failure in cases where
	 * no suitable watermark values can be found.
	 */
	for_each_new_crtc_in_state(state, crtc, cstate, i) {
		struct intel_crtc_state *intel_cstate =
			to_intel_crtc_state(cstate);
		const struct skl_pipe_wm *old_pipe_wm =
			&to_intel_crtc_state(crtc->state)->wm.skl.optimal;

		pipe_wm = &intel_cstate->wm.skl.optimal;
		ret = skl_update_pipe_wm(cstate, old_pipe_wm, pipe_wm,
					 &results->ddb, &changed);
		if (ret)
			return ret;

		if (changed)
			results->dirty_pipes |= drm_crtc_mask(crtc);

		if ((results->dirty_pipes & drm_crtc_mask(crtc)) == 0)
			/* This pipe's WM's did not change */
			continue;

		intel_cstate->update_wm_pre = true;
	}

	skl_print_wm_changes(state);

	return 0;
}

static void skl_atomic_update_crtc_wm(struct intel_atomic_state *state,
				      struct intel_crtc_state *cstate)
{
	struct intel_crtc *crtc = to_intel_crtc(cstate->base.crtc);
	struct drm_i915_private *dev_priv = to_i915(state->base.dev);
	struct skl_pipe_wm *pipe_wm = &cstate->wm.skl.optimal;
	const struct skl_ddb_allocation *ddb = &state->wm_results.ddb;
	enum pipe pipe = crtc->pipe;
	enum plane_id plane_id;

	if (!(state->wm_results.dirty_pipes & drm_crtc_mask(&crtc->base)))
		return;

	I915_WRITE(PIPE_WM_LINETIME(pipe), pipe_wm->linetime);

	for_each_plane_id_on_crtc(crtc, plane_id) {
		if (plane_id != PLANE_CURSOR)
			skl_write_plane_wm(crtc, &pipe_wm->planes[plane_id],
					   ddb, plane_id);
		else
			skl_write_cursor_wm(crtc, &pipe_wm->planes[plane_id],
					    ddb);
	}
}

static void skl_initial_wm(struct intel_atomic_state *state,
			   struct intel_crtc_state *cstate)
{
	struct intel_crtc *intel_crtc = to_intel_crtc(cstate->base.crtc);
	struct drm_device *dev = intel_crtc->base.dev;
	struct drm_i915_private *dev_priv = to_i915(dev);
	struct skl_wm_values *results = &state->wm_results;
	struct skl_wm_values *hw_vals = &dev_priv->wm.skl_hw;
	enum pipe pipe = intel_crtc->pipe;

	if ((results->dirty_pipes & drm_crtc_mask(&intel_crtc->base)) == 0)
		return;

	mutex_lock(&dev_priv->wm.wm_mutex);

	if (cstate->base.active_changed)
		skl_atomic_update_crtc_wm(state, cstate);

	skl_copy_wm_for_pipe(hw_vals, results, pipe);

	mutex_unlock(&dev_priv->wm.wm_mutex);
}

static void ilk_compute_wm_config(struct drm_device *dev,
				  struct intel_wm_config *config)
{
	struct intel_crtc *crtc;

	/* Compute the currently _active_ config */
	for_each_intel_crtc(dev, crtc) {
		const struct intel_pipe_wm *wm = &crtc->wm.active.ilk;

		if (!wm->pipe_enabled)
			continue;

		config->sprites_enabled |= wm->sprites_enabled;
		config->sprites_scaled |= wm->sprites_scaled;
		config->num_pipes_active++;
	}
}

static void ilk_program_watermarks(struct drm_i915_private *dev_priv)
{
	struct drm_device *dev = &dev_priv->drm;
	struct intel_pipe_wm lp_wm_1_2 = {}, lp_wm_5_6 = {}, *best_lp_wm;
	struct ilk_wm_maximums max;
	struct intel_wm_config config = {};
	struct ilk_wm_values results = {};
	enum intel_ddb_partitioning partitioning;

	ilk_compute_wm_config(dev, &config);

	ilk_compute_wm_maximums(dev, 1, &config, INTEL_DDB_PART_1_2, &max);
	ilk_wm_merge(dev, &config, &max, &lp_wm_1_2);

	/* 5/6 split only in single pipe config on IVB+ */
	if (INTEL_GEN(dev_priv) >= 7 &&
	    config.num_pipes_active == 1 && config.sprites_enabled) {
		ilk_compute_wm_maximums(dev, 1, &config, INTEL_DDB_PART_5_6, &max);
		ilk_wm_merge(dev, &config, &max, &lp_wm_5_6);

		best_lp_wm = ilk_find_best_result(dev, &lp_wm_1_2, &lp_wm_5_6);
	} else {
		best_lp_wm = &lp_wm_1_2;
	}

	partitioning = (best_lp_wm == &lp_wm_1_2) ?
		       INTEL_DDB_PART_1_2 : INTEL_DDB_PART_5_6;

	ilk_compute_wm_results(dev, best_lp_wm, partitioning, &results);

	ilk_write_wm_values(dev_priv, &results);
}

static void ilk_initial_watermarks(struct intel_atomic_state *state,
				   struct intel_crtc_state *cstate)
{
	struct drm_i915_private *dev_priv = to_i915(cstate->base.crtc->dev);
	struct intel_crtc *intel_crtc = to_intel_crtc(cstate->base.crtc);

	mutex_lock(&dev_priv->wm.wm_mutex);
	intel_crtc->wm.active.ilk = cstate->wm.ilk.intermediate;
	ilk_program_watermarks(dev_priv);
	mutex_unlock(&dev_priv->wm.wm_mutex);
}

static void ilk_optimize_watermarks(struct intel_atomic_state *state,
				    struct intel_crtc_state *cstate)
{
	struct drm_i915_private *dev_priv = to_i915(cstate->base.crtc->dev);
	struct intel_crtc *intel_crtc = to_intel_crtc(cstate->base.crtc);

	mutex_lock(&dev_priv->wm.wm_mutex);
	if (cstate->wm.need_postvbl_update) {
		intel_crtc->wm.active.ilk = cstate->wm.ilk.optimal;
		ilk_program_watermarks(dev_priv);
	}
	mutex_unlock(&dev_priv->wm.wm_mutex);
}

static inline void skl_wm_level_from_reg_val(uint32_t val,
					     struct skl_wm_level *level)
{
	level->plane_en = val & PLANE_WM_EN;
	level->plane_res_b = val & PLANE_WM_BLOCKS_MASK;
	level->plane_res_l = (val >> PLANE_WM_LINES_SHIFT) &
		PLANE_WM_LINES_MASK;
}

void skl_pipe_wm_get_hw_state(struct drm_crtc *crtc,
			      struct skl_pipe_wm *out)
{
	struct drm_i915_private *dev_priv = to_i915(crtc->dev);
	struct intel_crtc *intel_crtc = to_intel_crtc(crtc);
	enum pipe pipe = intel_crtc->pipe;
	int level, max_level;
	enum plane_id plane_id;
	uint32_t val;

	max_level = ilk_wm_max_level(dev_priv);

	for_each_plane_id_on_crtc(intel_crtc, plane_id) {
		struct skl_plane_wm *wm = &out->planes[plane_id];

		for (level = 0; level <= max_level; level++) {
			if (plane_id != PLANE_CURSOR)
				val = I915_READ(PLANE_WM(pipe, plane_id, level));
			else
				val = I915_READ(CUR_WM(pipe, level));

			skl_wm_level_from_reg_val(val, &wm->wm[level]);
		}

		if (plane_id != PLANE_CURSOR)
			val = I915_READ(PLANE_WM_TRANS(pipe, plane_id));
		else
			val = I915_READ(CUR_WM_TRANS(pipe));

		skl_wm_level_from_reg_val(val, &wm->trans_wm);
	}

	if (!intel_crtc->active)
		return;

	out->linetime = I915_READ(PIPE_WM_LINETIME(pipe));
}

void skl_wm_get_hw_state(struct drm_device *dev)
{
	struct drm_i915_private *dev_priv = to_i915(dev);
	struct skl_wm_values *hw = &dev_priv->wm.skl_hw;
	struct skl_ddb_allocation *ddb = &dev_priv->wm.skl_hw.ddb;
	struct drm_crtc *crtc;
	struct intel_crtc *intel_crtc;
	struct intel_crtc_state *cstate;

	skl_ddb_get_hw_state(dev_priv, ddb);
	list_for_each_entry(crtc, &dev->mode_config.crtc_list, head) {
		intel_crtc = to_intel_crtc(crtc);
		cstate = to_intel_crtc_state(crtc->state);

		skl_pipe_wm_get_hw_state(crtc, &cstate->wm.skl.optimal);

		if (intel_crtc->active)
			hw->dirty_pipes |= drm_crtc_mask(crtc);
	}

	if (dev_priv->active_crtcs) {
		/* Fully recompute DDB on first atomic commit */
		dev_priv->wm.distrust_bios_wm = true;
	} else {
		/* Easy/common case; just sanitize DDB now if everything off */
		memset(ddb, 0, sizeof(*ddb));
	}
}

static void ilk_pipe_wm_get_hw_state(struct drm_crtc *crtc)
{
	struct drm_device *dev = crtc->dev;
	struct drm_i915_private *dev_priv = to_i915(dev);
	struct ilk_wm_values *hw = &dev_priv->wm.hw;
	struct intel_crtc *intel_crtc = to_intel_crtc(crtc);
	struct intel_crtc_state *cstate = to_intel_crtc_state(crtc->state);
	struct intel_pipe_wm *active = &cstate->wm.ilk.optimal;
	enum pipe pipe = intel_crtc->pipe;
	static const i915_reg_t wm0_pipe_reg[] = {
		[PIPE_A] = WM0_PIPEA_ILK,
		[PIPE_B] = WM0_PIPEB_ILK,
		[PIPE_C] = WM0_PIPEC_IVB,
	};

	hw->wm_pipe[pipe] = I915_READ(wm0_pipe_reg[pipe]);
	if (IS_HASWELL(dev_priv) || IS_BROADWELL(dev_priv))
		hw->wm_linetime[pipe] = I915_READ(PIPE_WM_LINETIME(pipe));

	memset(active, 0, sizeof(*active));

	active->pipe_enabled = intel_crtc->active;

	if (active->pipe_enabled) {
		u32 tmp = hw->wm_pipe[pipe];

		/*
		 * For active pipes LP0 watermark is marked as
		 * enabled, and LP1+ watermaks as disabled since
		 * we can't really reverse compute them in case
		 * multiple pipes are active.
		 */
		active->wm[0].enable = true;
		active->wm[0].pri_val = (tmp & WM0_PIPE_PLANE_MASK) >> WM0_PIPE_PLANE_SHIFT;
		active->wm[0].spr_val = (tmp & WM0_PIPE_SPRITE_MASK) >> WM0_PIPE_SPRITE_SHIFT;
		active->wm[0].cur_val = tmp & WM0_PIPE_CURSOR_MASK;
		active->linetime = hw->wm_linetime[pipe];
	} else {
		int level, max_level = ilk_wm_max_level(dev_priv);

		/*
		 * For inactive pipes, all watermark levels
		 * should be marked as enabled but zeroed,
		 * which is what we'd compute them to.
		 */
		for (level = 0; level <= max_level; level++)
			active->wm[level].enable = true;
	}

	intel_crtc->wm.active.ilk = *active;
}

#define _FW_WM(value, plane) \
	(((value) & DSPFW_ ## plane ## _MASK) >> DSPFW_ ## plane ## _SHIFT)
#define _FW_WM_VLV(value, plane) \
	(((value) & DSPFW_ ## plane ## _MASK_VLV) >> DSPFW_ ## plane ## _SHIFT)

static void g4x_read_wm_values(struct drm_i915_private *dev_priv,
			       struct g4x_wm_values *wm)
{
	uint32_t tmp;

	tmp = I915_READ(DSPFW1);
	wm->sr.plane = _FW_WM(tmp, SR);
	wm->pipe[PIPE_B].plane[PLANE_CURSOR] = _FW_WM(tmp, CURSORB);
	wm->pipe[PIPE_B].plane[PLANE_PRIMARY] = _FW_WM(tmp, PLANEB);
	wm->pipe[PIPE_A].plane[PLANE_PRIMARY] = _FW_WM(tmp, PLANEA);

	tmp = I915_READ(DSPFW2);
	wm->fbc_en = tmp & DSPFW_FBC_SR_EN;
	wm->sr.fbc = _FW_WM(tmp, FBC_SR);
	wm->hpll.fbc = _FW_WM(tmp, FBC_HPLL_SR);
	wm->pipe[PIPE_B].plane[PLANE_SPRITE0] = _FW_WM(tmp, SPRITEB);
	wm->pipe[PIPE_A].plane[PLANE_CURSOR] = _FW_WM(tmp, CURSORA);
	wm->pipe[PIPE_A].plane[PLANE_SPRITE0] = _FW_WM(tmp, SPRITEA);

	tmp = I915_READ(DSPFW3);
	wm->hpll_en = tmp & DSPFW_HPLL_SR_EN;
	wm->sr.cursor = _FW_WM(tmp, CURSOR_SR);
	wm->hpll.cursor = _FW_WM(tmp, HPLL_CURSOR);
	wm->hpll.plane = _FW_WM(tmp, HPLL_SR);
}

static void vlv_read_wm_values(struct drm_i915_private *dev_priv,
			       struct vlv_wm_values *wm)
{
	enum pipe pipe;
	uint32_t tmp;

	for_each_pipe(dev_priv, pipe) {
		tmp = I915_READ(VLV_DDL(pipe));

		wm->ddl[pipe].plane[PLANE_PRIMARY] =
			(tmp >> DDL_PLANE_SHIFT) & (DDL_PRECISION_HIGH | DRAIN_LATENCY_MASK);
		wm->ddl[pipe].plane[PLANE_CURSOR] =
			(tmp >> DDL_CURSOR_SHIFT) & (DDL_PRECISION_HIGH | DRAIN_LATENCY_MASK);
		wm->ddl[pipe].plane[PLANE_SPRITE0] =
			(tmp >> DDL_SPRITE_SHIFT(0)) & (DDL_PRECISION_HIGH | DRAIN_LATENCY_MASK);
		wm->ddl[pipe].plane[PLANE_SPRITE1] =
			(tmp >> DDL_SPRITE_SHIFT(1)) & (DDL_PRECISION_HIGH | DRAIN_LATENCY_MASK);
	}

	tmp = I915_READ(DSPFW1);
	wm->sr.plane = _FW_WM(tmp, SR);
	wm->pipe[PIPE_B].plane[PLANE_CURSOR] = _FW_WM(tmp, CURSORB);
	wm->pipe[PIPE_B].plane[PLANE_PRIMARY] = _FW_WM_VLV(tmp, PLANEB);
	wm->pipe[PIPE_A].plane[PLANE_PRIMARY] = _FW_WM_VLV(tmp, PLANEA);

	tmp = I915_READ(DSPFW2);
	wm->pipe[PIPE_A].plane[PLANE_SPRITE1] = _FW_WM_VLV(tmp, SPRITEB);
	wm->pipe[PIPE_A].plane[PLANE_CURSOR] = _FW_WM(tmp, CURSORA);
	wm->pipe[PIPE_A].plane[PLANE_SPRITE0] = _FW_WM_VLV(tmp, SPRITEA);

	tmp = I915_READ(DSPFW3);
	wm->sr.cursor = _FW_WM(tmp, CURSOR_SR);

	if (IS_CHERRYVIEW(dev_priv)) {
		tmp = I915_READ(DSPFW7_CHV);
		wm->pipe[PIPE_B].plane[PLANE_SPRITE1] = _FW_WM_VLV(tmp, SPRITED);
		wm->pipe[PIPE_B].plane[PLANE_SPRITE0] = _FW_WM_VLV(tmp, SPRITEC);

		tmp = I915_READ(DSPFW8_CHV);
		wm->pipe[PIPE_C].plane[PLANE_SPRITE1] = _FW_WM_VLV(tmp, SPRITEF);
		wm->pipe[PIPE_C].plane[PLANE_SPRITE0] = _FW_WM_VLV(tmp, SPRITEE);

		tmp = I915_READ(DSPFW9_CHV);
		wm->pipe[PIPE_C].plane[PLANE_PRIMARY] = _FW_WM_VLV(tmp, PLANEC);
		wm->pipe[PIPE_C].plane[PLANE_CURSOR] = _FW_WM(tmp, CURSORC);

		tmp = I915_READ(DSPHOWM);
		wm->sr.plane |= _FW_WM(tmp, SR_HI) << 9;
		wm->pipe[PIPE_C].plane[PLANE_SPRITE1] |= _FW_WM(tmp, SPRITEF_HI) << 8;
		wm->pipe[PIPE_C].plane[PLANE_SPRITE0] |= _FW_WM(tmp, SPRITEE_HI) << 8;
		wm->pipe[PIPE_C].plane[PLANE_PRIMARY] |= _FW_WM(tmp, PLANEC_HI) << 8;
		wm->pipe[PIPE_B].plane[PLANE_SPRITE1] |= _FW_WM(tmp, SPRITED_HI) << 8;
		wm->pipe[PIPE_B].plane[PLANE_SPRITE0] |= _FW_WM(tmp, SPRITEC_HI) << 8;
		wm->pipe[PIPE_B].plane[PLANE_PRIMARY] |= _FW_WM(tmp, PLANEB_HI) << 8;
		wm->pipe[PIPE_A].plane[PLANE_SPRITE1] |= _FW_WM(tmp, SPRITEB_HI) << 8;
		wm->pipe[PIPE_A].plane[PLANE_SPRITE0] |= _FW_WM(tmp, SPRITEA_HI) << 8;
		wm->pipe[PIPE_A].plane[PLANE_PRIMARY] |= _FW_WM(tmp, PLANEA_HI) << 8;
	} else {
		tmp = I915_READ(DSPFW7);
		wm->pipe[PIPE_B].plane[PLANE_SPRITE1] = _FW_WM_VLV(tmp, SPRITED);
		wm->pipe[PIPE_B].plane[PLANE_SPRITE0] = _FW_WM_VLV(tmp, SPRITEC);

		tmp = I915_READ(DSPHOWM);
		wm->sr.plane |= _FW_WM(tmp, SR_HI) << 9;
		wm->pipe[PIPE_B].plane[PLANE_SPRITE1] |= _FW_WM(tmp, SPRITED_HI) << 8;
		wm->pipe[PIPE_B].plane[PLANE_SPRITE0] |= _FW_WM(tmp, SPRITEC_HI) << 8;
		wm->pipe[PIPE_B].plane[PLANE_PRIMARY] |= _FW_WM(tmp, PLANEB_HI) << 8;
		wm->pipe[PIPE_A].plane[PLANE_SPRITE1] |= _FW_WM(tmp, SPRITEB_HI) << 8;
		wm->pipe[PIPE_A].plane[PLANE_SPRITE0] |= _FW_WM(tmp, SPRITEA_HI) << 8;
		wm->pipe[PIPE_A].plane[PLANE_PRIMARY] |= _FW_WM(tmp, PLANEA_HI) << 8;
	}
}

#undef _FW_WM
#undef _FW_WM_VLV

void g4x_wm_get_hw_state(struct drm_device *dev)
{
	struct drm_i915_private *dev_priv = to_i915(dev);
	struct g4x_wm_values *wm = &dev_priv->wm.g4x;
	struct intel_crtc *crtc;

	g4x_read_wm_values(dev_priv, wm);

	wm->cxsr = I915_READ(FW_BLC_SELF) & FW_BLC_SELF_EN;

	for_each_intel_crtc(dev, crtc) {
		struct intel_crtc_state *crtc_state =
			to_intel_crtc_state(crtc->base.state);
		struct g4x_wm_state *active = &crtc->wm.active.g4x;
		struct g4x_pipe_wm *raw;
		enum pipe pipe = crtc->pipe;
		enum plane_id plane_id;
		int level, max_level;

		active->cxsr = wm->cxsr;
		active->hpll_en = wm->hpll_en;
		active->fbc_en = wm->fbc_en;

		active->sr = wm->sr;
		active->hpll = wm->hpll;

		for_each_plane_id_on_crtc(crtc, plane_id) {
			active->wm.plane[plane_id] =
				wm->pipe[pipe].plane[plane_id];
		}

		if (wm->cxsr && wm->hpll_en)
			max_level = G4X_WM_LEVEL_HPLL;
		else if (wm->cxsr)
			max_level = G4X_WM_LEVEL_SR;
		else
			max_level = G4X_WM_LEVEL_NORMAL;

		level = G4X_WM_LEVEL_NORMAL;
		raw = &crtc_state->wm.g4x.raw[level];
		for_each_plane_id_on_crtc(crtc, plane_id)
			raw->plane[plane_id] = active->wm.plane[plane_id];

		if (++level > max_level)
			goto out;

		raw = &crtc_state->wm.g4x.raw[level];
		raw->plane[PLANE_PRIMARY] = active->sr.plane;
		raw->plane[PLANE_CURSOR] = active->sr.cursor;
		raw->plane[PLANE_SPRITE0] = 0;
		raw->fbc = active->sr.fbc;

		if (++level > max_level)
			goto out;

		raw = &crtc_state->wm.g4x.raw[level];
		raw->plane[PLANE_PRIMARY] = active->hpll.plane;
		raw->plane[PLANE_CURSOR] = active->hpll.cursor;
		raw->plane[PLANE_SPRITE0] = 0;
		raw->fbc = active->hpll.fbc;

	out:
		for_each_plane_id_on_crtc(crtc, plane_id)
			g4x_raw_plane_wm_set(crtc_state, level,
					     plane_id, USHRT_MAX);
		g4x_raw_fbc_wm_set(crtc_state, level, USHRT_MAX);

		crtc_state->wm.g4x.optimal = *active;
		crtc_state->wm.g4x.intermediate = *active;

		DRM_DEBUG_KMS("Initial watermarks: pipe %c, plane=%d, cursor=%d, sprite=%d\n",
			      pipe_name(pipe),
			      wm->pipe[pipe].plane[PLANE_PRIMARY],
			      wm->pipe[pipe].plane[PLANE_CURSOR],
			      wm->pipe[pipe].plane[PLANE_SPRITE0]);
	}

	DRM_DEBUG_KMS("Initial SR watermarks: plane=%d, cursor=%d fbc=%d\n",
		      wm->sr.plane, wm->sr.cursor, wm->sr.fbc);
	DRM_DEBUG_KMS("Initial HPLL watermarks: plane=%d, SR cursor=%d fbc=%d\n",
		      wm->hpll.plane, wm->hpll.cursor, wm->hpll.fbc);
	DRM_DEBUG_KMS("Initial SR=%s HPLL=%s FBC=%s\n",
		      yesno(wm->cxsr), yesno(wm->hpll_en), yesno(wm->fbc_en));
}

void g4x_wm_sanitize(struct drm_i915_private *dev_priv)
{
	struct intel_plane *plane;
	struct intel_crtc *crtc;

	mutex_lock(&dev_priv->wm.wm_mutex);

	for_each_intel_plane(&dev_priv->drm, plane) {
		struct intel_crtc *crtc =
			intel_get_crtc_for_pipe(dev_priv, plane->pipe);
		struct intel_crtc_state *crtc_state =
			to_intel_crtc_state(crtc->base.state);
		struct intel_plane_state *plane_state =
			to_intel_plane_state(plane->base.state);
		struct g4x_wm_state *wm_state = &crtc_state->wm.g4x.optimal;
		enum plane_id plane_id = plane->id;
		int level;

		if (plane_state->base.visible)
			continue;

		for (level = 0; level < 3; level++) {
			struct g4x_pipe_wm *raw =
				&crtc_state->wm.g4x.raw[level];

			raw->plane[plane_id] = 0;
			wm_state->wm.plane[plane_id] = 0;
		}

		if (plane_id == PLANE_PRIMARY) {
			for (level = 0; level < 3; level++) {
				struct g4x_pipe_wm *raw =
					&crtc_state->wm.g4x.raw[level];
				raw->fbc = 0;
			}

			wm_state->sr.fbc = 0;
			wm_state->hpll.fbc = 0;
			wm_state->fbc_en = false;
		}
	}

	for_each_intel_crtc(&dev_priv->drm, crtc) {
		struct intel_crtc_state *crtc_state =
			to_intel_crtc_state(crtc->base.state);

		crtc_state->wm.g4x.intermediate =
			crtc_state->wm.g4x.optimal;
		crtc->wm.active.g4x = crtc_state->wm.g4x.optimal;
	}

	g4x_program_watermarks(dev_priv);

	mutex_unlock(&dev_priv->wm.wm_mutex);
}

void vlv_wm_get_hw_state(struct drm_device *dev)
{
	struct drm_i915_private *dev_priv = to_i915(dev);
	struct vlv_wm_values *wm = &dev_priv->wm.vlv;
	struct intel_crtc *crtc;
	u32 val;

	vlv_read_wm_values(dev_priv, wm);

	wm->cxsr = I915_READ(FW_BLC_SELF_VLV) & FW_CSPWRDWNEN;
	wm->level = VLV_WM_LEVEL_PM2;

	if (IS_CHERRYVIEW(dev_priv)) {
		mutex_lock(&dev_priv->rps.hw_lock);

		val = vlv_punit_read(dev_priv, PUNIT_REG_DSPFREQ);
		if (val & DSP_MAXFIFO_PM5_ENABLE)
			wm->level = VLV_WM_LEVEL_PM5;

		/*
		 * If DDR DVFS is disabled in the BIOS, Punit
		 * will never ack the request. So if that happens
		 * assume we don't have to enable/disable DDR DVFS
		 * dynamically. To test that just set the REQ_ACK
		 * bit to poke the Punit, but don't change the
		 * HIGH/LOW bits so that we don't actually change
		 * the current state.
		 */
		val = vlv_punit_read(dev_priv, PUNIT_REG_DDR_SETUP2);
		val |= FORCE_DDR_FREQ_REQ_ACK;
		vlv_punit_write(dev_priv, PUNIT_REG_DDR_SETUP2, val);

		if (wait_for((vlv_punit_read(dev_priv, PUNIT_REG_DDR_SETUP2) &
			      FORCE_DDR_FREQ_REQ_ACK) == 0, 3)) {
			DRM_DEBUG_KMS("Punit not acking DDR DVFS request, "
				      "assuming DDR DVFS is disabled\n");
			dev_priv->wm.max_level = VLV_WM_LEVEL_PM5;
		} else {
			val = vlv_punit_read(dev_priv, PUNIT_REG_DDR_SETUP2);
			if ((val & FORCE_DDR_HIGH_FREQ) == 0)
				wm->level = VLV_WM_LEVEL_DDR_DVFS;
		}

		mutex_unlock(&dev_priv->rps.hw_lock);
	}

	for_each_intel_crtc(dev, crtc) {
		struct intel_crtc_state *crtc_state =
			to_intel_crtc_state(crtc->base.state);
		struct vlv_wm_state *active = &crtc->wm.active.vlv;
		const struct vlv_fifo_state *fifo_state =
			&crtc_state->wm.vlv.fifo_state;
		enum pipe pipe = crtc->pipe;
		enum plane_id plane_id;
		int level;

		vlv_get_fifo_size(crtc_state);

		active->num_levels = wm->level + 1;
		active->cxsr = wm->cxsr;

		for (level = 0; level < active->num_levels; level++) {
			struct g4x_pipe_wm *raw =
				&crtc_state->wm.vlv.raw[level];

			active->sr[level].plane = wm->sr.plane;
			active->sr[level].cursor = wm->sr.cursor;

			for_each_plane_id_on_crtc(crtc, plane_id) {
				active->wm[level].plane[plane_id] =
					wm->pipe[pipe].plane[plane_id];

				raw->plane[plane_id] =
					vlv_invert_wm_value(active->wm[level].plane[plane_id],
							    fifo_state->plane[plane_id]);
			}
		}

		for_each_plane_id_on_crtc(crtc, plane_id)
			vlv_raw_plane_wm_set(crtc_state, level,
					     plane_id, USHRT_MAX);
		vlv_invalidate_wms(crtc, active, level);

		crtc_state->wm.vlv.optimal = *active;
		crtc_state->wm.vlv.intermediate = *active;

		DRM_DEBUG_KMS("Initial watermarks: pipe %c, plane=%d, cursor=%d, sprite0=%d, sprite1=%d\n",
			      pipe_name(pipe),
			      wm->pipe[pipe].plane[PLANE_PRIMARY],
			      wm->pipe[pipe].plane[PLANE_CURSOR],
			      wm->pipe[pipe].plane[PLANE_SPRITE0],
			      wm->pipe[pipe].plane[PLANE_SPRITE1]);
	}

	DRM_DEBUG_KMS("Initial watermarks: SR plane=%d, SR cursor=%d level=%d cxsr=%d\n",
		      wm->sr.plane, wm->sr.cursor, wm->level, wm->cxsr);
}

void vlv_wm_sanitize(struct drm_i915_private *dev_priv)
{
	struct intel_plane *plane;
	struct intel_crtc *crtc;

	mutex_lock(&dev_priv->wm.wm_mutex);

	for_each_intel_plane(&dev_priv->drm, plane) {
		struct intel_crtc *crtc =
			intel_get_crtc_for_pipe(dev_priv, plane->pipe);
		struct intel_crtc_state *crtc_state =
			to_intel_crtc_state(crtc->base.state);
		struct intel_plane_state *plane_state =
			to_intel_plane_state(plane->base.state);
		struct vlv_wm_state *wm_state = &crtc_state->wm.vlv.optimal;
		const struct vlv_fifo_state *fifo_state =
			&crtc_state->wm.vlv.fifo_state;
		enum plane_id plane_id = plane->id;
		int level;

		if (plane_state->base.visible)
			continue;

		for (level = 0; level < wm_state->num_levels; level++) {
			struct g4x_pipe_wm *raw =
				&crtc_state->wm.vlv.raw[level];

			raw->plane[plane_id] = 0;

			wm_state->wm[level].plane[plane_id] =
				vlv_invert_wm_value(raw->plane[plane_id],
						    fifo_state->plane[plane_id]);
		}
	}

	for_each_intel_crtc(&dev_priv->drm, crtc) {
		struct intel_crtc_state *crtc_state =
			to_intel_crtc_state(crtc->base.state);

		crtc_state->wm.vlv.intermediate =
			crtc_state->wm.vlv.optimal;
		crtc->wm.active.vlv = crtc_state->wm.vlv.optimal;
	}

	vlv_program_watermarks(dev_priv);

	mutex_unlock(&dev_priv->wm.wm_mutex);
}

void ilk_wm_get_hw_state(struct drm_device *dev)
{
	struct drm_i915_private *dev_priv = to_i915(dev);
	struct ilk_wm_values *hw = &dev_priv->wm.hw;
	struct drm_crtc *crtc;

	for_each_crtc(dev, crtc)
		ilk_pipe_wm_get_hw_state(crtc);

	hw->wm_lp[0] = I915_READ(WM1_LP_ILK);
	hw->wm_lp[1] = I915_READ(WM2_LP_ILK);
	hw->wm_lp[2] = I915_READ(WM3_LP_ILK);

	hw->wm_lp_spr[0] = I915_READ(WM1S_LP_ILK);
	if (INTEL_GEN(dev_priv) >= 7) {
		hw->wm_lp_spr[1] = I915_READ(WM2S_LP_IVB);
		hw->wm_lp_spr[2] = I915_READ(WM3S_LP_IVB);
	}

	if (IS_HASWELL(dev_priv) || IS_BROADWELL(dev_priv))
		hw->partitioning = (I915_READ(WM_MISC) & WM_MISC_DATA_PARTITION_5_6) ?
			INTEL_DDB_PART_5_6 : INTEL_DDB_PART_1_2;
	else if (IS_IVYBRIDGE(dev_priv))
		hw->partitioning = (I915_READ(DISP_ARB_CTL2) & DISP_DATA_PARTITION_5_6) ?
			INTEL_DDB_PART_5_6 : INTEL_DDB_PART_1_2;

	hw->enable_fbc_wm =
		!(I915_READ(DISP_ARB_CTL) & DISP_FBC_WM_DIS);
}

/**
 * intel_update_watermarks - update FIFO watermark values based on current modes
 *
 * Calculate watermark values for the various WM regs based on current mode
 * and plane configuration.
 *
 * There are several cases to deal with here:
 *   - normal (i.e. non-self-refresh)
 *   - self-refresh (SR) mode
 *   - lines are large relative to FIFO size (buffer can hold up to 2)
 *   - lines are small relative to FIFO size (buffer can hold more than 2
 *     lines), so need to account for TLB latency
 *
 *   The normal calculation is:
 *     watermark = dotclock * bytes per pixel * latency
 *   where latency is platform & configuration dependent (we assume pessimal
 *   values here).
 *
 *   The SR calculation is:
 *     watermark = (trunc(latency/line time)+1) * surface width *
 *       bytes per pixel
 *   where
 *     line time = htotal / dotclock
 *     surface width = hdisplay for normal plane and 64 for cursor
 *   and latency is assumed to be high, as above.
 *
 * The final value programmed to the register should always be rounded up,
 * and include an extra 2 entries to account for clock crossings.
 *
 * We don't use the sprite, so we can ignore that.  And on Crestline we have
 * to set the non-SR watermarks to 8.
 */
void intel_update_watermarks(struct intel_crtc *crtc)
{
	struct drm_i915_private *dev_priv = to_i915(crtc->base.dev);

	if (dev_priv->display.update_wm)
		dev_priv->display.update_wm(crtc);
}

/*
 * Lock protecting IPS related data structures
 */
DEFINE_SPINLOCK(mchdev_lock);

/* Global for IPS driver to get at the current i915 device. Protected by
 * mchdev_lock. */
static struct drm_i915_private *i915_mch_dev;

bool ironlake_set_drps(struct drm_i915_private *dev_priv, u8 val)
{
	u16 rgvswctl;

	lockdep_assert_held(&mchdev_lock);

	rgvswctl = I915_READ16(MEMSWCTL);
	if (rgvswctl & MEMCTL_CMD_STS) {
		DRM_DEBUG("gpu busy, RCS change rejected\n");
		return false; /* still busy with another command */
	}

	rgvswctl = (MEMCTL_CMD_CHFREQ << MEMCTL_CMD_SHIFT) |
		(val << MEMCTL_FREQ_SHIFT) | MEMCTL_SFCAVM;
	I915_WRITE16(MEMSWCTL, rgvswctl);
	POSTING_READ16(MEMSWCTL);

	rgvswctl |= MEMCTL_CMD_STS;
	I915_WRITE16(MEMSWCTL, rgvswctl);

	return true;
}

static void ironlake_enable_drps(struct drm_i915_private *dev_priv)
{
	u32 rgvmodectl;
	u8 fmax, fmin, fstart, vstart;

	spin_lock_irq(&mchdev_lock);

	rgvmodectl = I915_READ(MEMMODECTL);

	/* Enable temp reporting */
	I915_WRITE16(PMMISC, I915_READ(PMMISC) | MCPPCE_EN);
	I915_WRITE16(TSC1, I915_READ(TSC1) | TSE);

	/* 100ms RC evaluation intervals */
	I915_WRITE(RCUPEI, 100000);
	I915_WRITE(RCDNEI, 100000);

	/* Set max/min thresholds to 90ms and 80ms respectively */
	I915_WRITE(RCBMAXAVG, 90000);
	I915_WRITE(RCBMINAVG, 80000);

	I915_WRITE(MEMIHYST, 1);

	/* Set up min, max, and cur for interrupt handling */
	fmax = (rgvmodectl & MEMMODE_FMAX_MASK) >> MEMMODE_FMAX_SHIFT;
	fmin = (rgvmodectl & MEMMODE_FMIN_MASK);
	fstart = (rgvmodectl & MEMMODE_FSTART_MASK) >>
		MEMMODE_FSTART_SHIFT;

	vstart = (I915_READ(PXVFREQ(fstart)) & PXVFREQ_PX_MASK) >>
		PXVFREQ_PX_SHIFT;

	dev_priv->ips.fmax = fmax; /* IPS callback will increase this */
	dev_priv->ips.fstart = fstart;

	dev_priv->ips.max_delay = fstart;
	dev_priv->ips.min_delay = fmin;
	dev_priv->ips.cur_delay = fstart;

	DRM_DEBUG_DRIVER("fmax: %d, fmin: %d, fstart: %d\n",
			 fmax, fmin, fstart);

	I915_WRITE(MEMINTREN, MEMINT_CX_SUPR_EN | MEMINT_EVAL_CHG_EN);

	/*
	 * Interrupts will be enabled in ironlake_irq_postinstall
	 */

	I915_WRITE(VIDSTART, vstart);
	POSTING_READ(VIDSTART);

	rgvmodectl |= MEMMODE_SWMODE_EN;
	I915_WRITE(MEMMODECTL, rgvmodectl);

	if (wait_for_atomic((I915_READ(MEMSWCTL) & MEMCTL_CMD_STS) == 0, 10))
		DRM_ERROR("stuck trying to change perf mode\n");
	mdelay(1);

	ironlake_set_drps(dev_priv, fstart);

	dev_priv->ips.last_count1 = I915_READ(DMIEC) +
		I915_READ(DDREC) + I915_READ(CSIEC);
	dev_priv->ips.last_time1 = jiffies_to_msecs(jiffies);
	dev_priv->ips.last_count2 = I915_READ(GFXEC);
	dev_priv->ips.last_time2 = ktime_get_raw_ns();

	spin_unlock_irq(&mchdev_lock);
}

static void ironlake_disable_drps(struct drm_i915_private *dev_priv)
{
	u16 rgvswctl;

	spin_lock_irq(&mchdev_lock);

	rgvswctl = I915_READ16(MEMSWCTL);

	/* Ack interrupts, disable EFC interrupt */
	I915_WRITE(MEMINTREN, I915_READ(MEMINTREN) & ~MEMINT_EVAL_CHG_EN);
	I915_WRITE(MEMINTRSTS, MEMINT_EVAL_CHG);
	I915_WRITE(DEIER, I915_READ(DEIER) & ~DE_PCU_EVENT);
	I915_WRITE(DEIIR, DE_PCU_EVENT);
	I915_WRITE(DEIMR, I915_READ(DEIMR) | DE_PCU_EVENT);

	/* Go back to the starting frequency */
	ironlake_set_drps(dev_priv, dev_priv->ips.fstart);
	mdelay(1);
	rgvswctl |= MEMCTL_CMD_STS;
	I915_WRITE(MEMSWCTL, rgvswctl);
	mdelay(1);

	spin_unlock_irq(&mchdev_lock);
}

/* There's a funny hw issue where the hw returns all 0 when reading from
 * GEN6_RP_INTERRUPT_LIMITS. Hence we always need to compute the desired value
 * ourselves, instead of doing a rmw cycle (which might result in us clearing
 * all limits and the gpu stuck at whatever frequency it is at atm).
 */
static u32 intel_rps_limits(struct drm_i915_private *dev_priv, u8 val)
{
	u32 limits;

	/* Only set the down limit when we've reached the lowest level to avoid
	 * getting more interrupts, otherwise leave this clear. This prevents a
	 * race in the hw when coming out of rc6: There's a tiny window where
	 * the hw runs at the minimal clock before selecting the desired
	 * frequency, if the down threshold expires in that window we will not
	 * receive a down interrupt. */
	if (IS_GEN9(dev_priv)) {
		limits = (dev_priv->rps.max_freq_softlimit) << 23;
		if (val <= dev_priv->rps.min_freq_softlimit)
			limits |= (dev_priv->rps.min_freq_softlimit) << 14;
	} else {
		limits = dev_priv->rps.max_freq_softlimit << 24;
		if (val <= dev_priv->rps.min_freq_softlimit)
			limits |= dev_priv->rps.min_freq_softlimit << 16;
	}

	return limits;
}

static void gen6_set_rps_thresholds(struct drm_i915_private *dev_priv, u8 val)
{
	int new_power;
	u32 threshold_up = 0, threshold_down = 0; /* in % */
	u32 ei_up = 0, ei_down = 0;

	new_power = dev_priv->rps.power;
	switch (dev_priv->rps.power) {
	case LOW_POWER:
		if (val > dev_priv->rps.efficient_freq + 1 &&
		    val > dev_priv->rps.cur_freq)
			new_power = BETWEEN;
		break;

	case BETWEEN:
		if (val <= dev_priv->rps.efficient_freq &&
		    val < dev_priv->rps.cur_freq)
			new_power = LOW_POWER;
		else if (val >= dev_priv->rps.rp0_freq &&
			 val > dev_priv->rps.cur_freq)
			new_power = HIGH_POWER;
		break;

	case HIGH_POWER:
		if (val < (dev_priv->rps.rp1_freq + dev_priv->rps.rp0_freq) >> 1 &&
		    val < dev_priv->rps.cur_freq)
			new_power = BETWEEN;
		break;
	}
	/* Max/min bins are special */
	if (val <= dev_priv->rps.min_freq_softlimit)
		new_power = LOW_POWER;
	if (val >= dev_priv->rps.max_freq_softlimit)
		new_power = HIGH_POWER;
	if (new_power == dev_priv->rps.power)
		return;

	/* Note the units here are not exactly 1us, but 1280ns. */
	switch (new_power) {
	case LOW_POWER:
		/* Upclock if more than 95% busy over 16ms */
		ei_up = 16000;
		threshold_up = 95;

		/* Downclock if less than 85% busy over 32ms */
		ei_down = 32000;
		threshold_down = 85;
		break;

	case BETWEEN:
		/* Upclock if more than 90% busy over 13ms */
		ei_up = 13000;
		threshold_up = 90;

		/* Downclock if less than 75% busy over 32ms */
		ei_down = 32000;
		threshold_down = 75;
		break;

	case HIGH_POWER:
		/* Upclock if more than 85% busy over 10ms */
		ei_up = 10000;
		threshold_up = 85;

		/* Downclock if less than 60% busy over 32ms */
		ei_down = 32000;
		threshold_down = 60;
		break;
	}

	/* When byt can survive without system hang with dynamic
	 * sw freq adjustments, this restriction can be lifted.
	 */
	if (IS_VALLEYVIEW(dev_priv))
		goto skip_hw_write;

	I915_WRITE(GEN6_RP_UP_EI,
		   GT_INTERVAL_FROM_US(dev_priv, ei_up));
	I915_WRITE(GEN6_RP_UP_THRESHOLD,
		   GT_INTERVAL_FROM_US(dev_priv,
				       ei_up * threshold_up / 100));

	I915_WRITE(GEN6_RP_DOWN_EI,
		   GT_INTERVAL_FROM_US(dev_priv, ei_down));
	I915_WRITE(GEN6_RP_DOWN_THRESHOLD,
		   GT_INTERVAL_FROM_US(dev_priv,
				       ei_down * threshold_down / 100));

	I915_WRITE(GEN6_RP_CONTROL,
		   GEN6_RP_MEDIA_TURBO |
		   GEN6_RP_MEDIA_HW_NORMAL_MODE |
		   GEN6_RP_MEDIA_IS_GFX |
		   GEN6_RP_ENABLE |
		   GEN6_RP_UP_BUSY_AVG |
		   GEN6_RP_DOWN_IDLE_AVG);

skip_hw_write:
	dev_priv->rps.power = new_power;
	dev_priv->rps.up_threshold = threshold_up;
	dev_priv->rps.down_threshold = threshold_down;
	dev_priv->rps.last_adj = 0;
}

static u32 gen6_rps_pm_mask(struct drm_i915_private *dev_priv, u8 val)
{
	u32 mask = 0;

	/* We use UP_EI_EXPIRED interupts for both up/down in manual mode */
	if (val > dev_priv->rps.min_freq_softlimit)
		mask |= GEN6_PM_RP_UP_EI_EXPIRED | GEN6_PM_RP_DOWN_THRESHOLD | GEN6_PM_RP_DOWN_TIMEOUT;
	if (val < dev_priv->rps.max_freq_softlimit)
		mask |= GEN6_PM_RP_UP_EI_EXPIRED | GEN6_PM_RP_UP_THRESHOLD;

	mask &= dev_priv->pm_rps_events;

	return gen6_sanitize_rps_pm_mask(dev_priv, ~mask);
}

/* gen6_set_rps is called to update the frequency request, but should also be
 * called when the range (min_delay and max_delay) is modified so that we can
 * update the GEN6_RP_INTERRUPT_LIMITS register accordingly. */
static int gen6_set_rps(struct drm_i915_private *dev_priv, u8 val)
{
	/* min/max delay may still have been modified so be sure to
	 * write the limits value.
	 */
	if (val != dev_priv->rps.cur_freq) {
		gen6_set_rps_thresholds(dev_priv, val);

		if (IS_GEN9(dev_priv))
			I915_WRITE(GEN6_RPNSWREQ,
				   GEN9_FREQUENCY(val));
		else if (IS_HASWELL(dev_priv) || IS_BROADWELL(dev_priv))
			I915_WRITE(GEN6_RPNSWREQ,
				   HSW_FREQUENCY(val));
		else
			I915_WRITE(GEN6_RPNSWREQ,
				   GEN6_FREQUENCY(val) |
				   GEN6_OFFSET(0) |
				   GEN6_AGGRESSIVE_TURBO);
	}

	/* Make sure we continue to get interrupts
	 * until we hit the minimum or maximum frequencies.
	 */
	I915_WRITE(GEN6_RP_INTERRUPT_LIMITS, intel_rps_limits(dev_priv, val));
	I915_WRITE(GEN6_PMINTRMSK, gen6_rps_pm_mask(dev_priv, val));

	dev_priv->rps.cur_freq = val;
	trace_intel_gpu_freq_change(intel_gpu_freq(dev_priv, val));

	return 0;
}

static int valleyview_set_rps(struct drm_i915_private *dev_priv, u8 val)
{
	int err;

	if (WARN_ONCE(IS_CHERRYVIEW(dev_priv) && (val & 1),
		      "Odd GPU freq value\n"))
		val &= ~1;

	I915_WRITE(GEN6_PMINTRMSK, gen6_rps_pm_mask(dev_priv, val));

	if (val != dev_priv->rps.cur_freq) {
		err = vlv_punit_write(dev_priv, PUNIT_REG_GPU_FREQ_REQ, val);
		if (err)
			return err;

		gen6_set_rps_thresholds(dev_priv, val);
	}

	dev_priv->rps.cur_freq = val;
	trace_intel_gpu_freq_change(intel_gpu_freq(dev_priv, val));

	return 0;
}

/* vlv_set_rps_idle: Set the frequency to idle, if Gfx clocks are down
 *
 * * If Gfx is Idle, then
 * 1. Forcewake Media well.
 * 2. Request idle freq.
 * 3. Release Forcewake of Media well.
*/
static void vlv_set_rps_idle(struct drm_i915_private *dev_priv)
{
	u32 val = dev_priv->rps.idle_freq;
	int err;

	if (dev_priv->rps.cur_freq <= val)
		return;

	/* The punit delays the write of the frequency and voltage until it
	 * determines the GPU is awake. During normal usage we don't want to
	 * waste power changing the frequency if the GPU is sleeping (rc6).
	 * However, the GPU and driver is now idle and we do not want to delay
	 * switching to minimum voltage (reducing power whilst idle) as we do
	 * not expect to be woken in the near future and so must flush the
	 * change by waking the device.
	 *
	 * We choose to take the media powerwell (either would do to trick the
	 * punit into committing the voltage change) as that takes a lot less
	 * power than the render powerwell.
	 */
	intel_uncore_forcewake_get(dev_priv, FORCEWAKE_MEDIA);
	err = valleyview_set_rps(dev_priv, val);
	intel_uncore_forcewake_put(dev_priv, FORCEWAKE_MEDIA);

	if (err)
		DRM_ERROR("Failed to set RPS for idle\n");
}

void gen6_rps_busy(struct drm_i915_private *dev_priv)
{
	mutex_lock(&dev_priv->rps.hw_lock);
	if (dev_priv->rps.enabled) {
		u8 freq;

		if (dev_priv->pm_rps_events & GEN6_PM_RP_UP_EI_EXPIRED)
			gen6_rps_reset_ei(dev_priv);
		I915_WRITE(GEN6_PMINTRMSK,
			   gen6_rps_pm_mask(dev_priv, dev_priv->rps.cur_freq));

		gen6_enable_rps_interrupts(dev_priv);

		/* Use the user's desired frequency as a guide, but for better
		 * performance, jump directly to RPe as our starting frequency.
		 */
		freq = max(dev_priv->rps.cur_freq,
			   dev_priv->rps.efficient_freq);

		if (intel_set_rps(dev_priv,
				  clamp(freq,
					dev_priv->rps.min_freq_softlimit,
					dev_priv->rps.max_freq_softlimit)))
			DRM_DEBUG_DRIVER("Failed to set idle frequency\n");
	}
	mutex_unlock(&dev_priv->rps.hw_lock);
}

void gen6_rps_idle(struct drm_i915_private *dev_priv)
{
	/* Flush our bottom-half so that it does not race with us
	 * setting the idle frequency and so that it is bounded by
	 * our rpm wakeref. And then disable the interrupts to stop any
	 * futher RPS reclocking whilst we are asleep.
	 */
	gen6_disable_rps_interrupts(dev_priv);

	mutex_lock(&dev_priv->rps.hw_lock);
	if (dev_priv->rps.enabled) {
		if (IS_VALLEYVIEW(dev_priv) || IS_CHERRYVIEW(dev_priv))
			vlv_set_rps_idle(dev_priv);
		else
			gen6_set_rps(dev_priv, dev_priv->rps.idle_freq);
		dev_priv->rps.last_adj = 0;
		I915_WRITE(GEN6_PMINTRMSK,
			   gen6_sanitize_rps_pm_mask(dev_priv, ~0));
	}
	mutex_unlock(&dev_priv->rps.hw_lock);

	spin_lock(&dev_priv->rps.client_lock);
	while (!list_empty(&dev_priv->rps.clients))
		list_del_init(dev_priv->rps.clients.next);
	spin_unlock(&dev_priv->rps.client_lock);
}

void gen6_rps_boost(struct drm_i915_private *dev_priv,
		    struct intel_rps_client *rps,
		    unsigned long submitted)
{
	/* This is intentionally racy! We peek at the state here, then
	 * validate inside the RPS worker.
	 */
	if (!(dev_priv->gt.awake &&
	      dev_priv->rps.enabled &&
	      dev_priv->rps.cur_freq < dev_priv->rps.boost_freq))
		return;

	/* Force a RPS boost (and don't count it against the client) if
	 * the GPU is severely congested.
	 */
	if (rps && time_after(jiffies, submitted + DRM_I915_THROTTLE_JIFFIES))
		rps = NULL;

	spin_lock(&dev_priv->rps.client_lock);
	if (rps == NULL || list_empty(&rps->link)) {
		spin_lock_irq(&dev_priv->irq_lock);
		if (dev_priv->rps.interrupts_enabled) {
			dev_priv->rps.client_boost = true;
			schedule_work(&dev_priv->rps.work);
		}
		spin_unlock_irq(&dev_priv->irq_lock);

		if (rps != NULL) {
			list_add(&rps->link, &dev_priv->rps.clients);
			rps->boosts++;
		} else
			dev_priv->rps.boosts++;
	}
	spin_unlock(&dev_priv->rps.client_lock);
}

int intel_set_rps(struct drm_i915_private *dev_priv, u8 val)
{
	int err;

	lockdep_assert_held(&dev_priv->rps.hw_lock);
	GEM_BUG_ON(val > dev_priv->rps.max_freq);
	GEM_BUG_ON(val < dev_priv->rps.min_freq);

	if (!dev_priv->rps.enabled) {
		dev_priv->rps.cur_freq = val;
		return 0;
	}

	if (IS_VALLEYVIEW(dev_priv) || IS_CHERRYVIEW(dev_priv))
		err = valleyview_set_rps(dev_priv, val);
	else
		err = gen6_set_rps(dev_priv, val);

	return err;
}

static void gen9_disable_rc6(struct drm_i915_private *dev_priv)
{
	I915_WRITE(GEN6_RC_CONTROL, 0);
	I915_WRITE(GEN9_PG_ENABLE, 0);
}

static void gen9_disable_rps(struct drm_i915_private *dev_priv)
{
	I915_WRITE(GEN6_RP_CONTROL, 0);
}

static void gen6_disable_rps(struct drm_i915_private *dev_priv)
{
	I915_WRITE(GEN6_RC_CONTROL, 0);
	I915_WRITE(GEN6_RPNSWREQ, 1 << 31);
	I915_WRITE(GEN6_RP_CONTROL, 0);
}

static void cherryview_disable_rps(struct drm_i915_private *dev_priv)
{
	I915_WRITE(GEN6_RC_CONTROL, 0);
}

static void valleyview_disable_rps(struct drm_i915_private *dev_priv)
{
	/* we're doing forcewake before Disabling RC6,
	 * This what the BIOS expects when going into suspend */
	intel_uncore_forcewake_get(dev_priv, FORCEWAKE_ALL);

	I915_WRITE(GEN6_RC_CONTROL, 0);

	intel_uncore_forcewake_put(dev_priv, FORCEWAKE_ALL);
}

static void intel_print_rc6_info(struct drm_i915_private *dev_priv, u32 mode)
{
	if (IS_VALLEYVIEW(dev_priv) || IS_CHERRYVIEW(dev_priv)) {
		if (mode & (GEN7_RC_CTL_TO_MODE | GEN6_RC_CTL_EI_MODE(1)))
			mode = GEN6_RC_CTL_RC6_ENABLE;
		else
			mode = 0;
	}
	if (HAS_RC6p(dev_priv))
		DRM_DEBUG_DRIVER("Enabling RC6 states: "
				 "RC6 %s RC6p %s RC6pp %s\n",
				 onoff(mode & GEN6_RC_CTL_RC6_ENABLE),
				 onoff(mode & GEN6_RC_CTL_RC6p_ENABLE),
				 onoff(mode & GEN6_RC_CTL_RC6pp_ENABLE));

	else
		DRM_DEBUG_DRIVER("Enabling RC6 states: RC6 %s\n",
				 onoff(mode & GEN6_RC_CTL_RC6_ENABLE));
}

static bool bxt_check_bios_rc6_setup(struct drm_i915_private *dev_priv)
{
	struct i915_ggtt *ggtt = &dev_priv->ggtt;
	bool enable_rc6 = true;
	unsigned long rc6_ctx_base;
	u32 rc_ctl;
	int rc_sw_target;

	rc_ctl = I915_READ(GEN6_RC_CONTROL);
	rc_sw_target = (I915_READ(GEN6_RC_STATE) & RC_SW_TARGET_STATE_MASK) >>
		       RC_SW_TARGET_STATE_SHIFT;
	DRM_DEBUG_DRIVER("BIOS enabled RC states: "
			 "HW_CTRL %s HW_RC6 %s SW_TARGET_STATE %x\n",
			 onoff(rc_ctl & GEN6_RC_CTL_HW_ENABLE),
			 onoff(rc_ctl & GEN6_RC_CTL_RC6_ENABLE),
			 rc_sw_target);

	if (!(I915_READ(RC6_LOCATION) & RC6_CTX_IN_DRAM)) {
		DRM_DEBUG_DRIVER("RC6 Base location not set properly.\n");
		enable_rc6 = false;
	}

	/*
	 * The exact context size is not known for BXT, so assume a page size
	 * for this check.
	 */
	rc6_ctx_base = I915_READ(RC6_CTX_BASE) & RC6_CTX_BASE_MASK;
	if (!((rc6_ctx_base >= ggtt->stolen_reserved_base) &&
	      (rc6_ctx_base + PAGE_SIZE <= ggtt->stolen_reserved_base +
					ggtt->stolen_reserved_size))) {
		DRM_DEBUG_DRIVER("RC6 Base address not as expected.\n");
		enable_rc6 = false;
	}

	if (!(((I915_READ(PWRCTX_MAXCNT_RCSUNIT) & IDLE_TIME_MASK) > 1) &&
	      ((I915_READ(PWRCTX_MAXCNT_VCSUNIT0) & IDLE_TIME_MASK) > 1) &&
	      ((I915_READ(PWRCTX_MAXCNT_BCSUNIT) & IDLE_TIME_MASK) > 1) &&
	      ((I915_READ(PWRCTX_MAXCNT_VECSUNIT) & IDLE_TIME_MASK) > 1))) {
		DRM_DEBUG_DRIVER("Engine Idle wait time not set properly.\n");
		enable_rc6 = false;
	}

	if (!I915_READ(GEN8_PUSHBUS_CONTROL) ||
	    !I915_READ(GEN8_PUSHBUS_ENABLE) ||
	    !I915_READ(GEN8_PUSHBUS_SHIFT)) {
		DRM_DEBUG_DRIVER("Pushbus not setup properly.\n");
		enable_rc6 = false;
	}

	if (!I915_READ(GEN6_GFXPAUSE)) {
		DRM_DEBUG_DRIVER("GFX pause not setup properly.\n");
		enable_rc6 = false;
	}

	if (!I915_READ(GEN8_MISC_CTRL0)) {
		DRM_DEBUG_DRIVER("GPM control not setup properly.\n");
		enable_rc6 = false;
	}

	return enable_rc6;
}

int sanitize_rc6_option(struct drm_i915_private *dev_priv, int enable_rc6)
{
	/* No RC6 before Ironlake and code is gone for ilk. */
	if (INTEL_INFO(dev_priv)->gen < 6)
		return 0;

	if (!enable_rc6)
		return 0;

	if (IS_GEN9_LP(dev_priv) && !bxt_check_bios_rc6_setup(dev_priv)) {
		DRM_INFO("RC6 disabled by BIOS\n");
		return 0;
	}

	/* Respect the kernel parameter if it is set */
	if (enable_rc6 >= 0) {
		int mask;

		if (HAS_RC6p(dev_priv))
			mask = INTEL_RC6_ENABLE | INTEL_RC6p_ENABLE |
			       INTEL_RC6pp_ENABLE;
		else
			mask = INTEL_RC6_ENABLE;

		if ((enable_rc6 & mask) != enable_rc6)
			DRM_DEBUG_DRIVER("Adjusting RC6 mask to %d "
					 "(requested %d, valid %d)\n",
					 enable_rc6 & mask, enable_rc6, mask);

		return enable_rc6 & mask;
	}

	if (IS_IVYBRIDGE(dev_priv))
		return (INTEL_RC6_ENABLE | INTEL_RC6p_ENABLE);

	return INTEL_RC6_ENABLE;
}

static void gen6_init_rps_frequencies(struct drm_i915_private *dev_priv)
{
	/* All of these values are in units of 50MHz */

	/* static values from HW: RP0 > RP1 > RPn (min_freq) */
	if (IS_GEN9_LP(dev_priv)) {
		u32 rp_state_cap = I915_READ(BXT_RP_STATE_CAP);
		dev_priv->rps.rp0_freq = (rp_state_cap >> 16) & 0xff;
		dev_priv->rps.rp1_freq = (rp_state_cap >>  8) & 0xff;
		dev_priv->rps.min_freq = (rp_state_cap >>  0) & 0xff;
	} else {
		u32 rp_state_cap = I915_READ(GEN6_RP_STATE_CAP);
		dev_priv->rps.rp0_freq = (rp_state_cap >>  0) & 0xff;
		dev_priv->rps.rp1_freq = (rp_state_cap >>  8) & 0xff;
		dev_priv->rps.min_freq = (rp_state_cap >> 16) & 0xff;
	}
	/* hw_max = RP0 until we check for overclocking */
	dev_priv->rps.max_freq = dev_priv->rps.rp0_freq;

	dev_priv->rps.efficient_freq = dev_priv->rps.rp1_freq;
	if (IS_HASWELL(dev_priv) || IS_BROADWELL(dev_priv) ||
	    IS_GEN9_BC(dev_priv)) {
		u32 ddcc_status = 0;

		if (sandybridge_pcode_read(dev_priv,
					   HSW_PCODE_DYNAMIC_DUTY_CYCLE_CONTROL,
					   &ddcc_status) == 0)
			dev_priv->rps.efficient_freq =
				clamp_t(u8,
					((ddcc_status >> 8) & 0xff),
					dev_priv->rps.min_freq,
					dev_priv->rps.max_freq);
	}

	if (IS_GEN9_BC(dev_priv)) {
		/* Store the frequency values in 16.66 MHZ units, which is
		 * the natural hardware unit for SKL
		 */
		dev_priv->rps.rp0_freq *= GEN9_FREQ_SCALER;
		dev_priv->rps.rp1_freq *= GEN9_FREQ_SCALER;
		dev_priv->rps.min_freq *= GEN9_FREQ_SCALER;
		dev_priv->rps.max_freq *= GEN9_FREQ_SCALER;
		dev_priv->rps.efficient_freq *= GEN9_FREQ_SCALER;
	}
}

static void reset_rps(struct drm_i915_private *dev_priv,
		      int (*set)(struct drm_i915_private *, u8))
{
	u8 freq = dev_priv->rps.cur_freq;

	/* force a reset */
	dev_priv->rps.power = -1;
	dev_priv->rps.cur_freq = -1;

	if (set(dev_priv, freq))
		DRM_ERROR("Failed to reset RPS to initial values\n");
}

/* See the Gen9_GT_PM_Programming_Guide doc for the below */
static void gen9_enable_rps(struct drm_i915_private *dev_priv)
{
	intel_uncore_forcewake_get(dev_priv, FORCEWAKE_ALL);

	/* Program defaults and thresholds for RPS*/
	I915_WRITE(GEN6_RC_VIDEO_FREQ,
		GEN9_FREQUENCY(dev_priv->rps.rp1_freq));

	/* 1 second timeout*/
	I915_WRITE(GEN6_RP_DOWN_TIMEOUT,
		GT_INTERVAL_FROM_US(dev_priv, 1000000));

	I915_WRITE(GEN6_RP_IDLE_HYSTERSIS, 0xa);

	/* Leaning on the below call to gen6_set_rps to program/setup the
	 * Up/Down EI & threshold registers, as well as the RP_CONTROL,
	 * RP_INTERRUPT_LIMITS & RPNSWREQ registers */
	reset_rps(dev_priv, gen6_set_rps);

	intel_uncore_forcewake_put(dev_priv, FORCEWAKE_ALL);
}

static void gen9_enable_rc6(struct drm_i915_private *dev_priv)
{
	struct intel_engine_cs *engine;
	enum intel_engine_id id;
	uint32_t rc6_mask = 0;

	/* 1a: Software RC state - RC0 */
	I915_WRITE(GEN6_RC_STATE, 0);

	/* 1b: Get forcewake during program sequence. Although the driver
	 * hasn't enabled a state yet where we need forcewake, BIOS may have.*/
	intel_uncore_forcewake_get(dev_priv, FORCEWAKE_ALL);

	/* 2a: Disable RC states. */
	I915_WRITE(GEN6_RC_CONTROL, 0);

	/* 2b: Program RC6 thresholds.*/

	/* WaRsDoubleRc6WrlWithCoarsePowerGating: Doubling WRL only when CPG is enabled */
	if (IS_SKYLAKE(dev_priv))
		I915_WRITE(GEN6_RC6_WAKE_RATE_LIMIT, 108 << 16);
	else
		I915_WRITE(GEN6_RC6_WAKE_RATE_LIMIT, 54 << 16);
	I915_WRITE(GEN6_RC_EVALUATION_INTERVAL, 125000); /* 12500 * 1280ns */
	I915_WRITE(GEN6_RC_IDLE_HYSTERSIS, 25); /* 25 * 1280ns */
	for_each_engine(engine, dev_priv, id)
		I915_WRITE(RING_MAX_IDLE(engine->mmio_base), 10);

	if (HAS_GUC(dev_priv))
		I915_WRITE(GUC_MAX_IDLE_COUNT, 0xA);

	I915_WRITE(GEN6_RC_SLEEP, 0);

	/* 2c: Program Coarse Power Gating Policies. */
	I915_WRITE(GEN9_MEDIA_PG_IDLE_HYSTERESIS, 25);
	I915_WRITE(GEN9_RENDER_PG_IDLE_HYSTERESIS, 25);

	/* 3a: Enable RC6 */
	if (intel_enable_rc6() & INTEL_RC6_ENABLE)
		rc6_mask = GEN6_RC_CTL_RC6_ENABLE;
	DRM_INFO("RC6 %s\n", onoff(rc6_mask & GEN6_RC_CTL_RC6_ENABLE));
	I915_WRITE(GEN6_RC6_THRESHOLD, 37500); /* 37.5/125ms per EI */
	I915_WRITE(GEN6_RC_CONTROL,
		   GEN6_RC_CTL_HW_ENABLE | GEN6_RC_CTL_EI_MODE(1) | rc6_mask);

	/*
	 * 3b: Enable Coarse Power Gating only when RC6 is enabled.
	 * WaRsDisableCoarsePowerGating:skl,bxt - Render/Media PG need to be disabled with RC6.
	 */
	if (NEEDS_WaRsDisableCoarsePowerGating(dev_priv))
		I915_WRITE(GEN9_PG_ENABLE, 0);
	else
		I915_WRITE(GEN9_PG_ENABLE, (rc6_mask & GEN6_RC_CTL_RC6_ENABLE) ?
				(GEN9_RENDER_PG_ENABLE | GEN9_MEDIA_PG_ENABLE) : 0);

	intel_uncore_forcewake_put(dev_priv, FORCEWAKE_ALL);
}

static void gen8_enable_rps(struct drm_i915_private *dev_priv)
{
	struct intel_engine_cs *engine;
	enum intel_engine_id id;
	uint32_t rc6_mask = 0;

	/* 1a: Software RC state - RC0 */
	I915_WRITE(GEN6_RC_STATE, 0);

	/* 1c & 1d: Get forcewake during program sequence. Although the driver
	 * hasn't enabled a state yet where we need forcewake, BIOS may have.*/
	intel_uncore_forcewake_get(dev_priv, FORCEWAKE_ALL);

	/* 2a: Disable RC states. */
	I915_WRITE(GEN6_RC_CONTROL, 0);

	/* 2b: Program RC6 thresholds.*/
	I915_WRITE(GEN6_RC6_WAKE_RATE_LIMIT, 40 << 16);
	I915_WRITE(GEN6_RC_EVALUATION_INTERVAL, 125000); /* 12500 * 1280ns */
	I915_WRITE(GEN6_RC_IDLE_HYSTERSIS, 25); /* 25 * 1280ns */
	for_each_engine(engine, dev_priv, id)
		I915_WRITE(RING_MAX_IDLE(engine->mmio_base), 10);
	I915_WRITE(GEN6_RC_SLEEP, 0);
	if (IS_BROADWELL(dev_priv))
		I915_WRITE(GEN6_RC6_THRESHOLD, 625); /* 800us/1.28 for TO */
	else
		I915_WRITE(GEN6_RC6_THRESHOLD, 50000); /* 50/125ms per EI */

	/* 3: Enable RC6 */
	if (intel_enable_rc6() & INTEL_RC6_ENABLE)
		rc6_mask = GEN6_RC_CTL_RC6_ENABLE;
	intel_print_rc6_info(dev_priv, rc6_mask);
	if (IS_BROADWELL(dev_priv))
		I915_WRITE(GEN6_RC_CONTROL, GEN6_RC_CTL_HW_ENABLE |
				GEN7_RC_CTL_TO_MODE |
				rc6_mask);
	else
		I915_WRITE(GEN6_RC_CONTROL, GEN6_RC_CTL_HW_ENABLE |
				GEN6_RC_CTL_EI_MODE(1) |
				rc6_mask);

	/* 4 Program defaults and thresholds for RPS*/
	I915_WRITE(GEN6_RPNSWREQ,
		   HSW_FREQUENCY(dev_priv->rps.rp1_freq));
	I915_WRITE(GEN6_RC_VIDEO_FREQ,
		   HSW_FREQUENCY(dev_priv->rps.rp1_freq));
	/* NB: Docs say 1s, and 1000000 - which aren't equivalent */
	I915_WRITE(GEN6_RP_DOWN_TIMEOUT, 100000000 / 128); /* 1 second timeout */

	/* Docs recommend 900MHz, and 300 MHz respectively */
	I915_WRITE(GEN6_RP_INTERRUPT_LIMITS,
		   dev_priv->rps.max_freq_softlimit << 24 |
		   dev_priv->rps.min_freq_softlimit << 16);

	I915_WRITE(GEN6_RP_UP_THRESHOLD, 7600000 / 128); /* 76ms busyness per EI, 90% */
	I915_WRITE(GEN6_RP_DOWN_THRESHOLD, 31300000 / 128); /* 313ms busyness per EI, 70%*/
	I915_WRITE(GEN6_RP_UP_EI, 66000); /* 84.48ms, XXX: random? */
	I915_WRITE(GEN6_RP_DOWN_EI, 350000); /* 448ms, XXX: random? */

	I915_WRITE(GEN6_RP_IDLE_HYSTERSIS, 10);

	/* 5: Enable RPS */
	I915_WRITE(GEN6_RP_CONTROL,
		   GEN6_RP_MEDIA_TURBO |
		   GEN6_RP_MEDIA_HW_NORMAL_MODE |
		   GEN6_RP_MEDIA_IS_GFX |
		   GEN6_RP_ENABLE |
		   GEN6_RP_UP_BUSY_AVG |
		   GEN6_RP_DOWN_IDLE_AVG);

	/* 6: Ring frequency + overclocking (our driver does this later */

	reset_rps(dev_priv, gen6_set_rps);

	intel_uncore_forcewake_put(dev_priv, FORCEWAKE_ALL);
}

static void gen6_enable_rps(struct drm_i915_private *dev_priv)
{
	struct intel_engine_cs *engine;
	enum intel_engine_id id;
	u32 rc6vids, rc6_mask = 0;
	u32 gtfifodbg;
	int rc6_mode;
	int ret;

	WARN_ON(!mutex_is_locked(&dev_priv->rps.hw_lock));

	/* Here begins a magic sequence of register writes to enable
	 * auto-downclocking.
	 *
	 * Perhaps there might be some value in exposing these to
	 * userspace...
	 */
	I915_WRITE(GEN6_RC_STATE, 0);

	/* Clear the DBG now so we don't confuse earlier errors */
	gtfifodbg = I915_READ(GTFIFODBG);
	if (gtfifodbg) {
		DRM_ERROR("GT fifo had a previous error %x\n", gtfifodbg);
		I915_WRITE(GTFIFODBG, gtfifodbg);
	}

	intel_uncore_forcewake_get(dev_priv, FORCEWAKE_ALL);

	/* disable the counters and set deterministic thresholds */
	I915_WRITE(GEN6_RC_CONTROL, 0);

	I915_WRITE(GEN6_RC1_WAKE_RATE_LIMIT, 1000 << 16);
	I915_WRITE(GEN6_RC6_WAKE_RATE_LIMIT, 40 << 16 | 30);
	I915_WRITE(GEN6_RC6pp_WAKE_RATE_LIMIT, 30);
	I915_WRITE(GEN6_RC_EVALUATION_INTERVAL, 125000);
	I915_WRITE(GEN6_RC_IDLE_HYSTERSIS, 25);

	for_each_engine(engine, dev_priv, id)
		I915_WRITE(RING_MAX_IDLE(engine->mmio_base), 10);

	I915_WRITE(GEN6_RC_SLEEP, 0);
	I915_WRITE(GEN6_RC1e_THRESHOLD, 1000);
	if (IS_IVYBRIDGE(dev_priv))
		I915_WRITE(GEN6_RC6_THRESHOLD, 125000);
	else
		I915_WRITE(GEN6_RC6_THRESHOLD, 50000);
	I915_WRITE(GEN6_RC6p_THRESHOLD, 150000);
	I915_WRITE(GEN6_RC6pp_THRESHOLD, 64000); /* unused */

	/* Check if we are enabling RC6 */
	rc6_mode = intel_enable_rc6();
	if (rc6_mode & INTEL_RC6_ENABLE)
		rc6_mask |= GEN6_RC_CTL_RC6_ENABLE;

	/* We don't use those on Haswell */
	if (!IS_HASWELL(dev_priv)) {
		if (rc6_mode & INTEL_RC6p_ENABLE)
			rc6_mask |= GEN6_RC_CTL_RC6p_ENABLE;

		if (rc6_mode & INTEL_RC6pp_ENABLE)
			rc6_mask |= GEN6_RC_CTL_RC6pp_ENABLE;
	}

	intel_print_rc6_info(dev_priv, rc6_mask);

	I915_WRITE(GEN6_RC_CONTROL,
		   rc6_mask |
		   GEN6_RC_CTL_EI_MODE(1) |
		   GEN6_RC_CTL_HW_ENABLE);

	/* Power down if completely idle for over 50ms */
	I915_WRITE(GEN6_RP_DOWN_TIMEOUT, 50000);
	I915_WRITE(GEN6_RP_IDLE_HYSTERSIS, 10);

	reset_rps(dev_priv, gen6_set_rps);

	rc6vids = 0;
	ret = sandybridge_pcode_read(dev_priv, GEN6_PCODE_READ_RC6VIDS, &rc6vids);
	if (IS_GEN6(dev_priv) && ret) {
		DRM_DEBUG_DRIVER("Couldn't check for BIOS workaround\n");
	} else if (IS_GEN6(dev_priv) && (GEN6_DECODE_RC6_VID(rc6vids & 0xff) < 450)) {
		DRM_DEBUG_DRIVER("You should update your BIOS. Correcting minimum rc6 voltage (%dmV->%dmV)\n",
			  GEN6_DECODE_RC6_VID(rc6vids & 0xff), 450);
		rc6vids &= 0xffff00;
		rc6vids |= GEN6_ENCODE_RC6_VID(450);
		ret = sandybridge_pcode_write(dev_priv, GEN6_PCODE_WRITE_RC6VIDS, rc6vids);
		if (ret)
			DRM_ERROR("Couldn't fix incorrect rc6 voltage\n");
	}

	intel_uncore_forcewake_put(dev_priv, FORCEWAKE_ALL);
}

static void gen6_update_ring_freq(struct drm_i915_private *dev_priv)
{
	int min_freq = 15;
	unsigned int gpu_freq;
	unsigned int max_ia_freq, min_ring_freq;
	unsigned int max_gpu_freq, min_gpu_freq;
	int scaling_factor = 180;
	struct cpufreq_policy *policy;

	WARN_ON(!mutex_is_locked(&dev_priv->rps.hw_lock));

	policy = cpufreq_cpu_get(0);
	if (policy) {
		max_ia_freq = policy->cpuinfo.max_freq;
		cpufreq_cpu_put(policy);
	} else {
		/*
		 * Default to measured freq if none found, PCU will ensure we
		 * don't go over
		 */
		max_ia_freq = tsc_khz;
	}

	/* Convert from kHz to MHz */
	max_ia_freq /= 1000;

	min_ring_freq = I915_READ(DCLK) & 0xf;
	/* convert DDR frequency from units of 266.6MHz to bandwidth */
	min_ring_freq = mult_frac(min_ring_freq, 8, 3);

	if (IS_GEN9_BC(dev_priv)) {
		/* Convert GT frequency to 50 HZ units */
		min_gpu_freq = dev_priv->rps.min_freq / GEN9_FREQ_SCALER;
		max_gpu_freq = dev_priv->rps.max_freq / GEN9_FREQ_SCALER;
	} else {
		min_gpu_freq = dev_priv->rps.min_freq;
		max_gpu_freq = dev_priv->rps.max_freq;
	}

	/*
	 * For each potential GPU frequency, load a ring frequency we'd like
	 * to use for memory access.  We do this by specifying the IA frequency
	 * the PCU should use as a reference to determine the ring frequency.
	 */
	for (gpu_freq = max_gpu_freq; gpu_freq >= min_gpu_freq; gpu_freq--) {
		int diff = max_gpu_freq - gpu_freq;
		unsigned int ia_freq = 0, ring_freq = 0;

		if (IS_GEN9_BC(dev_priv)) {
			/*
			 * ring_freq = 2 * GT. ring_freq is in 100MHz units
			 * No floor required for ring frequency on SKL.
			 */
			ring_freq = gpu_freq;
		} else if (INTEL_INFO(dev_priv)->gen >= 8) {
			/* max(2 * GT, DDR). NB: GT is 50MHz units */
			ring_freq = max(min_ring_freq, gpu_freq);
		} else if (IS_HASWELL(dev_priv)) {
			ring_freq = mult_frac(gpu_freq, 5, 4);
			ring_freq = max(min_ring_freq, ring_freq);
			/* leave ia_freq as the default, chosen by cpufreq */
		} else {
			/* On older processors, there is no separate ring
			 * clock domain, so in order to boost the bandwidth
			 * of the ring, we need to upclock the CPU (ia_freq).
			 *
			 * For GPU frequencies less than 750MHz,
			 * just use the lowest ring freq.
			 */
			if (gpu_freq < min_freq)
				ia_freq = 800;
			else
				ia_freq = max_ia_freq - ((diff * scaling_factor) / 2);
			ia_freq = DIV_ROUND_CLOSEST(ia_freq, 100);
		}

		sandybridge_pcode_write(dev_priv,
					GEN6_PCODE_WRITE_MIN_FREQ_TABLE,
					ia_freq << GEN6_PCODE_FREQ_IA_RATIO_SHIFT |
					ring_freq << GEN6_PCODE_FREQ_RING_RATIO_SHIFT |
					gpu_freq);
	}
}

static int cherryview_rps_max_freq(struct drm_i915_private *dev_priv)
{
	u32 val, rp0;

	val = vlv_punit_read(dev_priv, FB_GFX_FMAX_AT_VMAX_FUSE);

	switch (INTEL_INFO(dev_priv)->sseu.eu_total) {
	case 8:
		/* (2 * 4) config */
		rp0 = (val >> FB_GFX_FMAX_AT_VMAX_2SS4EU_FUSE_SHIFT);
		break;
	case 12:
		/* (2 * 6) config */
		rp0 = (val >> FB_GFX_FMAX_AT_VMAX_2SS6EU_FUSE_SHIFT);
		break;
	case 16:
		/* (2 * 8) config */
	default:
		/* Setting (2 * 8) Min RP0 for any other combination */
		rp0 = (val >> FB_GFX_FMAX_AT_VMAX_2SS8EU_FUSE_SHIFT);
		break;
	}

	rp0 = (rp0 & FB_GFX_FREQ_FUSE_MASK);

	return rp0;
}

static int cherryview_rps_rpe_freq(struct drm_i915_private *dev_priv)
{
	u32 val, rpe;

	val = vlv_punit_read(dev_priv, PUNIT_GPU_DUTYCYCLE_REG);
	rpe = (val >> PUNIT_GPU_DUTYCYCLE_RPE_FREQ_SHIFT) & PUNIT_GPU_DUTYCYCLE_RPE_FREQ_MASK;

	return rpe;
}

static int cherryview_rps_guar_freq(struct drm_i915_private *dev_priv)
{
	u32 val, rp1;

	val = vlv_punit_read(dev_priv, FB_GFX_FMAX_AT_VMAX_FUSE);
	rp1 = (val & FB_GFX_FREQ_FUSE_MASK);

	return rp1;
}

static u32 cherryview_rps_min_freq(struct drm_i915_private *dev_priv)
{
	u32 val, rpn;

	val = vlv_punit_read(dev_priv, FB_GFX_FMIN_AT_VMIN_FUSE);
	rpn = ((val >> FB_GFX_FMIN_AT_VMIN_FUSE_SHIFT) &
		       FB_GFX_FREQ_FUSE_MASK);

	return rpn;
}

static int valleyview_rps_guar_freq(struct drm_i915_private *dev_priv)
{
	u32 val, rp1;

	val = vlv_nc_read(dev_priv, IOSF_NC_FB_GFX_FREQ_FUSE);

	rp1 = (val & FB_GFX_FGUARANTEED_FREQ_FUSE_MASK) >> FB_GFX_FGUARANTEED_FREQ_FUSE_SHIFT;

	return rp1;
}

static int valleyview_rps_max_freq(struct drm_i915_private *dev_priv)
{
	u32 val, rp0;

	val = vlv_nc_read(dev_priv, IOSF_NC_FB_GFX_FREQ_FUSE);

	rp0 = (val & FB_GFX_MAX_FREQ_FUSE_MASK) >> FB_GFX_MAX_FREQ_FUSE_SHIFT;
	/* Clamp to max */
	rp0 = min_t(u32, rp0, 0xea);

	return rp0;
}

static int valleyview_rps_rpe_freq(struct drm_i915_private *dev_priv)
{
	u32 val, rpe;

	val = vlv_nc_read(dev_priv, IOSF_NC_FB_GFX_FMAX_FUSE_LO);
	rpe = (val & FB_FMAX_VMIN_FREQ_LO_MASK) >> FB_FMAX_VMIN_FREQ_LO_SHIFT;
	val = vlv_nc_read(dev_priv, IOSF_NC_FB_GFX_FMAX_FUSE_HI);
	rpe |= (val & FB_FMAX_VMIN_FREQ_HI_MASK) << 5;

	return rpe;
}

static int valleyview_rps_min_freq(struct drm_i915_private *dev_priv)
{
	u32 val;

	val = vlv_punit_read(dev_priv, PUNIT_REG_GPU_LFM) & 0xff;
	/*
	 * According to the BYT Punit GPU turbo HAS 1.1.6.3 the minimum value
	 * for the minimum frequency in GPLL mode is 0xc1. Contrary to this on
	 * a BYT-M B0 the above register contains 0xbf. Moreover when setting
	 * a frequency Punit will not allow values below 0xc0. Clamp it 0xc0
	 * to make sure it matches what Punit accepts.
	 */
	return max_t(u32, val, 0xc0);
}

/* Check that the pctx buffer wasn't move under us. */
static void valleyview_check_pctx(struct drm_i915_private *dev_priv)
{
	unsigned long pctx_addr = I915_READ(VLV_PCBR) & ~4095;

	WARN_ON(pctx_addr != dev_priv->mm.stolen_base +
			     dev_priv->vlv_pctx->stolen->start);
}


/* Check that the pcbr address is not empty. */
static void cherryview_check_pctx(struct drm_i915_private *dev_priv)
{
	unsigned long pctx_addr = I915_READ(VLV_PCBR) & ~4095;

	WARN_ON((pctx_addr >> VLV_PCBR_ADDR_SHIFT) == 0);
}

static void cherryview_setup_pctx(struct drm_i915_private *dev_priv)
{
	struct i915_ggtt *ggtt = &dev_priv->ggtt;
	unsigned long pctx_paddr, paddr;
	u32 pcbr;
	int pctx_size = 32*1024;

	pcbr = I915_READ(VLV_PCBR);
	if ((pcbr >> VLV_PCBR_ADDR_SHIFT) == 0) {
		DRM_DEBUG_DRIVER("BIOS didn't set up PCBR, fixing up\n");
		paddr = (dev_priv->mm.stolen_base +
			 (ggtt->stolen_size - pctx_size));

		pctx_paddr = (paddr & (~4095));
		I915_WRITE(VLV_PCBR, pctx_paddr);
	}

	DRM_DEBUG_DRIVER("PCBR: 0x%08x\n", I915_READ(VLV_PCBR));
}

static void valleyview_setup_pctx(struct drm_i915_private *dev_priv)
{
	struct drm_i915_gem_object *pctx;
	unsigned long pctx_paddr;
	u32 pcbr;
	int pctx_size = 24*1024;

	pcbr = I915_READ(VLV_PCBR);
	if (pcbr) {
		/* BIOS set it up already, grab the pre-alloc'd space */
		int pcbr_offset;

		pcbr_offset = (pcbr & (~4095)) - dev_priv->mm.stolen_base;
		pctx = i915_gem_object_create_stolen_for_preallocated(dev_priv,
								      pcbr_offset,
								      I915_GTT_OFFSET_NONE,
								      pctx_size);
		goto out;
	}

	DRM_DEBUG_DRIVER("BIOS didn't set up PCBR, fixing up\n");

	/*
	 * From the Gunit register HAS:
	 * The Gfx driver is expected to program this register and ensure
	 * proper allocation within Gfx stolen memory.  For example, this
	 * register should be programmed such than the PCBR range does not
	 * overlap with other ranges, such as the frame buffer, protected
	 * memory, or any other relevant ranges.
	 */
	pctx = i915_gem_object_create_stolen(dev_priv, pctx_size);
	if (!pctx) {
		DRM_DEBUG("not enough stolen space for PCTX, disabling\n");
		goto out;
	}

	pctx_paddr = dev_priv->mm.stolen_base + pctx->stolen->start;
	I915_WRITE(VLV_PCBR, pctx_paddr);

out:
	DRM_DEBUG_DRIVER("PCBR: 0x%08x\n", I915_READ(VLV_PCBR));
	dev_priv->vlv_pctx = pctx;
}

static void valleyview_cleanup_pctx(struct drm_i915_private *dev_priv)
{
	if (WARN_ON(!dev_priv->vlv_pctx))
		return;

	i915_gem_object_put(dev_priv->vlv_pctx);
	dev_priv->vlv_pctx = NULL;
}

static void vlv_init_gpll_ref_freq(struct drm_i915_private *dev_priv)
{
	dev_priv->rps.gpll_ref_freq =
		vlv_get_cck_clock(dev_priv, "GPLL ref",
				  CCK_GPLL_CLOCK_CONTROL,
				  dev_priv->czclk_freq);

	DRM_DEBUG_DRIVER("GPLL reference freq: %d kHz\n",
			 dev_priv->rps.gpll_ref_freq);
}

static void valleyview_init_gt_powersave(struct drm_i915_private *dev_priv)
{
	u32 val;

	valleyview_setup_pctx(dev_priv);

	vlv_init_gpll_ref_freq(dev_priv);

	val = vlv_punit_read(dev_priv, PUNIT_REG_GPU_FREQ_STS);
	switch ((val >> 6) & 3) {
	case 0:
	case 1:
		dev_priv->mem_freq = 800;
		break;
	case 2:
		dev_priv->mem_freq = 1066;
		break;
	case 3:
		dev_priv->mem_freq = 1333;
		break;
	}
	DRM_DEBUG_DRIVER("DDR speed: %d MHz\n", dev_priv->mem_freq);

	dev_priv->rps.max_freq = valleyview_rps_max_freq(dev_priv);
	dev_priv->rps.rp0_freq = dev_priv->rps.max_freq;
	DRM_DEBUG_DRIVER("max GPU freq: %d MHz (%u)\n",
			 intel_gpu_freq(dev_priv, dev_priv->rps.max_freq),
			 dev_priv->rps.max_freq);

	dev_priv->rps.efficient_freq = valleyview_rps_rpe_freq(dev_priv);
	DRM_DEBUG_DRIVER("RPe GPU freq: %d MHz (%u)\n",
			 intel_gpu_freq(dev_priv, dev_priv->rps.efficient_freq),
			 dev_priv->rps.efficient_freq);

	dev_priv->rps.rp1_freq = valleyview_rps_guar_freq(dev_priv);
	DRM_DEBUG_DRIVER("RP1(Guar Freq) GPU freq: %d MHz (%u)\n",
			 intel_gpu_freq(dev_priv, dev_priv->rps.rp1_freq),
			 dev_priv->rps.rp1_freq);

	dev_priv->rps.min_freq = valleyview_rps_min_freq(dev_priv);
	DRM_DEBUG_DRIVER("min GPU freq: %d MHz (%u)\n",
			 intel_gpu_freq(dev_priv, dev_priv->rps.min_freq),
			 dev_priv->rps.min_freq);
}

static void cherryview_init_gt_powersave(struct drm_i915_private *dev_priv)
{
	u32 val;

	cherryview_setup_pctx(dev_priv);

	vlv_init_gpll_ref_freq(dev_priv);

	mutex_lock(&dev_priv->sb_lock);
	val = vlv_cck_read(dev_priv, CCK_FUSE_REG);
	mutex_unlock(&dev_priv->sb_lock);

	switch ((val >> 2) & 0x7) {
	case 3:
		dev_priv->mem_freq = 2000;
		break;
	default:
		dev_priv->mem_freq = 1600;
		break;
	}
	DRM_DEBUG_DRIVER("DDR speed: %d MHz\n", dev_priv->mem_freq);

	dev_priv->rps.max_freq = cherryview_rps_max_freq(dev_priv);
	dev_priv->rps.rp0_freq = dev_priv->rps.max_freq;
	DRM_DEBUG_DRIVER("max GPU freq: %d MHz (%u)\n",
			 intel_gpu_freq(dev_priv, dev_priv->rps.max_freq),
			 dev_priv->rps.max_freq);

	dev_priv->rps.efficient_freq = cherryview_rps_rpe_freq(dev_priv);
	DRM_DEBUG_DRIVER("RPe GPU freq: %d MHz (%u)\n",
			 intel_gpu_freq(dev_priv, dev_priv->rps.efficient_freq),
			 dev_priv->rps.efficient_freq);

	dev_priv->rps.rp1_freq = cherryview_rps_guar_freq(dev_priv);
	DRM_DEBUG_DRIVER("RP1(Guar) GPU freq: %d MHz (%u)\n",
			 intel_gpu_freq(dev_priv, dev_priv->rps.rp1_freq),
			 dev_priv->rps.rp1_freq);

	dev_priv->rps.min_freq = cherryview_rps_min_freq(dev_priv);
	DRM_DEBUG_DRIVER("min GPU freq: %d MHz (%u)\n",
			 intel_gpu_freq(dev_priv, dev_priv->rps.min_freq),
			 dev_priv->rps.min_freq);

	WARN_ONCE((dev_priv->rps.max_freq |
		   dev_priv->rps.efficient_freq |
		   dev_priv->rps.rp1_freq |
		   dev_priv->rps.min_freq) & 1,
		  "Odd GPU freq values\n");
}

static void valleyview_cleanup_gt_powersave(struct drm_i915_private *dev_priv)
{
	valleyview_cleanup_pctx(dev_priv);
}

static void cherryview_enable_rps(struct drm_i915_private *dev_priv)
{
	struct intel_engine_cs *engine;
	enum intel_engine_id id;
	u32 gtfifodbg, val, rc6_mode = 0, pcbr;

	WARN_ON(!mutex_is_locked(&dev_priv->rps.hw_lock));

	gtfifodbg = I915_READ(GTFIFODBG) & ~(GT_FIFO_SBDEDICATE_FREE_ENTRY_CHV |
					     GT_FIFO_FREE_ENTRIES_CHV);
	if (gtfifodbg) {
		DRM_DEBUG_DRIVER("GT fifo had a previous error %x\n",
				 gtfifodbg);
		I915_WRITE(GTFIFODBG, gtfifodbg);
	}

	cherryview_check_pctx(dev_priv);

	/* 1a & 1b: Get forcewake during program sequence. Although the driver
	 * hasn't enabled a state yet where we need forcewake, BIOS may have.*/
	intel_uncore_forcewake_get(dev_priv, FORCEWAKE_ALL);

	/*  Disable RC states. */
	I915_WRITE(GEN6_RC_CONTROL, 0);

	/* 2a: Program RC6 thresholds.*/
	I915_WRITE(GEN6_RC6_WAKE_RATE_LIMIT, 40 << 16);
	I915_WRITE(GEN6_RC_EVALUATION_INTERVAL, 125000); /* 12500 * 1280ns */
	I915_WRITE(GEN6_RC_IDLE_HYSTERSIS, 25); /* 25 * 1280ns */

	for_each_engine(engine, dev_priv, id)
		I915_WRITE(RING_MAX_IDLE(engine->mmio_base), 10);
	I915_WRITE(GEN6_RC_SLEEP, 0);

	/* TO threshold set to 500 us ( 0x186 * 1.28 us) */
	I915_WRITE(GEN6_RC6_THRESHOLD, 0x186);

	/* allows RC6 residency counter to work */
	I915_WRITE(VLV_COUNTER_CONTROL,
		   _MASKED_BIT_ENABLE(VLV_COUNT_RANGE_HIGH |
				      VLV_MEDIA_RC6_COUNT_EN |
				      VLV_RENDER_RC6_COUNT_EN));

	/* For now we assume BIOS is allocating and populating the PCBR  */
	pcbr = I915_READ(VLV_PCBR);

	/* 3: Enable RC6 */
	if ((intel_enable_rc6() & INTEL_RC6_ENABLE) &&
	    (pcbr >> VLV_PCBR_ADDR_SHIFT))
		rc6_mode = GEN7_RC_CTL_TO_MODE;

	I915_WRITE(GEN6_RC_CONTROL, rc6_mode);

	/* 4 Program defaults and thresholds for RPS*/
	I915_WRITE(GEN6_RP_DOWN_TIMEOUT, 1000000);
	I915_WRITE(GEN6_RP_UP_THRESHOLD, 59400);
	I915_WRITE(GEN6_RP_DOWN_THRESHOLD, 245000);
	I915_WRITE(GEN6_RP_UP_EI, 66000);
	I915_WRITE(GEN6_RP_DOWN_EI, 350000);

	I915_WRITE(GEN6_RP_IDLE_HYSTERSIS, 10);

	/* 5: Enable RPS */
	I915_WRITE(GEN6_RP_CONTROL,
		   GEN6_RP_MEDIA_HW_NORMAL_MODE |
		   GEN6_RP_MEDIA_IS_GFX |
		   GEN6_RP_ENABLE |
		   GEN6_RP_UP_BUSY_AVG |
		   GEN6_RP_DOWN_IDLE_AVG);

	/* Setting Fixed Bias */
	val = VLV_OVERRIDE_EN |
		  VLV_SOC_TDP_EN |
		  CHV_BIAS_CPU_50_SOC_50;
	vlv_punit_write(dev_priv, VLV_TURBO_SOC_OVERRIDE, val);

	val = vlv_punit_read(dev_priv, PUNIT_REG_GPU_FREQ_STS);

	/* RPS code assumes GPLL is used */
	WARN_ONCE((val & GPLLENABLE) == 0, "GPLL not enabled\n");

	DRM_DEBUG_DRIVER("GPLL enabled? %s\n", yesno(val & GPLLENABLE));
	DRM_DEBUG_DRIVER("GPU status: 0x%08x\n", val);

	reset_rps(dev_priv, valleyview_set_rps);

	intel_uncore_forcewake_put(dev_priv, FORCEWAKE_ALL);
}

static void valleyview_enable_rps(struct drm_i915_private *dev_priv)
{
	struct intel_engine_cs *engine;
	enum intel_engine_id id;
	u32 gtfifodbg, val, rc6_mode = 0;

	WARN_ON(!mutex_is_locked(&dev_priv->rps.hw_lock));

	valleyview_check_pctx(dev_priv);

	gtfifodbg = I915_READ(GTFIFODBG);
	if (gtfifodbg) {
		DRM_DEBUG_DRIVER("GT fifo had a previous error %x\n",
				 gtfifodbg);
		I915_WRITE(GTFIFODBG, gtfifodbg);
	}

	/* If VLV, Forcewake all wells, else re-direct to regular path */
	intel_uncore_forcewake_get(dev_priv, FORCEWAKE_ALL);

	/*  Disable RC states. */
	I915_WRITE(GEN6_RC_CONTROL, 0);

	I915_WRITE(GEN6_RP_DOWN_TIMEOUT, 1000000);
	I915_WRITE(GEN6_RP_UP_THRESHOLD, 59400);
	I915_WRITE(GEN6_RP_DOWN_THRESHOLD, 245000);
	I915_WRITE(GEN6_RP_UP_EI, 66000);
	I915_WRITE(GEN6_RP_DOWN_EI, 350000);

	I915_WRITE(GEN6_RP_IDLE_HYSTERSIS, 10);

	I915_WRITE(GEN6_RP_CONTROL,
		   GEN6_RP_MEDIA_TURBO |
		   GEN6_RP_MEDIA_HW_NORMAL_MODE |
		   GEN6_RP_MEDIA_IS_GFX |
		   GEN6_RP_ENABLE |
		   GEN6_RP_UP_BUSY_AVG |
		   GEN6_RP_DOWN_IDLE_CONT);

	I915_WRITE(GEN6_RC6_WAKE_RATE_LIMIT, 0x00280000);
	I915_WRITE(GEN6_RC_EVALUATION_INTERVAL, 125000);
	I915_WRITE(GEN6_RC_IDLE_HYSTERSIS, 25);

	for_each_engine(engine, dev_priv, id)
		I915_WRITE(RING_MAX_IDLE(engine->mmio_base), 10);

	I915_WRITE(GEN6_RC6_THRESHOLD, 0x557);

	/* allows RC6 residency counter to work */
	I915_WRITE(VLV_COUNTER_CONTROL,
		   _MASKED_BIT_ENABLE(VLV_COUNT_RANGE_HIGH |
				      VLV_MEDIA_RC0_COUNT_EN |
				      VLV_RENDER_RC0_COUNT_EN |
				      VLV_MEDIA_RC6_COUNT_EN |
				      VLV_RENDER_RC6_COUNT_EN));

	if (intel_enable_rc6() & INTEL_RC6_ENABLE)
		rc6_mode = GEN7_RC_CTL_TO_MODE | VLV_RC_CTL_CTX_RST_PARALLEL;

	intel_print_rc6_info(dev_priv, rc6_mode);

	I915_WRITE(GEN6_RC_CONTROL, rc6_mode);

	/* Setting Fixed Bias */
	val = VLV_OVERRIDE_EN |
		  VLV_SOC_TDP_EN |
		  VLV_BIAS_CPU_125_SOC_875;
	vlv_punit_write(dev_priv, VLV_TURBO_SOC_OVERRIDE, val);

	val = vlv_punit_read(dev_priv, PUNIT_REG_GPU_FREQ_STS);

	/* RPS code assumes GPLL is used */
	WARN_ONCE((val & GPLLENABLE) == 0, "GPLL not enabled\n");

	DRM_DEBUG_DRIVER("GPLL enabled? %s\n", yesno(val & GPLLENABLE));
	DRM_DEBUG_DRIVER("GPU status: 0x%08x\n", val);

	reset_rps(dev_priv, valleyview_set_rps);

	intel_uncore_forcewake_put(dev_priv, FORCEWAKE_ALL);
}

static unsigned long intel_pxfreq(u32 vidfreq)
{
	unsigned long freq;
	int div = (vidfreq & 0x3f0000) >> 16;
	int post = (vidfreq & 0x3000) >> 12;
	int pre = (vidfreq & 0x7);

	if (!pre)
		return 0;

	freq = ((div * 133333) / ((1<<post) * pre));

	return freq;
}

static const struct cparams {
	u16 i;
	u16 t;
	u16 m;
	u16 c;
} cparams[] = {
	{ 1, 1333, 301, 28664 },
	{ 1, 1066, 294, 24460 },
	{ 1, 800, 294, 25192 },
	{ 0, 1333, 276, 27605 },
	{ 0, 1066, 276, 27605 },
	{ 0, 800, 231, 23784 },
};

static unsigned long __i915_chipset_val(struct drm_i915_private *dev_priv)
{
	u64 total_count, diff, ret;
	u32 count1, count2, count3, m = 0, c = 0;
	unsigned long now = jiffies_to_msecs(jiffies), diff1;
	int i;

	lockdep_assert_held(&mchdev_lock);

	diff1 = now - dev_priv->ips.last_time1;

	/* Prevent division-by-zero if we are asking too fast.
	 * Also, we don't get interesting results if we are polling
	 * faster than once in 10ms, so just return the saved value
	 * in such cases.
	 */
	if (diff1 <= 10)
		return dev_priv->ips.chipset_power;

	count1 = I915_READ(DMIEC);
	count2 = I915_READ(DDREC);
	count3 = I915_READ(CSIEC);

	total_count = count1 + count2 + count3;

	/* FIXME: handle per-counter overflow */
	if (total_count < dev_priv->ips.last_count1) {
		diff = ~0UL - dev_priv->ips.last_count1;
		diff += total_count;
	} else {
		diff = total_count - dev_priv->ips.last_count1;
	}

	for (i = 0; i < ARRAY_SIZE(cparams); i++) {
		if (cparams[i].i == dev_priv->ips.c_m &&
		    cparams[i].t == dev_priv->ips.r_t) {
			m = cparams[i].m;
			c = cparams[i].c;
			break;
		}
	}

	diff = div_u64(diff, diff1);
	ret = ((m * diff) + c);
	ret = div_u64(ret, 10);

	dev_priv->ips.last_count1 = total_count;
	dev_priv->ips.last_time1 = now;

	dev_priv->ips.chipset_power = ret;

	return ret;
}

unsigned long i915_chipset_val(struct drm_i915_private *dev_priv)
{
	unsigned long val;

	if (INTEL_INFO(dev_priv)->gen != 5)
		return 0;

	spin_lock_irq(&mchdev_lock);

	val = __i915_chipset_val(dev_priv);

	spin_unlock_irq(&mchdev_lock);

	return val;
}

unsigned long i915_mch_val(struct drm_i915_private *dev_priv)
{
	unsigned long m, x, b;
	u32 tsfs;

	tsfs = I915_READ(TSFS);

	m = ((tsfs & TSFS_SLOPE_MASK) >> TSFS_SLOPE_SHIFT);
	x = I915_READ8(TR1);

	b = tsfs & TSFS_INTR_MASK;

	return ((m * x) / 127) - b;
}

static int _pxvid_to_vd(u8 pxvid)
{
	if (pxvid == 0)
		return 0;

	if (pxvid >= 8 && pxvid < 31)
		pxvid = 31;

	return (pxvid + 2) * 125;
}

static u32 pvid_to_extvid(struct drm_i915_private *dev_priv, u8 pxvid)
{
	const int vd = _pxvid_to_vd(pxvid);
	const int vm = vd - 1125;

	if (INTEL_INFO(dev_priv)->is_mobile)
		return vm > 0 ? vm : 0;

	return vd;
}

static void __i915_update_gfx_val(struct drm_i915_private *dev_priv)
{
	u64 now, diff, diffms;
	u32 count;

	lockdep_assert_held(&mchdev_lock);

	now = ktime_get_raw_ns();
	diffms = now - dev_priv->ips.last_time2;
	do_div(diffms, NSEC_PER_MSEC);

	/* Don't divide by 0 */
	if (!diffms)
		return;

	count = I915_READ(GFXEC);

	if (count < dev_priv->ips.last_count2) {
		diff = ~0UL - dev_priv->ips.last_count2;
		diff += count;
	} else {
		diff = count - dev_priv->ips.last_count2;
	}

	dev_priv->ips.last_count2 = count;
	dev_priv->ips.last_time2 = now;

	/* More magic constants... */
	diff = diff * 1181;
	diff = div_u64(diff, diffms * 10);
	dev_priv->ips.gfx_power = diff;
}

void i915_update_gfx_val(struct drm_i915_private *dev_priv)
{
	if (INTEL_INFO(dev_priv)->gen != 5)
		return;

	spin_lock_irq(&mchdev_lock);

	__i915_update_gfx_val(dev_priv);

	spin_unlock_irq(&mchdev_lock);
}

static unsigned long __i915_gfx_val(struct drm_i915_private *dev_priv)
{
	unsigned long t, corr, state1, corr2, state2;
	u32 pxvid, ext_v;

	lockdep_assert_held(&mchdev_lock);

	pxvid = I915_READ(PXVFREQ(dev_priv->rps.cur_freq));
	pxvid = (pxvid >> 24) & 0x7f;
	ext_v = pvid_to_extvid(dev_priv, pxvid);

	state1 = ext_v;

	t = i915_mch_val(dev_priv);

	/* Revel in the empirically derived constants */

	/* Correction factor in 1/100000 units */
	if (t > 80)
		corr = ((t * 2349) + 135940);
	else if (t >= 50)
		corr = ((t * 964) + 29317);
	else /* < 50 */
		corr = ((t * 301) + 1004);

	corr = corr * ((150142 * state1) / 10000 - 78642);
	corr /= 100000;
	corr2 = (corr * dev_priv->ips.corr);

	state2 = (corr2 * state1) / 10000;
	state2 /= 100; /* convert to mW */

	__i915_update_gfx_val(dev_priv);

	return dev_priv->ips.gfx_power + state2;
}

unsigned long i915_gfx_val(struct drm_i915_private *dev_priv)
{
	unsigned long val;

	if (INTEL_INFO(dev_priv)->gen != 5)
		return 0;

	spin_lock_irq(&mchdev_lock);

	val = __i915_gfx_val(dev_priv);

	spin_unlock_irq(&mchdev_lock);

	return val;
}

/**
 * i915_read_mch_val - return value for IPS use
 *
 * Calculate and return a value for the IPS driver to use when deciding whether
 * we have thermal and power headroom to increase CPU or GPU power budget.
 */
unsigned long i915_read_mch_val(void)
{
	struct drm_i915_private *dev_priv;
	unsigned long chipset_val, graphics_val, ret = 0;

	spin_lock_irq(&mchdev_lock);
	if (!i915_mch_dev)
		goto out_unlock;
	dev_priv = i915_mch_dev;

	chipset_val = __i915_chipset_val(dev_priv);
	graphics_val = __i915_gfx_val(dev_priv);

	ret = chipset_val + graphics_val;

out_unlock:
	spin_unlock_irq(&mchdev_lock);

	return ret;
}
EXPORT_SYMBOL_GPL(i915_read_mch_val);

/**
 * i915_gpu_raise - raise GPU frequency limit
 *
 * Raise the limit; IPS indicates we have thermal headroom.
 */
bool i915_gpu_raise(void)
{
	struct drm_i915_private *dev_priv;
	bool ret = true;

	spin_lock_irq(&mchdev_lock);
	if (!i915_mch_dev) {
		ret = false;
		goto out_unlock;
	}
	dev_priv = i915_mch_dev;

	if (dev_priv->ips.max_delay > dev_priv->ips.fmax)
		dev_priv->ips.max_delay--;

out_unlock:
	spin_unlock_irq(&mchdev_lock);

	return ret;
}
EXPORT_SYMBOL_GPL(i915_gpu_raise);

/**
 * i915_gpu_lower - lower GPU frequency limit
 *
 * IPS indicates we're close to a thermal limit, so throttle back the GPU
 * frequency maximum.
 */
bool i915_gpu_lower(void)
{
	struct drm_i915_private *dev_priv;
	bool ret = true;

	spin_lock_irq(&mchdev_lock);
	if (!i915_mch_dev) {
		ret = false;
		goto out_unlock;
	}
	dev_priv = i915_mch_dev;

	if (dev_priv->ips.max_delay < dev_priv->ips.min_delay)
		dev_priv->ips.max_delay++;

out_unlock:
	spin_unlock_irq(&mchdev_lock);

	return ret;
}
EXPORT_SYMBOL_GPL(i915_gpu_lower);

/**
 * i915_gpu_busy - indicate GPU business to IPS
 *
 * Tell the IPS driver whether or not the GPU is busy.
 */
bool i915_gpu_busy(void)
{
	bool ret = false;

	spin_lock_irq(&mchdev_lock);
	if (i915_mch_dev)
		ret = i915_mch_dev->gt.awake;
	spin_unlock_irq(&mchdev_lock);

	return ret;
}
EXPORT_SYMBOL_GPL(i915_gpu_busy);

/**
 * i915_gpu_turbo_disable - disable graphics turbo
 *
 * Disable graphics turbo by resetting the max frequency and setting the
 * current frequency to the default.
 */
bool i915_gpu_turbo_disable(void)
{
	struct drm_i915_private *dev_priv;
	bool ret = true;

	spin_lock_irq(&mchdev_lock);
	if (!i915_mch_dev) {
		ret = false;
		goto out_unlock;
	}
	dev_priv = i915_mch_dev;

	dev_priv->ips.max_delay = dev_priv->ips.fstart;

	if (!ironlake_set_drps(dev_priv, dev_priv->ips.fstart))
		ret = false;

out_unlock:
	spin_unlock_irq(&mchdev_lock);

	return ret;
}
EXPORT_SYMBOL_GPL(i915_gpu_turbo_disable);

/**
 * Tells the intel_ips driver that the i915 driver is now loaded, if
 * IPS got loaded first.
 *
 * This awkward dance is so that neither module has to depend on the
 * other in order for IPS to do the appropriate communication of
 * GPU turbo limits to i915.
 */
static void
ips_ping_for_i915_load(void)
{
	void (*link)(void);

	link = symbol_get(ips_link_to_i915_driver);
	if (link) {
		link();
		symbol_put(ips_link_to_i915_driver);
	}
}

void intel_gpu_ips_init(struct drm_i915_private *dev_priv)
{
	/* We only register the i915 ips part with intel-ips once everything is
	 * set up, to avoid intel-ips sneaking in and reading bogus values. */
	spin_lock_irq(&mchdev_lock);
	i915_mch_dev = dev_priv;
	spin_unlock_irq(&mchdev_lock);

	ips_ping_for_i915_load();
}

void intel_gpu_ips_teardown(void)
{
	spin_lock_irq(&mchdev_lock);
	i915_mch_dev = NULL;
	spin_unlock_irq(&mchdev_lock);
}

static void intel_init_emon(struct drm_i915_private *dev_priv)
{
	u32 lcfuse;
	u8 pxw[16];
	int i;

	/* Disable to program */
	I915_WRITE(ECR, 0);
	POSTING_READ(ECR);

	/* Program energy weights for various events */
	I915_WRITE(SDEW, 0x15040d00);
	I915_WRITE(CSIEW0, 0x007f0000);
	I915_WRITE(CSIEW1, 0x1e220004);
	I915_WRITE(CSIEW2, 0x04000004);

	for (i = 0; i < 5; i++)
		I915_WRITE(PEW(i), 0);
	for (i = 0; i < 3; i++)
		I915_WRITE(DEW(i), 0);

	/* Program P-state weights to account for frequency power adjustment */
	for (i = 0; i < 16; i++) {
		u32 pxvidfreq = I915_READ(PXVFREQ(i));
		unsigned long freq = intel_pxfreq(pxvidfreq);
		unsigned long vid = (pxvidfreq & PXVFREQ_PX_MASK) >>
			PXVFREQ_PX_SHIFT;
		unsigned long val;

		val = vid * vid;
		val *= (freq / 1000);
		val *= 255;
		val /= (127*127*900);
		if (val > 0xff)
			DRM_ERROR("bad pxval: %ld\n", val);
		pxw[i] = val;
	}
	/* Render standby states get 0 weight */
	pxw[14] = 0;
	pxw[15] = 0;

	for (i = 0; i < 4; i++) {
		u32 val = (pxw[i*4] << 24) | (pxw[(i*4)+1] << 16) |
			(pxw[(i*4)+2] << 8) | (pxw[(i*4)+3]);
		I915_WRITE(PXW(i), val);
	}

	/* Adjust magic regs to magic values (more experimental results) */
	I915_WRITE(OGW0, 0);
	I915_WRITE(OGW1, 0);
	I915_WRITE(EG0, 0x00007f00);
	I915_WRITE(EG1, 0x0000000e);
	I915_WRITE(EG2, 0x000e0000);
	I915_WRITE(EG3, 0x68000300);
	I915_WRITE(EG4, 0x42000000);
	I915_WRITE(EG5, 0x00140031);
	I915_WRITE(EG6, 0);
	I915_WRITE(EG7, 0);

	for (i = 0; i < 8; i++)
		I915_WRITE(PXWL(i), 0);

	/* Enable PMON + select events */
	I915_WRITE(ECR, 0x80000019);

	lcfuse = I915_READ(LCFUSE02);

	dev_priv->ips.corr = (lcfuse & LCFUSE_HIV_MASK);
}

void intel_init_gt_powersave(struct drm_i915_private *dev_priv)
{
	/*
	 * RPM depends on RC6 to save restore the GT HW context, so make RC6 a
	 * requirement.
	 */
	if (!i915.enable_rc6) {
		DRM_INFO("RC6 disabled, disabling runtime PM support\n");
		intel_runtime_pm_get(dev_priv);
	}

	mutex_lock(&dev_priv->drm.struct_mutex);
	mutex_lock(&dev_priv->rps.hw_lock);

	/* Initialize RPS limits (for userspace) */
	if (IS_CHERRYVIEW(dev_priv))
		cherryview_init_gt_powersave(dev_priv);
	else if (IS_VALLEYVIEW(dev_priv))
		valleyview_init_gt_powersave(dev_priv);
	else if (INTEL_GEN(dev_priv) >= 6)
		gen6_init_rps_frequencies(dev_priv);

	/* Derive initial user preferences/limits from the hardware limits */
	dev_priv->rps.idle_freq = dev_priv->rps.min_freq;
	dev_priv->rps.cur_freq = dev_priv->rps.idle_freq;

	dev_priv->rps.max_freq_softlimit = dev_priv->rps.max_freq;
	dev_priv->rps.min_freq_softlimit = dev_priv->rps.min_freq;

	if (IS_HASWELL(dev_priv) || IS_BROADWELL(dev_priv))
		dev_priv->rps.min_freq_softlimit =
			max_t(int,
			      dev_priv->rps.efficient_freq,
			      intel_freq_opcode(dev_priv, 450));

	/* After setting max-softlimit, find the overclock max freq */
	if (IS_GEN6(dev_priv) ||
	    IS_IVYBRIDGE(dev_priv) || IS_HASWELL(dev_priv)) {
		u32 params = 0;

		sandybridge_pcode_read(dev_priv, GEN6_READ_OC_PARAMS, &params);
		if (params & BIT(31)) { /* OC supported */
			DRM_DEBUG_DRIVER("Overclocking supported, max: %dMHz, overclock: %dMHz\n",
					 (dev_priv->rps.max_freq & 0xff) * 50,
					 (params & 0xff) * 50);
			dev_priv->rps.max_freq = params & 0xff;
		}
	}

	/* Finally allow us to boost to max by default */
	dev_priv->rps.boost_freq = dev_priv->rps.max_freq;

	mutex_unlock(&dev_priv->rps.hw_lock);
	mutex_unlock(&dev_priv->drm.struct_mutex);

	intel_autoenable_gt_powersave(dev_priv);
}

void intel_cleanup_gt_powersave(struct drm_i915_private *dev_priv)
{
	if (IS_VALLEYVIEW(dev_priv))
		valleyview_cleanup_gt_powersave(dev_priv);

	if (!i915.enable_rc6)
		intel_runtime_pm_put(dev_priv);
}

/**
 * intel_suspend_gt_powersave - suspend PM work and helper threads
 * @dev_priv: i915 device
 *
 * We don't want to disable RC6 or other features here, we just want
 * to make sure any work we've queued has finished and won't bother
 * us while we're suspended.
 */
void intel_suspend_gt_powersave(struct drm_i915_private *dev_priv)
{
	if (INTEL_GEN(dev_priv) < 6)
		return;

	if (cancel_delayed_work_sync(&dev_priv->rps.autoenable_work))
		intel_runtime_pm_put(dev_priv);

	/* gen6_rps_idle() will be called later to disable interrupts */
}

void intel_sanitize_gt_powersave(struct drm_i915_private *dev_priv)
{
	dev_priv->rps.enabled = true; /* force disabling */
	intel_disable_gt_powersave(dev_priv);

	gen6_reset_rps_interrupts(dev_priv);
}

void intel_disable_gt_powersave(struct drm_i915_private *dev_priv)
{
	if (!READ_ONCE(dev_priv->rps.enabled))
		return;

	mutex_lock(&dev_priv->rps.hw_lock);

	if (INTEL_GEN(dev_priv) >= 9) {
		gen9_disable_rc6(dev_priv);
		gen9_disable_rps(dev_priv);
	} else if (IS_CHERRYVIEW(dev_priv)) {
		cherryview_disable_rps(dev_priv);
	} else if (IS_VALLEYVIEW(dev_priv)) {
		valleyview_disable_rps(dev_priv);
	} else if (INTEL_GEN(dev_priv) >= 6) {
		gen6_disable_rps(dev_priv);
	}  else if (IS_IRONLAKE_M(dev_priv)) {
		ironlake_disable_drps(dev_priv);
	}

	dev_priv->rps.enabled = false;
	mutex_unlock(&dev_priv->rps.hw_lock);
}

void intel_enable_gt_powersave(struct drm_i915_private *dev_priv)
{
	/* We shouldn't be disabling as we submit, so this should be less
	 * racy than it appears!
	 */
	if (READ_ONCE(dev_priv->rps.enabled))
		return;

	/* Powersaving is controlled by the host when inside a VM */
	if (intel_vgpu_active(dev_priv))
		return;

	mutex_lock(&dev_priv->rps.hw_lock);

	if (IS_CHERRYVIEW(dev_priv)) {
		cherryview_enable_rps(dev_priv);
	} else if (IS_VALLEYVIEW(dev_priv)) {
		valleyview_enable_rps(dev_priv);
	} else if (INTEL_GEN(dev_priv) >= 9) {
		gen9_enable_rc6(dev_priv);
		gen9_enable_rps(dev_priv);
		if (IS_GEN9_BC(dev_priv))
			gen6_update_ring_freq(dev_priv);
	} else if (IS_BROADWELL(dev_priv)) {
		gen8_enable_rps(dev_priv);
		gen6_update_ring_freq(dev_priv);
	} else if (INTEL_GEN(dev_priv) >= 6) {
		gen6_enable_rps(dev_priv);
		gen6_update_ring_freq(dev_priv);
	} else if (IS_IRONLAKE_M(dev_priv)) {
		ironlake_enable_drps(dev_priv);
		intel_init_emon(dev_priv);
	}

	WARN_ON(dev_priv->rps.max_freq < dev_priv->rps.min_freq);
	WARN_ON(dev_priv->rps.idle_freq > dev_priv->rps.max_freq);

	WARN_ON(dev_priv->rps.efficient_freq < dev_priv->rps.min_freq);
	WARN_ON(dev_priv->rps.efficient_freq > dev_priv->rps.max_freq);

	dev_priv->rps.enabled = true;
	mutex_unlock(&dev_priv->rps.hw_lock);
}

static void __intel_autoenable_gt_powersave(struct work_struct *work)
{
	struct drm_i915_private *dev_priv =
		container_of(work, typeof(*dev_priv), rps.autoenable_work.work);
	struct intel_engine_cs *rcs;
	struct drm_i915_gem_request *req;

	if (READ_ONCE(dev_priv->rps.enabled))
		goto out;

	rcs = dev_priv->engine[RCS];
	if (rcs->last_retired_context)
		goto out;

	if (!rcs->init_context)
		goto out;

	mutex_lock(&dev_priv->drm.struct_mutex);

	req = i915_gem_request_alloc(rcs, dev_priv->kernel_context);
	if (IS_ERR(req))
		goto unlock;

	if (!i915.enable_execlists && i915_switch_context(req) == 0)
		rcs->init_context(req);

	/* Mark the device busy, calling intel_enable_gt_powersave() */
	i915_add_request(req);

unlock:
	mutex_unlock(&dev_priv->drm.struct_mutex);
out:
	intel_runtime_pm_put(dev_priv);
}

void intel_autoenable_gt_powersave(struct drm_i915_private *dev_priv)
{
	if (READ_ONCE(dev_priv->rps.enabled))
		return;

	if (IS_IRONLAKE_M(dev_priv)) {
		ironlake_enable_drps(dev_priv);
		intel_init_emon(dev_priv);
	} else if (INTEL_INFO(dev_priv)->gen >= 6) {
		/*
		 * PCU communication is slow and this doesn't need to be
		 * done at any specific time, so do this out of our fast path
		 * to make resume and init faster.
		 *
		 * We depend on the HW RC6 power context save/restore
		 * mechanism when entering D3 through runtime PM suspend. So
		 * disable RPM until RPS/RC6 is properly setup. We can only
		 * get here via the driver load/system resume/runtime resume
		 * paths, so the _noresume version is enough (and in case of
		 * runtime resume it's necessary).
		 */
		if (queue_delayed_work(dev_priv->wq,
				       &dev_priv->rps.autoenable_work,
				       round_jiffies_up_relative(HZ)))
			intel_runtime_pm_get_noresume(dev_priv);
	}
}

static void ibx_init_clock_gating(struct drm_i915_private *dev_priv)
{
	/*
	 * On Ibex Peak and Cougar Point, we need to disable clock
	 * gating for the panel power sequencer or it will fail to
	 * start up when no ports are active.
	 */
	I915_WRITE(SOUTH_DSPCLK_GATE_D, PCH_DPLSUNIT_CLOCK_GATE_DISABLE);
}

static void g4x_disable_trickle_feed(struct drm_i915_private *dev_priv)
{
	enum pipe pipe;

	for_each_pipe(dev_priv, pipe) {
		I915_WRITE(DSPCNTR(pipe),
			   I915_READ(DSPCNTR(pipe)) |
			   DISPPLANE_TRICKLE_FEED_DISABLE);

		I915_WRITE(DSPSURF(pipe), I915_READ(DSPSURF(pipe)));
		POSTING_READ(DSPSURF(pipe));
	}
}

static void ilk_init_lp_watermarks(struct drm_i915_private *dev_priv)
{
	I915_WRITE(WM3_LP_ILK, I915_READ(WM3_LP_ILK) & ~WM1_LP_SR_EN);
	I915_WRITE(WM2_LP_ILK, I915_READ(WM2_LP_ILK) & ~WM1_LP_SR_EN);
	I915_WRITE(WM1_LP_ILK, I915_READ(WM1_LP_ILK) & ~WM1_LP_SR_EN);

	/*
	 * Don't touch WM1S_LP_EN here.
	 * Doing so could cause underruns.
	 */
}

static void ironlake_init_clock_gating(struct drm_i915_private *dev_priv)
{
	uint32_t dspclk_gate = ILK_VRHUNIT_CLOCK_GATE_DISABLE;

	/*
	 * Required for FBC
	 * WaFbcDisableDpfcClockGating:ilk
	 */
	dspclk_gate |= ILK_DPFCRUNIT_CLOCK_GATE_DISABLE |
		   ILK_DPFCUNIT_CLOCK_GATE_DISABLE |
		   ILK_DPFDUNIT_CLOCK_GATE_ENABLE;

	I915_WRITE(PCH_3DCGDIS0,
		   MARIUNIT_CLOCK_GATE_DISABLE |
		   SVSMUNIT_CLOCK_GATE_DISABLE);
	I915_WRITE(PCH_3DCGDIS1,
		   VFMUNIT_CLOCK_GATE_DISABLE);

	/*
	 * According to the spec the following bits should be set in
	 * order to enable memory self-refresh
	 * The bit 22/21 of 0x42004
	 * The bit 5 of 0x42020
	 * The bit 15 of 0x45000
	 */
	I915_WRITE(ILK_DISPLAY_CHICKEN2,
		   (I915_READ(ILK_DISPLAY_CHICKEN2) |
		    ILK_DPARB_GATE | ILK_VSDPFD_FULL));
	dspclk_gate |= ILK_DPARBUNIT_CLOCK_GATE_ENABLE;
	I915_WRITE(DISP_ARB_CTL,
		   (I915_READ(DISP_ARB_CTL) |
		    DISP_FBC_WM_DIS));

	ilk_init_lp_watermarks(dev_priv);

	/*
	 * Based on the document from hardware guys the following bits
	 * should be set unconditionally in order to enable FBC.
	 * The bit 22 of 0x42000
	 * The bit 22 of 0x42004
	 * The bit 7,8,9 of 0x42020.
	 */
	if (IS_IRONLAKE_M(dev_priv)) {
		/* WaFbcAsynchFlipDisableFbcQueue:ilk */
		I915_WRITE(ILK_DISPLAY_CHICKEN1,
			   I915_READ(ILK_DISPLAY_CHICKEN1) |
			   ILK_FBCQ_DIS);
		I915_WRITE(ILK_DISPLAY_CHICKEN2,
			   I915_READ(ILK_DISPLAY_CHICKEN2) |
			   ILK_DPARB_GATE);
	}

	I915_WRITE(ILK_DSPCLK_GATE_D, dspclk_gate);

	I915_WRITE(ILK_DISPLAY_CHICKEN2,
		   I915_READ(ILK_DISPLAY_CHICKEN2) |
		   ILK_ELPIN_409_SELECT);
	I915_WRITE(_3D_CHICKEN2,
		   _3D_CHICKEN2_WM_READ_PIPELINED << 16 |
		   _3D_CHICKEN2_WM_READ_PIPELINED);

	/* WaDisableRenderCachePipelinedFlush:ilk */
	I915_WRITE(CACHE_MODE_0,
		   _MASKED_BIT_ENABLE(CM0_PIPELINED_RENDER_FLUSH_DISABLE));

	/* WaDisable_RenderCache_OperationalFlush:ilk */
	I915_WRITE(CACHE_MODE_0, _MASKED_BIT_DISABLE(RC_OP_FLUSH_ENABLE));

	g4x_disable_trickle_feed(dev_priv);

	ibx_init_clock_gating(dev_priv);
}

static void cpt_init_clock_gating(struct drm_i915_private *dev_priv)
{
	int pipe;
	uint32_t val;

	/*
	 * On Ibex Peak and Cougar Point, we need to disable clock
	 * gating for the panel power sequencer or it will fail to
	 * start up when no ports are active.
	 */
	I915_WRITE(SOUTH_DSPCLK_GATE_D, PCH_DPLSUNIT_CLOCK_GATE_DISABLE |
		   PCH_DPLUNIT_CLOCK_GATE_DISABLE |
		   PCH_CPUNIT_CLOCK_GATE_DISABLE);
	I915_WRITE(SOUTH_CHICKEN2, I915_READ(SOUTH_CHICKEN2) |
		   DPLS_EDP_PPS_FIX_DIS);
	/* The below fixes the weird display corruption, a few pixels shifted
	 * downward, on (only) LVDS of some HP laptops with IVY.
	 */
	for_each_pipe(dev_priv, pipe) {
		val = I915_READ(TRANS_CHICKEN2(pipe));
		val |= TRANS_CHICKEN2_TIMING_OVERRIDE;
		val &= ~TRANS_CHICKEN2_FDI_POLARITY_REVERSED;
		if (dev_priv->vbt.fdi_rx_polarity_inverted)
			val |= TRANS_CHICKEN2_FDI_POLARITY_REVERSED;
		val &= ~TRANS_CHICKEN2_FRAME_START_DELAY_MASK;
		val &= ~TRANS_CHICKEN2_DISABLE_DEEP_COLOR_COUNTER;
		val &= ~TRANS_CHICKEN2_DISABLE_DEEP_COLOR_MODESWITCH;
		I915_WRITE(TRANS_CHICKEN2(pipe), val);
	}
	/* WADP0ClockGatingDisable */
	for_each_pipe(dev_priv, pipe) {
		I915_WRITE(TRANS_CHICKEN1(pipe),
			   TRANS_CHICKEN1_DP0UNIT_GC_DISABLE);
	}
}

static void gen6_check_mch_setup(struct drm_i915_private *dev_priv)
{
	uint32_t tmp;

	tmp = I915_READ(MCH_SSKPD);
	if ((tmp & MCH_SSKPD_WM0_MASK) != MCH_SSKPD_WM0_VAL)
		DRM_DEBUG_KMS("Wrong MCH_SSKPD value: 0x%08x This can cause underruns.\n",
			      tmp);
}

static void gen6_init_clock_gating(struct drm_i915_private *dev_priv)
{
	uint32_t dspclk_gate = ILK_VRHUNIT_CLOCK_GATE_DISABLE;

	I915_WRITE(ILK_DSPCLK_GATE_D, dspclk_gate);

	I915_WRITE(ILK_DISPLAY_CHICKEN2,
		   I915_READ(ILK_DISPLAY_CHICKEN2) |
		   ILK_ELPIN_409_SELECT);

	/* WaDisableHiZPlanesWhenMSAAEnabled:snb */
	I915_WRITE(_3D_CHICKEN,
		   _MASKED_BIT_ENABLE(_3D_CHICKEN_HIZ_PLANE_DISABLE_MSAA_4X_SNB));

	/* WaDisable_RenderCache_OperationalFlush:snb */
	I915_WRITE(CACHE_MODE_0, _MASKED_BIT_DISABLE(RC_OP_FLUSH_ENABLE));

	/*
	 * BSpec recoomends 8x4 when MSAA is used,
	 * however in practice 16x4 seems fastest.
	 *
	 * Note that PS/WM thread counts depend on the WIZ hashing
	 * disable bit, which we don't touch here, but it's good
	 * to keep in mind (see 3DSTATE_PS and 3DSTATE_WM).
	 */
	I915_WRITE(GEN6_GT_MODE,
		   _MASKED_FIELD(GEN6_WIZ_HASHING_MASK, GEN6_WIZ_HASHING_16x4));

	ilk_init_lp_watermarks(dev_priv);

	I915_WRITE(CACHE_MODE_0,
		   _MASKED_BIT_DISABLE(CM0_STC_EVICT_DISABLE_LRA_SNB));

	I915_WRITE(GEN6_UCGCTL1,
		   I915_READ(GEN6_UCGCTL1) |
		   GEN6_BLBUNIT_CLOCK_GATE_DISABLE |
		   GEN6_CSUNIT_CLOCK_GATE_DISABLE);

	/* According to the BSpec vol1g, bit 12 (RCPBUNIT) clock
	 * gating disable must be set.  Failure to set it results in
	 * flickering pixels due to Z write ordering failures after
	 * some amount of runtime in the Mesa "fire" demo, and Unigine
	 * Sanctuary and Tropics, and apparently anything else with
	 * alpha test or pixel discard.
	 *
	 * According to the spec, bit 11 (RCCUNIT) must also be set,
	 * but we didn't debug actual testcases to find it out.
	 *
	 * WaDisableRCCUnitClockGating:snb
	 * WaDisableRCPBUnitClockGating:snb
	 */
	I915_WRITE(GEN6_UCGCTL2,
		   GEN6_RCPBUNIT_CLOCK_GATE_DISABLE |
		   GEN6_RCCUNIT_CLOCK_GATE_DISABLE);

	/* WaStripsFansDisableFastClipPerformanceFix:snb */
	I915_WRITE(_3D_CHICKEN3,
		   _MASKED_BIT_ENABLE(_3D_CHICKEN3_SF_DISABLE_FASTCLIP_CULL));

	/*
	 * Bspec says:
	 * "This bit must be set if 3DSTATE_CLIP clip mode is set to normal and
	 * 3DSTATE_SF number of SF output attributes is more than 16."
	 */
	I915_WRITE(_3D_CHICKEN3,
		   _MASKED_BIT_ENABLE(_3D_CHICKEN3_SF_DISABLE_PIPELINED_ATTR_FETCH));

	/*
	 * According to the spec the following bits should be
	 * set in order to enable memory self-refresh and fbc:
	 * The bit21 and bit22 of 0x42000
	 * The bit21 and bit22 of 0x42004
	 * The bit5 and bit7 of 0x42020
	 * The bit14 of 0x70180
	 * The bit14 of 0x71180
	 *
	 * WaFbcAsynchFlipDisableFbcQueue:snb
	 */
	I915_WRITE(ILK_DISPLAY_CHICKEN1,
		   I915_READ(ILK_DISPLAY_CHICKEN1) |
		   ILK_FBCQ_DIS | ILK_PABSTRETCH_DIS);
	I915_WRITE(ILK_DISPLAY_CHICKEN2,
		   I915_READ(ILK_DISPLAY_CHICKEN2) |
		   ILK_DPARB_GATE | ILK_VSDPFD_FULL);
	I915_WRITE(ILK_DSPCLK_GATE_D,
		   I915_READ(ILK_DSPCLK_GATE_D) |
		   ILK_DPARBUNIT_CLOCK_GATE_ENABLE  |
		   ILK_DPFDUNIT_CLOCK_GATE_ENABLE);

	g4x_disable_trickle_feed(dev_priv);

	cpt_init_clock_gating(dev_priv);

	gen6_check_mch_setup(dev_priv);
}

static void gen7_setup_fixed_func_scheduler(struct drm_i915_private *dev_priv)
{
	uint32_t reg = I915_READ(GEN7_FF_THREAD_MODE);

	/*
	 * WaVSThreadDispatchOverride:ivb,vlv
	 *
	 * This actually overrides the dispatch
	 * mode for all thread types.
	 */
	reg &= ~GEN7_FF_SCHED_MASK;
	reg |= GEN7_FF_TS_SCHED_HW;
	reg |= GEN7_FF_VS_SCHED_HW;
	reg |= GEN7_FF_DS_SCHED_HW;

	I915_WRITE(GEN7_FF_THREAD_MODE, reg);
}

static void lpt_init_clock_gating(struct drm_i915_private *dev_priv)
{
	/*
	 * TODO: this bit should only be enabled when really needed, then
	 * disabled when not needed anymore in order to save power.
	 */
	if (HAS_PCH_LPT_LP(dev_priv))
		I915_WRITE(SOUTH_DSPCLK_GATE_D,
			   I915_READ(SOUTH_DSPCLK_GATE_D) |
			   PCH_LP_PARTITION_LEVEL_DISABLE);

	/* WADPOClockGatingDisable:hsw */
	I915_WRITE(TRANS_CHICKEN1(PIPE_A),
		   I915_READ(TRANS_CHICKEN1(PIPE_A)) |
		   TRANS_CHICKEN1_DP0UNIT_GC_DISABLE);
}

static void lpt_suspend_hw(struct drm_i915_private *dev_priv)
{
	if (HAS_PCH_LPT_LP(dev_priv)) {
		uint32_t val = I915_READ(SOUTH_DSPCLK_GATE_D);

		val &= ~PCH_LP_PARTITION_LEVEL_DISABLE;
		I915_WRITE(SOUTH_DSPCLK_GATE_D, val);
	}
}

static void gen8_set_l3sqc_credits(struct drm_i915_private *dev_priv,
				   int general_prio_credits,
				   int high_prio_credits)
{
	u32 misccpctl;

	/* WaTempDisableDOPClkGating:bdw */
	misccpctl = I915_READ(GEN7_MISCCPCTL);
	I915_WRITE(GEN7_MISCCPCTL, misccpctl & ~GEN7_DOP_CLOCK_GATE_ENABLE);

	I915_WRITE(GEN8_L3SQCREG1,
		   L3_GENERAL_PRIO_CREDITS(general_prio_credits) |
		   L3_HIGH_PRIO_CREDITS(high_prio_credits));

	/*
	 * Wait at least 100 clocks before re-enabling clock gating.
	 * See the definition of L3SQCREG1 in BSpec.
	 */
	POSTING_READ(GEN8_L3SQCREG1);
	udelay(1);
	I915_WRITE(GEN7_MISCCPCTL, misccpctl);
}

static void kabylake_init_clock_gating(struct drm_i915_private *dev_priv)
{
	gen9_init_clock_gating(dev_priv);

	/* WaDisableSDEUnitClockGating:kbl */
	if (IS_KBL_REVID(dev_priv, 0, KBL_REVID_B0))
		I915_WRITE(GEN8_UCGCTL6, I915_READ(GEN8_UCGCTL6) |
			   GEN8_SDEUNIT_CLOCK_GATE_DISABLE);

	/* WaDisableGamClockGating:kbl */
	if (IS_KBL_REVID(dev_priv, 0, KBL_REVID_B0))
		I915_WRITE(GEN6_UCGCTL1, I915_READ(GEN6_UCGCTL1) |
			   GEN6_GAMUNIT_CLOCK_GATE_DISABLE);

	/* WaFbcNukeOnHostModify:kbl */
	I915_WRITE(ILK_DPFC_CHICKEN, I915_READ(ILK_DPFC_CHICKEN) |
		   ILK_DPFC_NUKE_ON_ANY_MODIFICATION);
}

static void skylake_init_clock_gating(struct drm_i915_private *dev_priv)
{
	gen9_init_clock_gating(dev_priv);

	/* WAC6entrylatency:skl */
	I915_WRITE(FBC_LLC_READ_CTRL, I915_READ(FBC_LLC_READ_CTRL) |
		   FBC_LLC_FULLY_OPEN);

	/* WaFbcNukeOnHostModify:skl */
	I915_WRITE(ILK_DPFC_CHICKEN, I915_READ(ILK_DPFC_CHICKEN) |
		   ILK_DPFC_NUKE_ON_ANY_MODIFICATION);
}

static void broadwell_init_clock_gating(struct drm_i915_private *dev_priv)
{
	enum pipe pipe;

	ilk_init_lp_watermarks(dev_priv);

	/* WaSwitchSolVfFArbitrationPriority:bdw */
	I915_WRITE(GAM_ECOCHK, I915_READ(GAM_ECOCHK) | HSW_ECOCHK_ARB_PRIO_SOL);

	/* WaPsrDPAMaskVBlankInSRD:bdw */
	I915_WRITE(CHICKEN_PAR1_1,
		   I915_READ(CHICKEN_PAR1_1) | DPA_MASK_VBLANK_SRD);

	/* WaPsrDPRSUnmaskVBlankInSRD:bdw */
	for_each_pipe(dev_priv, pipe) {
		I915_WRITE(CHICKEN_PIPESL_1(pipe),
			   I915_READ(CHICKEN_PIPESL_1(pipe)) |
			   BDW_DPRS_MASK_VBLANK_SRD);
	}

	/* WaVSRefCountFullforceMissDisable:bdw */
	/* WaDSRefCountFullforceMissDisable:bdw */
	I915_WRITE(GEN7_FF_THREAD_MODE,
		   I915_READ(GEN7_FF_THREAD_MODE) &
		   ~(GEN8_FF_DS_REF_CNT_FFME | GEN7_FF_VS_REF_CNT_FFME));

	I915_WRITE(GEN6_RC_SLEEP_PSMI_CONTROL,
		   _MASKED_BIT_ENABLE(GEN8_RC_SEMA_IDLE_MSG_DISABLE));

	/* WaDisableSDEUnitClockGating:bdw */
	I915_WRITE(GEN8_UCGCTL6, I915_READ(GEN8_UCGCTL6) |
		   GEN8_SDEUNIT_CLOCK_GATE_DISABLE);

	/* WaProgramL3SqcReg1Default:bdw */
	gen8_set_l3sqc_credits(dev_priv, 30, 2);

	/*
	 * WaGttCachingOffByDefault:bdw
	 * GTT cache may not work with big pages, so if those
	 * are ever enabled GTT cache may need to be disabled.
	 */
	I915_WRITE(HSW_GTT_CACHE_EN, GTT_CACHE_EN_ALL);

	/* WaKVMNotificationOnConfigChange:bdw */
	I915_WRITE(CHICKEN_PAR2_1, I915_READ(CHICKEN_PAR2_1)
		   | KVM_CONFIG_CHANGE_NOTIFICATION_SELECT);

	lpt_init_clock_gating(dev_priv);

	/* WaDisableDopClockGating:bdw
	 *
	 * Also see the CHICKEN2 write in bdw_init_workarounds() to disable DOP
	 * clock gating.
	 */
	I915_WRITE(GEN6_UCGCTL1,
		   I915_READ(GEN6_UCGCTL1) | GEN6_EU_TCUNIT_CLOCK_GATE_DISABLE);
}

static void haswell_init_clock_gating(struct drm_i915_private *dev_priv)
{
	ilk_init_lp_watermarks(dev_priv);

	/* L3 caching of data atomics doesn't work -- disable it. */
	I915_WRITE(HSW_SCRATCH1, HSW_SCRATCH1_L3_DATA_ATOMICS_DISABLE);
	I915_WRITE(HSW_ROW_CHICKEN3,
		   _MASKED_BIT_ENABLE(HSW_ROW_CHICKEN3_L3_GLOBAL_ATOMICS_DISABLE));

	/* This is required by WaCatErrorRejectionIssue:hsw */
	I915_WRITE(GEN7_SQ_CHICKEN_MBCUNIT_CONFIG,
			I915_READ(GEN7_SQ_CHICKEN_MBCUNIT_CONFIG) |
			GEN7_SQ_CHICKEN_MBCUNIT_SQINTMOB);

	/* WaVSRefCountFullforceMissDisable:hsw */
	I915_WRITE(GEN7_FF_THREAD_MODE,
		   I915_READ(GEN7_FF_THREAD_MODE) & ~GEN7_FF_VS_REF_CNT_FFME);

	/* WaDisable_RenderCache_OperationalFlush:hsw */
	I915_WRITE(CACHE_MODE_0_GEN7, _MASKED_BIT_DISABLE(RC_OP_FLUSH_ENABLE));

	/* enable HiZ Raw Stall Optimization */
	I915_WRITE(CACHE_MODE_0_GEN7,
		   _MASKED_BIT_DISABLE(HIZ_RAW_STALL_OPT_DISABLE));

	/* WaDisable4x2SubspanOptimization:hsw */
	I915_WRITE(CACHE_MODE_1,
		   _MASKED_BIT_ENABLE(PIXEL_SUBSPAN_COLLECT_OPT_DISABLE));

	/*
	 * BSpec recommends 8x4 when MSAA is used,
	 * however in practice 16x4 seems fastest.
	 *
	 * Note that PS/WM thread counts depend on the WIZ hashing
	 * disable bit, which we don't touch here, but it's good
	 * to keep in mind (see 3DSTATE_PS and 3DSTATE_WM).
	 */
	I915_WRITE(GEN7_GT_MODE,
		   _MASKED_FIELD(GEN6_WIZ_HASHING_MASK, GEN6_WIZ_HASHING_16x4));

	/* WaSampleCChickenBitEnable:hsw */
	I915_WRITE(HALF_SLICE_CHICKEN3,
		   _MASKED_BIT_ENABLE(HSW_SAMPLE_C_PERFORMANCE));

	/* WaSwitchSolVfFArbitrationPriority:hsw */
	I915_WRITE(GAM_ECOCHK, I915_READ(GAM_ECOCHK) | HSW_ECOCHK_ARB_PRIO_SOL);

	/* WaRsPkgCStateDisplayPMReq:hsw */
	I915_WRITE(CHICKEN_PAR1_1,
		   I915_READ(CHICKEN_PAR1_1) | FORCE_ARB_IDLE_PLANES);

	lpt_init_clock_gating(dev_priv);
}

static void ivybridge_init_clock_gating(struct drm_i915_private *dev_priv)
{
	uint32_t snpcr;

	ilk_init_lp_watermarks(dev_priv);

	I915_WRITE(ILK_DSPCLK_GATE_D, ILK_VRHUNIT_CLOCK_GATE_DISABLE);

	/* WaDisableEarlyCull:ivb */
	I915_WRITE(_3D_CHICKEN3,
		   _MASKED_BIT_ENABLE(_3D_CHICKEN_SF_DISABLE_OBJEND_CULL));

	/* WaDisableBackToBackFlipFix:ivb */
	I915_WRITE(IVB_CHICKEN3,
		   CHICKEN3_DGMG_REQ_OUT_FIX_DISABLE |
		   CHICKEN3_DGMG_DONE_FIX_DISABLE);

	/* WaDisablePSDDualDispatchEnable:ivb */
	if (IS_IVB_GT1(dev_priv))
		I915_WRITE(GEN7_HALF_SLICE_CHICKEN1,
			   _MASKED_BIT_ENABLE(GEN7_PSD_SINGLE_PORT_DISPATCH_ENABLE));

	/* WaDisable_RenderCache_OperationalFlush:ivb */
	I915_WRITE(CACHE_MODE_0_GEN7, _MASKED_BIT_DISABLE(RC_OP_FLUSH_ENABLE));

	/* Apply the WaDisableRHWOOptimizationForRenderHang:ivb workaround. */
	I915_WRITE(GEN7_COMMON_SLICE_CHICKEN1,
		   GEN7_CSC1_RHWO_OPT_DISABLE_IN_RCC);

	/* WaApplyL3ControlAndL3ChickenMode:ivb */
	I915_WRITE(GEN7_L3CNTLREG1,
			GEN7_WA_FOR_GEN7_L3_CONTROL);
	I915_WRITE(GEN7_L3_CHICKEN_MODE_REGISTER,
		   GEN7_WA_L3_CHICKEN_MODE);
	if (IS_IVB_GT1(dev_priv))
		I915_WRITE(GEN7_ROW_CHICKEN2,
			   _MASKED_BIT_ENABLE(DOP_CLOCK_GATING_DISABLE));
	else {
		/* must write both registers */
		I915_WRITE(GEN7_ROW_CHICKEN2,
			   _MASKED_BIT_ENABLE(DOP_CLOCK_GATING_DISABLE));
		I915_WRITE(GEN7_ROW_CHICKEN2_GT2,
			   _MASKED_BIT_ENABLE(DOP_CLOCK_GATING_DISABLE));
	}

	/* WaForceL3Serialization:ivb */
	I915_WRITE(GEN7_L3SQCREG4, I915_READ(GEN7_L3SQCREG4) &
		   ~L3SQ_URB_READ_CAM_MATCH_DISABLE);

	/*
	 * According to the spec, bit 13 (RCZUNIT) must be set on IVB.
	 * This implements the WaDisableRCZUnitClockGating:ivb workaround.
	 */
	I915_WRITE(GEN6_UCGCTL2,
		   GEN6_RCZUNIT_CLOCK_GATE_DISABLE);

	/* This is required by WaCatErrorRejectionIssue:ivb */
	I915_WRITE(GEN7_SQ_CHICKEN_MBCUNIT_CONFIG,
			I915_READ(GEN7_SQ_CHICKEN_MBCUNIT_CONFIG) |
			GEN7_SQ_CHICKEN_MBCUNIT_SQINTMOB);

	g4x_disable_trickle_feed(dev_priv);

	gen7_setup_fixed_func_scheduler(dev_priv);

	if (0) { /* causes HiZ corruption on ivb:gt1 */
		/* enable HiZ Raw Stall Optimization */
		I915_WRITE(CACHE_MODE_0_GEN7,
			   _MASKED_BIT_DISABLE(HIZ_RAW_STALL_OPT_DISABLE));
	}

	/* WaDisable4x2SubspanOptimization:ivb */
	I915_WRITE(CACHE_MODE_1,
		   _MASKED_BIT_ENABLE(PIXEL_SUBSPAN_COLLECT_OPT_DISABLE));

	/*
	 * BSpec recommends 8x4 when MSAA is used,
	 * however in practice 16x4 seems fastest.
	 *
	 * Note that PS/WM thread counts depend on the WIZ hashing
	 * disable bit, which we don't touch here, but it's good
	 * to keep in mind (see 3DSTATE_PS and 3DSTATE_WM).
	 */
	I915_WRITE(GEN7_GT_MODE,
		   _MASKED_FIELD(GEN6_WIZ_HASHING_MASK, GEN6_WIZ_HASHING_16x4));

	snpcr = I915_READ(GEN6_MBCUNIT_SNPCR);
	snpcr &= ~GEN6_MBC_SNPCR_MASK;
	snpcr |= GEN6_MBC_SNPCR_MED;
	I915_WRITE(GEN6_MBCUNIT_SNPCR, snpcr);

	if (!HAS_PCH_NOP(dev_priv))
		cpt_init_clock_gating(dev_priv);

	gen6_check_mch_setup(dev_priv);
}

static void valleyview_init_clock_gating(struct drm_i915_private *dev_priv)
{
	/* WaDisableEarlyCull:vlv */
	I915_WRITE(_3D_CHICKEN3,
		   _MASKED_BIT_ENABLE(_3D_CHICKEN_SF_DISABLE_OBJEND_CULL));

	/* WaDisableBackToBackFlipFix:vlv */
	I915_WRITE(IVB_CHICKEN3,
		   CHICKEN3_DGMG_REQ_OUT_FIX_DISABLE |
		   CHICKEN3_DGMG_DONE_FIX_DISABLE);

	/* WaPsdDispatchEnable:vlv */
	/* WaDisablePSDDualDispatchEnable:vlv */
	I915_WRITE(GEN7_HALF_SLICE_CHICKEN1,
		   _MASKED_BIT_ENABLE(GEN7_MAX_PS_THREAD_DEP |
				      GEN7_PSD_SINGLE_PORT_DISPATCH_ENABLE));

	/* WaDisable_RenderCache_OperationalFlush:vlv */
	I915_WRITE(CACHE_MODE_0_GEN7, _MASKED_BIT_DISABLE(RC_OP_FLUSH_ENABLE));

	/* WaForceL3Serialization:vlv */
	I915_WRITE(GEN7_L3SQCREG4, I915_READ(GEN7_L3SQCREG4) &
		   ~L3SQ_URB_READ_CAM_MATCH_DISABLE);

	/* WaDisableDopClockGating:vlv */
	I915_WRITE(GEN7_ROW_CHICKEN2,
		   _MASKED_BIT_ENABLE(DOP_CLOCK_GATING_DISABLE));

	/* This is required by WaCatErrorRejectionIssue:vlv */
	I915_WRITE(GEN7_SQ_CHICKEN_MBCUNIT_CONFIG,
		   I915_READ(GEN7_SQ_CHICKEN_MBCUNIT_CONFIG) |
		   GEN7_SQ_CHICKEN_MBCUNIT_SQINTMOB);

	gen7_setup_fixed_func_scheduler(dev_priv);

	/*
	 * According to the spec, bit 13 (RCZUNIT) must be set on IVB.
	 * This implements the WaDisableRCZUnitClockGating:vlv workaround.
	 */
	I915_WRITE(GEN6_UCGCTL2,
		   GEN6_RCZUNIT_CLOCK_GATE_DISABLE);

	/* WaDisableL3Bank2xClockGate:vlv
	 * Disabling L3 clock gating- MMIO 940c[25] = 1
	 * Set bit 25, to disable L3_BANK_2x_CLK_GATING */
	I915_WRITE(GEN7_UCGCTL4,
		   I915_READ(GEN7_UCGCTL4) | GEN7_L3BANK2X_CLOCK_GATE_DISABLE);

	/*
	 * BSpec says this must be set, even though
	 * WaDisable4x2SubspanOptimization isn't listed for VLV.
	 */
	I915_WRITE(CACHE_MODE_1,
		   _MASKED_BIT_ENABLE(PIXEL_SUBSPAN_COLLECT_OPT_DISABLE));

	/*
	 * BSpec recommends 8x4 when MSAA is used,
	 * however in practice 16x4 seems fastest.
	 *
	 * Note that PS/WM thread counts depend on the WIZ hashing
	 * disable bit, which we don't touch here, but it's good
	 * to keep in mind (see 3DSTATE_PS and 3DSTATE_WM).
	 */
	I915_WRITE(GEN7_GT_MODE,
		   _MASKED_FIELD(GEN6_WIZ_HASHING_MASK, GEN6_WIZ_HASHING_16x4));

	/*
	 * WaIncreaseL3CreditsForVLVB0:vlv
	 * This is the hardware default actually.
	 */
	I915_WRITE(GEN7_L3SQCREG1, VLV_B0_WA_L3SQCREG1_VALUE);

	/*
	 * WaDisableVLVClockGating_VBIIssue:vlv
	 * Disable clock gating on th GCFG unit to prevent a delay
	 * in the reporting of vblank events.
	 */
	I915_WRITE(VLV_GUNIT_CLOCK_GATE, GCFG_DIS);
}

static void cherryview_init_clock_gating(struct drm_i915_private *dev_priv)
{
	/* WaVSRefCountFullforceMissDisable:chv */
	/* WaDSRefCountFullforceMissDisable:chv */
	I915_WRITE(GEN7_FF_THREAD_MODE,
		   I915_READ(GEN7_FF_THREAD_MODE) &
		   ~(GEN8_FF_DS_REF_CNT_FFME | GEN7_FF_VS_REF_CNT_FFME));

	/* WaDisableSemaphoreAndSyncFlipWait:chv */
	I915_WRITE(GEN6_RC_SLEEP_PSMI_CONTROL,
		   _MASKED_BIT_ENABLE(GEN8_RC_SEMA_IDLE_MSG_DISABLE));

	/* WaDisableCSUnitClockGating:chv */
	I915_WRITE(GEN6_UCGCTL1, I915_READ(GEN6_UCGCTL1) |
		   GEN6_CSUNIT_CLOCK_GATE_DISABLE);

	/* WaDisableSDEUnitClockGating:chv */
	I915_WRITE(GEN8_UCGCTL6, I915_READ(GEN8_UCGCTL6) |
		   GEN8_SDEUNIT_CLOCK_GATE_DISABLE);

	/*
	 * WaProgramL3SqcReg1Default:chv
	 * See gfxspecs/Related Documents/Performance Guide/
	 * LSQC Setting Recommendations.
	 */
	gen8_set_l3sqc_credits(dev_priv, 38, 2);

	/*
	 * GTT cache may not work with big pages, so if those
	 * are ever enabled GTT cache may need to be disabled.
	 */
	I915_WRITE(HSW_GTT_CACHE_EN, GTT_CACHE_EN_ALL);
}

static void g4x_init_clock_gating(struct drm_i915_private *dev_priv)
{
	uint32_t dspclk_gate;

	I915_WRITE(RENCLK_GATE_D1, 0);
	I915_WRITE(RENCLK_GATE_D2, VF_UNIT_CLOCK_GATE_DISABLE |
		   GS_UNIT_CLOCK_GATE_DISABLE |
		   CL_UNIT_CLOCK_GATE_DISABLE);
	I915_WRITE(RAMCLK_GATE_D, 0);
	dspclk_gate = VRHUNIT_CLOCK_GATE_DISABLE |
		OVRUNIT_CLOCK_GATE_DISABLE |
		OVCUNIT_CLOCK_GATE_DISABLE;
	if (IS_GM45(dev_priv))
		dspclk_gate |= DSSUNIT_CLOCK_GATE_DISABLE;
	I915_WRITE(DSPCLK_GATE_D, dspclk_gate);

	/* WaDisableRenderCachePipelinedFlush */
	I915_WRITE(CACHE_MODE_0,
		   _MASKED_BIT_ENABLE(CM0_PIPELINED_RENDER_FLUSH_DISABLE));

	/* WaDisable_RenderCache_OperationalFlush:g4x */
	I915_WRITE(CACHE_MODE_0, _MASKED_BIT_DISABLE(RC_OP_FLUSH_ENABLE));

	g4x_disable_trickle_feed(dev_priv);
}

static void crestline_init_clock_gating(struct drm_i915_private *dev_priv)
{
	I915_WRITE(RENCLK_GATE_D1, I965_RCC_CLOCK_GATE_DISABLE);
	I915_WRITE(RENCLK_GATE_D2, 0);
	I915_WRITE(DSPCLK_GATE_D, 0);
	I915_WRITE(RAMCLK_GATE_D, 0);
	I915_WRITE16(DEUC, 0);
	I915_WRITE(MI_ARB_STATE,
		   _MASKED_BIT_ENABLE(MI_ARB_DISPLAY_TRICKLE_FEED_DISABLE));

	/* WaDisable_RenderCache_OperationalFlush:gen4 */
	I915_WRITE(CACHE_MODE_0, _MASKED_BIT_DISABLE(RC_OP_FLUSH_ENABLE));
}

static void broadwater_init_clock_gating(struct drm_i915_private *dev_priv)
{
	I915_WRITE(RENCLK_GATE_D1, I965_RCZ_CLOCK_GATE_DISABLE |
		   I965_RCC_CLOCK_GATE_DISABLE |
		   I965_RCPB_CLOCK_GATE_DISABLE |
		   I965_ISC_CLOCK_GATE_DISABLE |
		   I965_FBC_CLOCK_GATE_DISABLE);
	I915_WRITE(RENCLK_GATE_D2, 0);
	I915_WRITE(MI_ARB_STATE,
		   _MASKED_BIT_ENABLE(MI_ARB_DISPLAY_TRICKLE_FEED_DISABLE));

	/* WaDisable_RenderCache_OperationalFlush:gen4 */
	I915_WRITE(CACHE_MODE_0, _MASKED_BIT_DISABLE(RC_OP_FLUSH_ENABLE));
}

static void gen3_init_clock_gating(struct drm_i915_private *dev_priv)
{
	u32 dstate = I915_READ(D_STATE);

	dstate |= DSTATE_PLL_D3_OFF | DSTATE_GFX_CLOCK_GATING |
		DSTATE_DOT_CLOCK_GATING;
	I915_WRITE(D_STATE, dstate);

	if (IS_PINEVIEW(dev_priv))
		I915_WRITE(ECOSKPD, _MASKED_BIT_ENABLE(ECO_GATING_CX_ONLY));

	/* IIR "flip pending" means done if this bit is set */
	I915_WRITE(ECOSKPD, _MASKED_BIT_DISABLE(ECO_FLIP_DONE));

	/* interrupts should cause a wake up from C3 */
	I915_WRITE(INSTPM, _MASKED_BIT_ENABLE(INSTPM_AGPBUSY_INT_EN));

	/* On GEN3 we really need to make sure the ARB C3 LP bit is set */
	I915_WRITE(MI_ARB_STATE, _MASKED_BIT_ENABLE(MI_ARB_C3_LP_WRITE_ENABLE));

	I915_WRITE(MI_ARB_STATE,
		   _MASKED_BIT_ENABLE(MI_ARB_DISPLAY_TRICKLE_FEED_DISABLE));
}

static void i85x_init_clock_gating(struct drm_i915_private *dev_priv)
{
	I915_WRITE(RENCLK_GATE_D1, SV_CLOCK_GATE_DISABLE);

	/* interrupts should cause a wake up from C3 */
	I915_WRITE(MI_STATE, _MASKED_BIT_ENABLE(MI_AGPBUSY_INT_EN) |
		   _MASKED_BIT_DISABLE(MI_AGPBUSY_830_MODE));

	I915_WRITE(MEM_MODE,
		   _MASKED_BIT_ENABLE(MEM_DISPLAY_TRICKLE_FEED_DISABLE));
}

static void i830_init_clock_gating(struct drm_i915_private *dev_priv)
{
	I915_WRITE(MEM_MODE,
		   _MASKED_BIT_ENABLE(MEM_DISPLAY_A_TRICKLE_FEED_DISABLE) |
		   _MASKED_BIT_ENABLE(MEM_DISPLAY_B_TRICKLE_FEED_DISABLE));
}

void intel_init_clock_gating(struct drm_i915_private *dev_priv)
{
	dev_priv->display.init_clock_gating(dev_priv);
}

void intel_suspend_hw(struct drm_i915_private *dev_priv)
{
	if (HAS_PCH_LPT(dev_priv))
		lpt_suspend_hw(dev_priv);
}

static void nop_init_clock_gating(struct drm_i915_private *dev_priv)
{
	DRM_DEBUG_KMS("No clock gating settings or workarounds applied.\n");
}

/**
 * intel_init_clock_gating_hooks - setup the clock gating hooks
 * @dev_priv: device private
 *
 * Setup the hooks that configure which clocks of a given platform can be
 * gated and also apply various GT and display specific workarounds for these
 * platforms. Note that some GT specific workarounds are applied separately
 * when GPU contexts or batchbuffers start their execution.
 */
void intel_init_clock_gating_hooks(struct drm_i915_private *dev_priv)
{
	if (IS_SKYLAKE(dev_priv))
		dev_priv->display.init_clock_gating = skylake_init_clock_gating;
	else if (IS_KABYLAKE(dev_priv))
		dev_priv->display.init_clock_gating = kabylake_init_clock_gating;
	else if (IS_BROXTON(dev_priv))
		dev_priv->display.init_clock_gating = bxt_init_clock_gating;
	else if (IS_GEMINILAKE(dev_priv))
		dev_priv->display.init_clock_gating = glk_init_clock_gating;
	else if (IS_BROADWELL(dev_priv))
		dev_priv->display.init_clock_gating = broadwell_init_clock_gating;
	else if (IS_CHERRYVIEW(dev_priv))
		dev_priv->display.init_clock_gating = cherryview_init_clock_gating;
	else if (IS_HASWELL(dev_priv))
		dev_priv->display.init_clock_gating = haswell_init_clock_gating;
	else if (IS_IVYBRIDGE(dev_priv))
		dev_priv->display.init_clock_gating = ivybridge_init_clock_gating;
	else if (IS_VALLEYVIEW(dev_priv))
		dev_priv->display.init_clock_gating = valleyview_init_clock_gating;
	else if (IS_GEN6(dev_priv))
		dev_priv->display.init_clock_gating = gen6_init_clock_gating;
	else if (IS_GEN5(dev_priv))
		dev_priv->display.init_clock_gating = ironlake_init_clock_gating;
	else if (IS_G4X(dev_priv))
		dev_priv->display.init_clock_gating = g4x_init_clock_gating;
	else if (IS_I965GM(dev_priv))
		dev_priv->display.init_clock_gating = crestline_init_clock_gating;
	else if (IS_I965G(dev_priv))
		dev_priv->display.init_clock_gating = broadwater_init_clock_gating;
	else if (IS_GEN3(dev_priv))
		dev_priv->display.init_clock_gating = gen3_init_clock_gating;
	else if (IS_I85X(dev_priv) || IS_I865G(dev_priv))
		dev_priv->display.init_clock_gating = i85x_init_clock_gating;
	else if (IS_GEN2(dev_priv))
		dev_priv->display.init_clock_gating = i830_init_clock_gating;
	else {
		MISSING_CASE(INTEL_DEVID(dev_priv));
		dev_priv->display.init_clock_gating = nop_init_clock_gating;
	}
}

/* Set up chip specific power management-related functions */
void intel_init_pm(struct drm_i915_private *dev_priv)
{
	intel_fbc_init(dev_priv);

	/* For cxsr */
	if (IS_PINEVIEW(dev_priv))
		i915_pineview_get_mem_freq(dev_priv);
	else if (IS_GEN5(dev_priv))
		i915_ironlake_get_mem_freq(dev_priv);

	/* For FIFO watermark updates */
	if (INTEL_GEN(dev_priv) >= 9) {
		skl_setup_wm_latency(dev_priv);
		dev_priv->display.initial_watermarks = skl_initial_wm;
		dev_priv->display.atomic_update_watermarks = skl_atomic_update_crtc_wm;
		dev_priv->display.compute_global_watermarks = skl_compute_wm;
	} else if (HAS_PCH_SPLIT(dev_priv)) {
		ilk_setup_wm_latency(dev_priv);

		if ((IS_GEN5(dev_priv) && dev_priv->wm.pri_latency[1] &&
		     dev_priv->wm.spr_latency[1] && dev_priv->wm.cur_latency[1]) ||
		    (!IS_GEN5(dev_priv) && dev_priv->wm.pri_latency[0] &&
		     dev_priv->wm.spr_latency[0] && dev_priv->wm.cur_latency[0])) {
			dev_priv->display.compute_pipe_wm = ilk_compute_pipe_wm;
			dev_priv->display.compute_intermediate_wm =
				ilk_compute_intermediate_wm;
			dev_priv->display.initial_watermarks =
				ilk_initial_watermarks;
			dev_priv->display.optimize_watermarks =
				ilk_optimize_watermarks;
		} else {
			DRM_DEBUG_KMS("Failed to read display plane latency. "
				      "Disable CxSR\n");
		}
	} else if (IS_VALLEYVIEW(dev_priv) || IS_CHERRYVIEW(dev_priv)) {
		vlv_setup_wm_latency(dev_priv);
		dev_priv->display.compute_pipe_wm = vlv_compute_pipe_wm;
		dev_priv->display.compute_intermediate_wm = vlv_compute_intermediate_wm;
		dev_priv->display.initial_watermarks = vlv_initial_watermarks;
		dev_priv->display.optimize_watermarks = vlv_optimize_watermarks;
		dev_priv->display.atomic_update_watermarks = vlv_atomic_update_fifo;
	} else if (IS_G4X(dev_priv)) {
		g4x_setup_wm_latency(dev_priv);
		dev_priv->display.compute_pipe_wm = g4x_compute_pipe_wm;
		dev_priv->display.compute_intermediate_wm = g4x_compute_intermediate_wm;
		dev_priv->display.initial_watermarks = g4x_initial_watermarks;
		dev_priv->display.optimize_watermarks = g4x_optimize_watermarks;
	} else if (IS_PINEVIEW(dev_priv)) {
		if (!intel_get_cxsr_latency(IS_PINEVIEW_G(dev_priv),
					    dev_priv->is_ddr3,
					    dev_priv->fsb_freq,
					    dev_priv->mem_freq)) {
			DRM_INFO("failed to find known CxSR latency "
				 "(found ddr%s fsb freq %d, mem freq %d), "
				 "disabling CxSR\n",
				 (dev_priv->is_ddr3 == 1) ? "3" : "2",
				 dev_priv->fsb_freq, dev_priv->mem_freq);
			/* Disable CxSR and never update its watermark again */
			intel_set_memory_cxsr(dev_priv, false);
			dev_priv->display.update_wm = NULL;
		} else
			dev_priv->display.update_wm = pineview_update_wm;
	} else if (IS_GEN4(dev_priv)) {
		dev_priv->display.update_wm = i965_update_wm;
	} else if (IS_GEN3(dev_priv)) {
		dev_priv->display.update_wm = i9xx_update_wm;
		dev_priv->display.get_fifo_size = i9xx_get_fifo_size;
	} else if (IS_GEN2(dev_priv)) {
		if (INTEL_INFO(dev_priv)->num_pipes == 1) {
			dev_priv->display.update_wm = i845_update_wm;
			dev_priv->display.get_fifo_size = i845_get_fifo_size;
		} else {
			dev_priv->display.update_wm = i9xx_update_wm;
			dev_priv->display.get_fifo_size = i830_get_fifo_size;
		}
	} else {
		DRM_ERROR("unexpected fall-through in intel_init_pm\n");
	}
}

static inline int gen6_check_mailbox_status(struct drm_i915_private *dev_priv)
{
	uint32_t flags =
		I915_READ_FW(GEN6_PCODE_MAILBOX) & GEN6_PCODE_ERROR_MASK;

	switch (flags) {
	case GEN6_PCODE_SUCCESS:
		return 0;
	case GEN6_PCODE_UNIMPLEMENTED_CMD:
	case GEN6_PCODE_ILLEGAL_CMD:
		return -ENXIO;
	case GEN6_PCODE_MIN_FREQ_TABLE_GT_RATIO_OUT_OF_RANGE:
	case GEN7_PCODE_MIN_FREQ_TABLE_GT_RATIO_OUT_OF_RANGE:
		return -EOVERFLOW;
	case GEN6_PCODE_TIMEOUT:
		return -ETIMEDOUT;
	default:
		MISSING_CASE(flags);
		return 0;
	}
}

static inline int gen7_check_mailbox_status(struct drm_i915_private *dev_priv)
{
	uint32_t flags =
		I915_READ_FW(GEN6_PCODE_MAILBOX) & GEN6_PCODE_ERROR_MASK;

	switch (flags) {
	case GEN6_PCODE_SUCCESS:
		return 0;
	case GEN6_PCODE_ILLEGAL_CMD:
		return -ENXIO;
	case GEN7_PCODE_TIMEOUT:
		return -ETIMEDOUT;
	case GEN7_PCODE_ILLEGAL_DATA:
		return -EINVAL;
	case GEN7_PCODE_MIN_FREQ_TABLE_GT_RATIO_OUT_OF_RANGE:
		return -EOVERFLOW;
	default:
		MISSING_CASE(flags);
		return 0;
	}
}

int sandybridge_pcode_read(struct drm_i915_private *dev_priv, u32 mbox, u32 *val)
{
	int status;

	WARN_ON(!mutex_is_locked(&dev_priv->rps.hw_lock));

	/* GEN6_PCODE_* are outside of the forcewake domain, we can
	 * use te fw I915_READ variants to reduce the amount of work
	 * required when reading/writing.
	 */

	if (I915_READ_FW(GEN6_PCODE_MAILBOX) & GEN6_PCODE_READY) {
		DRM_DEBUG_DRIVER("warning: pcode (read) mailbox access failed\n");
		return -EAGAIN;
	}

	I915_WRITE_FW(GEN6_PCODE_DATA, *val);
	I915_WRITE_FW(GEN6_PCODE_DATA1, 0);
	I915_WRITE_FW(GEN6_PCODE_MAILBOX, GEN6_PCODE_READY | mbox);

	if (__intel_wait_for_register_fw(dev_priv,
					 GEN6_PCODE_MAILBOX, GEN6_PCODE_READY, 0,
					 500, 0, NULL)) {
		DRM_ERROR("timeout waiting for pcode read (%d) to finish\n", mbox);
		return -ETIMEDOUT;
	}

	*val = I915_READ_FW(GEN6_PCODE_DATA);
	I915_WRITE_FW(GEN6_PCODE_DATA, 0);

	if (INTEL_GEN(dev_priv) > 6)
		status = gen7_check_mailbox_status(dev_priv);
	else
		status = gen6_check_mailbox_status(dev_priv);

	if (status) {
		DRM_DEBUG_DRIVER("warning: pcode (read) mailbox access failed: %d\n",
				 status);
		return status;
	}

	return 0;
}

int sandybridge_pcode_write(struct drm_i915_private *dev_priv,
			    u32 mbox, u32 val)
{
	int status;

	WARN_ON(!mutex_is_locked(&dev_priv->rps.hw_lock));

	/* GEN6_PCODE_* are outside of the forcewake domain, we can
	 * use te fw I915_READ variants to reduce the amount of work
	 * required when reading/writing.
	 */

	if (I915_READ_FW(GEN6_PCODE_MAILBOX) & GEN6_PCODE_READY) {
		DRM_DEBUG_DRIVER("warning: pcode (write) mailbox access failed\n");
		return -EAGAIN;
	}

	I915_WRITE_FW(GEN6_PCODE_DATA, val);
	I915_WRITE_FW(GEN6_PCODE_DATA1, 0);
	I915_WRITE_FW(GEN6_PCODE_MAILBOX, GEN6_PCODE_READY | mbox);

	if (__intel_wait_for_register_fw(dev_priv,
					 GEN6_PCODE_MAILBOX, GEN6_PCODE_READY, 0,
					 500, 0, NULL)) {
		DRM_ERROR("timeout waiting for pcode write (%d) to finish\n", mbox);
		return -ETIMEDOUT;
	}

	I915_WRITE_FW(GEN6_PCODE_DATA, 0);

	if (INTEL_GEN(dev_priv) > 6)
		status = gen7_check_mailbox_status(dev_priv);
	else
		status = gen6_check_mailbox_status(dev_priv);

	if (status) {
		DRM_DEBUG_DRIVER("warning: pcode (write) mailbox access failed: %d\n",
				 status);
		return status;
	}

	return 0;
}

static bool skl_pcode_try_request(struct drm_i915_private *dev_priv, u32 mbox,
				  u32 request, u32 reply_mask, u32 reply,
				  u32 *status)
{
	u32 val = request;

	*status = sandybridge_pcode_read(dev_priv, mbox, &val);

	return *status || ((val & reply_mask) == reply);
}

/**
 * skl_pcode_request - send PCODE request until acknowledgment
 * @dev_priv: device private
 * @mbox: PCODE mailbox ID the request is targeted for
 * @request: request ID
 * @reply_mask: mask used to check for request acknowledgment
 * @reply: value used to check for request acknowledgment
 * @timeout_base_ms: timeout for polling with preemption enabled
 *
 * Keep resending the @request to @mbox until PCODE acknowledges it, PCODE
 * reports an error or an overall timeout of @timeout_base_ms+50 ms expires.
 * The request is acknowledged once the PCODE reply dword equals @reply after
 * applying @reply_mask. Polling is first attempted with preemption enabled
 * for @timeout_base_ms and if this times out for another 50 ms with
 * preemption disabled.
 *
 * Returns 0 on success, %-ETIMEDOUT in case of a timeout, <0 in case of some
 * other error as reported by PCODE.
 */
int skl_pcode_request(struct drm_i915_private *dev_priv, u32 mbox, u32 request,
		      u32 reply_mask, u32 reply, int timeout_base_ms)
{
	u32 status;
	int ret;

	WARN_ON(!mutex_is_locked(&dev_priv->rps.hw_lock));

#define COND skl_pcode_try_request(dev_priv, mbox, request, reply_mask, reply, \
				   &status)

	/*
	 * Prime the PCODE by doing a request first. Normally it guarantees
	 * that a subsequent request, at most @timeout_base_ms later, succeeds.
	 * _wait_for() doesn't guarantee when its passed condition is evaluated
	 * first, so send the first request explicitly.
	 */
	if (COND) {
		ret = 0;
		goto out;
	}
	ret = _wait_for(COND, timeout_base_ms * 1000, 10);
	if (!ret)
		goto out;

	/*
	 * The above can time out if the number of requests was low (2 in the
	 * worst case) _and_ PCODE was busy for some reason even after a
	 * (queued) request and @timeout_base_ms delay. As a workaround retry
	 * the poll with preemption disabled to maximize the number of
	 * requests. Increase the timeout from @timeout_base_ms to 50ms to
	 * account for interrupts that could reduce the number of these
	 * requests, and for any quirks of the PCODE firmware that delays
	 * the request completion.
	 */
	DRM_DEBUG_KMS("PCODE timeout, retrying with preemption disabled\n");
	WARN_ON_ONCE(timeout_base_ms > 3);
	preempt_disable();
	ret = wait_for_atomic(COND, 50);
	preempt_enable();

out:
	return ret ? ret : status;
#undef COND
}

static int byt_gpu_freq(struct drm_i915_private *dev_priv, int val)
{
	/*
	 * N = val - 0xb7
	 * Slow = Fast = GPLL ref * N
	 */
	return DIV_ROUND_CLOSEST(dev_priv->rps.gpll_ref_freq * (val - 0xb7), 1000);
}

static int byt_freq_opcode(struct drm_i915_private *dev_priv, int val)
{
	return DIV_ROUND_CLOSEST(1000 * val, dev_priv->rps.gpll_ref_freq) + 0xb7;
}

static int chv_gpu_freq(struct drm_i915_private *dev_priv, int val)
{
	/*
	 * N = val / 2
	 * CU (slow) = CU2x (fast) / 2 = GPLL ref * N / 2
	 */
	return DIV_ROUND_CLOSEST(dev_priv->rps.gpll_ref_freq * val, 2 * 2 * 1000);
}

static int chv_freq_opcode(struct drm_i915_private *dev_priv, int val)
{
	/* CHV needs even values */
	return DIV_ROUND_CLOSEST(2 * 1000 * val, dev_priv->rps.gpll_ref_freq) * 2;
}

int intel_gpu_freq(struct drm_i915_private *dev_priv, int val)
{
	if (IS_GEN9(dev_priv))
		return DIV_ROUND_CLOSEST(val * GT_FREQUENCY_MULTIPLIER,
					 GEN9_FREQ_SCALER);
	else if (IS_CHERRYVIEW(dev_priv))
		return chv_gpu_freq(dev_priv, val);
	else if (IS_VALLEYVIEW(dev_priv))
		return byt_gpu_freq(dev_priv, val);
	else
		return val * GT_FREQUENCY_MULTIPLIER;
}

int intel_freq_opcode(struct drm_i915_private *dev_priv, int val)
{
	if (IS_GEN9(dev_priv))
		return DIV_ROUND_CLOSEST(val * GEN9_FREQ_SCALER,
					 GT_FREQUENCY_MULTIPLIER);
	else if (IS_CHERRYVIEW(dev_priv))
		return chv_freq_opcode(dev_priv, val);
	else if (IS_VALLEYVIEW(dev_priv))
		return byt_freq_opcode(dev_priv, val);
	else
		return DIV_ROUND_CLOSEST(val, GT_FREQUENCY_MULTIPLIER);
}

struct request_boost {
	struct work_struct work;
	struct drm_i915_gem_request *req;
};

static void __intel_rps_boost_work(struct work_struct *work)
{
	struct request_boost *boost = container_of(work, struct request_boost, work);
	struct drm_i915_gem_request *req = boost->req;

	if (!i915_gem_request_completed(req))
		gen6_rps_boost(req->i915, NULL, req->emitted_jiffies);

	i915_gem_request_put(req);
	kfree(boost);
}

void intel_queue_rps_boost_for_request(struct drm_i915_gem_request *req)
{
	struct request_boost *boost;

	if (req == NULL || INTEL_GEN(req->i915) < 6)
		return;

	if (i915_gem_request_completed(req))
		return;

	boost = kmalloc(sizeof(*boost), GFP_ATOMIC);
	if (boost == NULL)
		return;

	boost->req = i915_gem_request_get(req);

	INIT_WORK(&boost->work, __intel_rps_boost_work);
	queue_work(req->i915->wq, &boost->work);
}

void intel_pm_setup(struct drm_i915_private *dev_priv)
{
	mutex_init(&dev_priv->rps.hw_lock);
	spin_lock_init(&dev_priv->rps.client_lock);

	INIT_DELAYED_WORK(&dev_priv->rps.autoenable_work,
			  __intel_autoenable_gt_powersave);
	INIT_LIST_HEAD(&dev_priv->rps.clients);

	dev_priv->pm.suspended = false;
	atomic_set(&dev_priv->pm.wakeref_count, 0);
}

static u64 vlv_residency_raw(struct drm_i915_private *dev_priv,
			     const i915_reg_t reg)
{
	u32 lower, upper, tmp;
	int loop = 2;

	/* The register accessed do not need forcewake. We borrow
	 * uncore lock to prevent concurrent access to range reg.
	 */
	spin_lock_irq(&dev_priv->uncore.lock);

	/* vlv and chv residency counters are 40 bits in width.
	 * With a control bit, we can choose between upper or lower
	 * 32bit window into this counter.
	 *
	 * Although we always use the counter in high-range mode elsewhere,
	 * userspace may attempt to read the value before rc6 is initialised,
	 * before we have set the default VLV_COUNTER_CONTROL value. So always
	 * set the high bit to be safe.
	 */
	I915_WRITE_FW(VLV_COUNTER_CONTROL,
		      _MASKED_BIT_ENABLE(VLV_COUNT_RANGE_HIGH));
	upper = I915_READ_FW(reg);
	do {
		tmp = upper;

		I915_WRITE_FW(VLV_COUNTER_CONTROL,
			      _MASKED_BIT_DISABLE(VLV_COUNT_RANGE_HIGH));
		lower = I915_READ_FW(reg);

		I915_WRITE_FW(VLV_COUNTER_CONTROL,
			      _MASKED_BIT_ENABLE(VLV_COUNT_RANGE_HIGH));
		upper = I915_READ_FW(reg);
	} while (upper != tmp && --loop);

	/* Everywhere else we always use VLV_COUNTER_CONTROL with the
	 * VLV_COUNT_RANGE_HIGH bit set - so it is safe to leave it set
	 * now.
	 */

	spin_unlock_irq(&dev_priv->uncore.lock);

	return lower | (u64)upper << 8;
}

u64 intel_rc6_residency_us(struct drm_i915_private *dev_priv,
			   const i915_reg_t reg)
{
	u64 time_hw, units, div;

	if (!intel_enable_rc6())
		return 0;

	intel_runtime_pm_get(dev_priv);

	/* On VLV and CHV, residency time is in CZ units rather than 1.28us */
	if (IS_VALLEYVIEW(dev_priv) || IS_CHERRYVIEW(dev_priv)) {
		units = 1000;
		div = dev_priv->czclk_freq;

		time_hw = vlv_residency_raw(dev_priv, reg);
	} else if (IS_GEN9_LP(dev_priv)) {
		units = 1000;
		div = 1200;		/* 833.33ns */

		time_hw = I915_READ(reg);
	} else {
		units = 128000; /* 1.28us */
		div = 100000;

		time_hw = I915_READ(reg);
	}

	intel_runtime_pm_put(dev_priv);
	return DIV_ROUND_UP_ULL(time_hw * units, div);
}<|MERGE_RESOLUTION|>--- conflicted
+++ resolved
@@ -3841,13 +3841,12 @@
 
 	/* n.b., src is 16.16 fixed point, dst is whole integer */
 	if (plane->id == PLANE_CURSOR) {
-<<<<<<< HEAD
 		/*
 		 * Cursors only support 0/180 degree rotation,
 		 * hence no need to account for rotation here.
 		 */
-		src_w = pstate->base.src_w;
-		src_h = pstate->base.src_h;
+		src_w = pstate->base.src_w >> 16;
+		src_h = pstate->base.src_h >> 16;
 		dst_w = pstate->base.crtc_w;
 		dst_h = pstate->base.crtc_h;
 	} else {
@@ -3856,33 +3855,16 @@
 		 * the 90/270 degree plane rotation cases (to match the
 		 * GTT mapping), hence no need to account for rotation here.
 		 */
-		src_w = drm_rect_width(&pstate->base.src);
-		src_h = drm_rect_height(&pstate->base.src);
-=======
-		src_w = pstate->base.src_w >> 16;
-		src_h = pstate->base.src_h >> 16;
-		dst_w = pstate->base.crtc_w;
-		dst_h = pstate->base.crtc_h;
-	} else {
 		src_w = drm_rect_width(&pstate->base.src) >> 16;
 		src_h = drm_rect_height(&pstate->base.src) >> 16;
->>>>>>> 8c52f364
 		dst_w = drm_rect_width(&pstate->base.dst);
 		dst_h = drm_rect_height(&pstate->base.dst);
 	}
-
-<<<<<<< HEAD
-	downscale_h = max(src_h / dst_h, (uint32_t)DRM_PLANE_HELPER_NO_SCALING);
-	downscale_w = max(src_w / dst_w, (uint32_t)DRM_PLANE_HELPER_NO_SCALING);
-=======
-	if (drm_rotation_90_or_270(pstate->base.rotation))
-		swap(dst_w, dst_h);
 
 	fp_w_ratio = fixed_16_16_div(src_w, dst_w);
 	fp_h_ratio = fixed_16_16_div(src_h, dst_h);
 	downscale_w = max_fixed_16_16(fp_w_ratio, u32_to_fixed_16_16(1));
 	downscale_h = max_fixed_16_16(fp_h_ratio, u32_to_fixed_16_16(1));
->>>>>>> 8c52f364
 
 	return mul_fixed16(downscale_w, downscale_h);
 }
